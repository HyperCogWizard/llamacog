from __future__ import annotations

from typing import Sequence

from .constants import MODEL_ARCH, MODEL_TENSOR, MODEL_TENSORS, TENSOR_NAMES


class TensorNameMap:
    mappings_cfg: dict[MODEL_TENSOR, tuple[str, ...]] = {
        # Token embeddings
        MODEL_TENSOR.TOKEN_EMBD: (
            "gpt_neox.embed_in",                         # gptneox
            "transformer.wte",                           # gpt2 gpt-j mpt refact qwen dbrx jais
            "transformer.word_embeddings",               # falcon
            "word_embeddings",                           # bloom
            "model.embed_tokens",                        # llama-hf
            "tok_embeddings",                            # llama-pth
            "embeddings.word_embeddings",                # bert nomic-bert
            "language_model.embedding.word_embeddings",  # persimmon
            "wte",                                       # gpt2
            "transformer.embd.wte",                      # phi2
            "model.tok_embeddings",                      # internlm2
            "model.embedding",                           # mamba-qbert
            "backbone.embedding",                        # mamba
            "backbone.embeddings",                       # mamba-hf
            "transformer.in_out_embed",                  # Grok
            "transformer.token_embeddings",              # openelm
            "shared",                                    # t5
        ),

        # Token type embeddings
        MODEL_TENSOR.TOKEN_TYPES: (
            "embeddings.token_type_embeddings",  # bert nomic-bert
        ),

        # Normalization of token embeddings
        MODEL_TENSOR.TOKEN_EMBD_NORM: (
            "word_embeddings_layernorm",  # bloom
            "embeddings.LayerNorm",       # bert
            "emb_ln",                     # nomic-bert
            "transformer.norm",           # openelm
        ),

        # Position embeddings
        MODEL_TENSOR.POS_EMBD: (
            "transformer.wpe",                 # gpt2
            "embeddings.position_embeddings",  # bert
            "wpe",                             # gpt2
        ),

        # Output
        MODEL_TENSOR.OUTPUT: (
            "embed_out",                 # gptneox
            "lm_head",                   # gpt2 mpt falcon llama-hf baichuan qwen mamba dbrx jais
            "output",                    # llama-pth bloom internlm2
            "word_embeddings_for_head",  # persimmon
            "lm_head.linear",            # phi2
        ),

        # Output norm
        MODEL_TENSOR.OUTPUT_NORM: (
            "gpt_neox.final_layer_norm",               # gptneox
            "transformer.ln_f",                        # gpt2 gpt-j falcon jais
            "model.norm",                              # llama-hf baichuan internlm2
            "norm",                                    # llama-pth
            "transformer.norm_f",                      # mpt dbrx
            "ln_f",                                    # refact bloom qwen gpt2
            "language_model.encoder.final_layernorm",  # persimmon
            "model.final_layernorm",                   # persimmon
            "lm_head.ln",                              # phi2
            "model.norm_f",                            # mamba-qbert
            "backbone.norm_f",                         # mamba
            "transformer.rms_norm",                    # Grok
            "transformer.norm",                        # openelm
        ),

        # Rope frequencies
        MODEL_TENSOR.ROPE_FREQS: (
            "rope.freqs",  # llama-pth
        ),
    }

    block_mappings_cfg: dict[MODEL_TENSOR, tuple[str, ...]] = {
        # Attention norm
        MODEL_TENSOR.ATTN_NORM: (
            "gpt_neox.layers.{bid}.input_layernorm",                # gptneox
            "transformer.h.{bid}.ln_1",                             # gpt2 gpt-j refact qwen jais
            "transformer.blocks.{bid}.norm_1",                      # mpt
            "transformer.h.{bid}.input_layernorm",                  # falcon7b
            "h.{bid}.input_layernorm",                              # bloom
            "transformer.h.{bid}.ln_mlp",                           # falcon40b
            "model.layers.{bid}.input_layernorm",                   # llama-hf
            "layers.{bid}.attention_norm",                          # llama-pth
            "language_model.encoder.layers.{bid}.input_layernorm",  # persimmon
            "model.layers.{bid}.ln1",                               # yi
            "h.{bid}.ln_1",                                         # gpt2
            "transformer.h.{bid}.ln",                               # phi2
            "model.layers.layers.{bid}.norm",                       # plamo
            "model.layers.{bid}.attention_norm",                    # internlm2
            "model.layers.{bid}.norm",                              # mamba-qbert
            "backbone.layers.{bid}.norm",                           # mamba
            "transformer.decoder_layer.{bid}.rms_norm",             # Grok
            "transformer.blocks.{bid}.norm_attn_norm.norm_1",       # dbrx
            "transformer.layers.{bid}.attn_norm",                   # openelm
        ),

        # Attention norm 2
        MODEL_TENSOR.ATTN_NORM_2: (
            "transformer.h.{bid}.ln_attn",  # falcon40b
            "encoder.layer.{bid}.layer_norm_1",             # jina-v2-code
        ),

        # Attention query-key-value
        MODEL_TENSOR.ATTN_QKV: (
            "gpt_neox.layers.{bid}.attention.query_key_value",                     # gptneox
            "transformer.h.{bid}.attn.c_attn",                                     # gpt2 qwen jais
            "transformer.blocks.{bid}.attn.Wqkv",                                  # mpt
            "transformer.blocks.{bid}.norm_attn_norm.attn.Wqkv",                   # dbrx
            "transformer.h.{bid}.self_attention.query_key_value",                  # falcon
            "h.{bid}.self_attention.query_key_value",                              # bloom
            "language_model.encoder.layers.{bid}.self_attention.query_key_value",  # persimmon
            "model.layers.{bid}.self_attn.query_key_value",                        # persimmon
            "h.{bid}.attn.c_attn",                                                 # gpt2
            "transformer.h.{bid}.mixer.Wqkv",                                      # phi2
            "encoder.layers.{bid}.attn.Wqkv",                                      # nomic-bert
            "model.layers.{bid}.self_attn.qkv_proj",                               # phi3
            "transformer.layers.{bid}.attn.qkv_proj",                              # openelm
        ),

        # Attention query
        MODEL_TENSOR.ATTN_Q: (
            "model.layers.{bid}.self_attn.q_proj",                       # llama-hf
            "layers.{bid}.attention.wq",                                 # llama-pth
            "encoder.layer.{bid}.attention.self.query",                  # bert
            "transformer.h.{bid}.attn.q_proj",                           # gpt-j
            "model.layers.layers.{bid}.self_attn.q_proj",                # plamo
            "model.layers.{bid}.attention.wq",                           # internlm2
            "transformer.decoder_layer.{bid}.multi_head_attention.query" # Grok
        ),

        # Attention key
        MODEL_TENSOR.ATTN_K: (
            "model.layers.{bid}.self_attn.k_proj",                     # llama-hf
            "layers.{bid}.attention.wk",                               # llama-pth
            "encoder.layer.{bid}.attention.self.key",                  # bert
            "transformer.h.{bid}.attn.k_proj",                         # gpt-j
            "transformer.h.{bid}.attn.k",                              # refact
            "model.layers.layers.{bid}.self_attn.k_proj",              # plamo
            "model.layers.{bid}.attention.wk",                         # internlm2
            "transformer.decoder_layer.{bid}.multi_head_attention.key" # Grok
        ),

        # Attention value
        MODEL_TENSOR.ATTN_V: (
            "model.layers.{bid}.self_attn.v_proj",                       # llama-hf
            "layers.{bid}.attention.wv",                                 # llama-pth
            "encoder.layer.{bid}.attention.self.value",                  # bert
            "transformer.h.{bid}.attn.v_proj",                           # gpt-j
            "transformer.h.{bid}.attn.v",                                # refact
            "model.layers.layers.{bid}.self_attn.v_proj",                # plamo
            "model.layers.{bid}.attention.wv",                           # internlm2
            "transformer.decoder_layer.{bid}.multi_head_attention.value" # Grok
        ),

        # Attention output
        MODEL_TENSOR.ATTN_OUT: (
            "gpt_neox.layers.{bid}.attention.dense",                        # gptneox
            "transformer.h.{bid}.attn.c_proj",                              # gpt2 refact qwen jais
            "transformer.blocks.{bid}.attn.out_proj",                       # mpt
            "transformer.h.{bid}.self_attention.dense",                     # falcon
            "h.{bid}.self_attention.dense",                                 # bloom
            "model.layers.{bid}.self_attn.o_proj",                          # llama-hf
            "layers.{bid}.attention.wo",                                    # llama-pth
            "encoder.layer.{bid}.attention.output.dense",                   # bert
            "transformer.h.{bid}.attn.out_proj",                            # gpt-j
            "language_model.encoder.layers.{bid}.self_attention.dense",     # persimmon
            "model.layers.{bid}.self_attn.dense",                           # persimmon
            "h.{bid}.attn.c_proj",                                          # gpt2
            "transformer.h.{bid}.mixer.out_proj",                           # phi2
            "model.layers.layers.{bid}.self_attn.o_proj",                   # plamo
            "model.layers.{bid}.attention.wo",                              # internlm2
            "encoder.layers.{bid}.attn.out_proj",                           # nomic-bert
            "transformer.decoder_layer.{bid}.multi_head_attention.linear",  # Grok
            "transformer.blocks.{bid}.norm_attn_norm.attn.out_proj",        # dbrx
            "transformer.layers.{bid}.attn.out_proj",                       # openelm
        ),

        # Attention output norm
        MODEL_TENSOR.ATTN_OUT_NORM: (
            "encoder.layer.{bid}.attention.output.LayerNorm",  # bert
            "encoder.layers.{bid}.norm1",                      # nomic-bert
            "transformer.decoder_layer.{bid}.rms_norm_1",      # Grok
            "transformer.blocks.{bid}.norm_attn_norm.norm_2",  # dbrx
        ),

        MODEL_TENSOR.ATTN_POST_NORM: (
            "model.layers.{bid}.post_attention_layernorm",     # gemma2
        ),

        # Rotary embeddings
        MODEL_TENSOR.ATTN_ROT_EMBD: (
            "model.layers.{bid}.self_attn.rotary_emb.inv_freq",        # llama-hf
            "layers.{bid}.attention.inner_attention.rope.freqs",       # llama-pth
            "model.layers.layers.{bid}.self_attn.rotary_emb.inv_freq", # plamo
            "transformer.h.{bid}.attn.rotary_emb.inv_freq",            # codeshell
        ),

        # Feed-forward norm
        MODEL_TENSOR.FFN_NORM: (
            "gpt_neox.layers.{bid}.post_attention_layernorm",                # gptneox
            "transformer.h.{bid}.ln_2",                                      # gpt2 refact qwen jais
            "h.{bid}.post_attention_layernorm",                              # bloom
            "transformer.blocks.{bid}.norm_2",                               # mpt
            "model.layers.{bid}.post_attention_layernorm",                   # llama-hf
            "layers.{bid}.ffn_norm",                                         # llama-pth
            "language_model.encoder.layers.{bid}.post_attention_layernorm",  # persimmon
            "model.layers.{bid}.ln2",                                        # yi
            "h.{bid}.ln_2",                                                  # gpt2
            "model.layers.{bid}.ffn_norm",                                   # internlm2
            "transformer.decoder_layer.{bid}.rms_norm_2",                    # Grok
<<<<<<< HEAD
            "model.layers.{bid}.pre_ff_layernorm",                           # jamba
            "model.layers.{bid}.pre_moe_layernorm",                          # mini-jamba
=======
            "transformer.layers.{bid}.ffn_norm",                             # openelm
>>>>>>> d7fd29ff
        ),

        # Post feed-forward norm
        MODEL_TENSOR.FFN_PRE_NORM: (
            "model.layers.{bid}.pre_feedforward_layernorm", # gemma2
        ),

        # Post feed-forward norm
        MODEL_TENSOR.FFN_POST_NORM: (
            "model.layers.{bid}.post_feedforward_layernorm", # gemma2
        ),

        MODEL_TENSOR.FFN_GATE_INP: (
            "layers.{bid}.feed_forward.gate",             # mixtral
            "model.layers.{bid}.block_sparse_moe.gate",   # mixtral
            "model.layers.{bid}.mlp.gate",                # qwen2moe
            "transformer.decoder_layer.{bid}.router",     # Grok
            "transformer.blocks.{bid}.ffn.router.layer",  # dbrx
            "model.layers.{bid}.feed_forward.router",     # jamba
        ),

        MODEL_TENSOR.FFN_GATE_INP_SHEXP: (
            "model.layers.{bid}.mlp.shared_expert_gate", # qwen2moe
        ),

        # Feed-forward up
        MODEL_TENSOR.FFN_UP: (
            "gpt_neox.layers.{bid}.mlp.dense_h_to_4h",                # gptneox
            "transformer.h.{bid}.mlp.c_fc",                           # gpt2 jais
            "transformer.blocks.{bid}.ffn.up_proj",                   # mpt
            "transformer.h.{bid}.mlp.dense_h_to_4h",                  # falcon
            "h.{bid}.mlp.dense_h_to_4h",                              # bloom
            "model.layers.{bid}.mlp.up_proj",                         # llama-hf refact
            "layers.{bid}.feed_forward.w3",                           # llama-pth
            "encoder.layer.{bid}.intermediate.dense",                 # bert
            "transformer.h.{bid}.mlp.fc_in",                          # gpt-j
            "transformer.h.{bid}.mlp.linear_3",                       # refact
            "language_model.encoder.layers.{bid}.mlp.dense_h_to_4h",  # persimmon
            "model.layers.{bid}.mlp.dense_h_to_4h",                   # persimmon
            "transformer.h.{bid}.mlp.w1",                             # qwen
            "h.{bid}.mlp.c_fc",                                       # gpt2
            "transformer.h.{bid}.mlp.fc1",                            # phi2
            "model.layers.{bid}.mlp.fc1",                             # phi2
            "model.layers.{bid}.mlp.gate_up_proj",                    # phi3
            "model.layers.layers.{bid}.mlp.up_proj",                  # plamo
            "model.layers.{bid}.feed_forward.w3",                     # internlm2
            "encoder.layers.{bid}.mlp.fc11",                          # nomic-bert
            "model.layers.{bid}.mlp.c_fc",                            # starcoder2
            "encoder.layer.{bid}.mlp.gated_layers_v",                 # jina-bert-v2
            "model.layers.{bid}.residual_mlp.w3",                     # arctic
            "model.layers.{bid}.feed_forward.up_proj",                # jamba
        ),

        MODEL_TENSOR.FFN_UP_EXP: (
            "layers.{bid}.feed_forward.experts.w3",          # mixtral (merged)
            "transformer.decoder_layer.{bid}.moe.linear_v",  # Grok (merged)
            "transformer.blocks.{bid}.ffn.experts.mlp.v1",   # dbrx
            "model.layers.{bid}.mlp.experts.up_proj",        # qwen2moe (merged)
        ),

        MODEL_TENSOR.FFN_UP_SHEXP: (
            "model.layers.{bid}.mlp.shared_expert.up_proj",  # qwen2moe
            "model.layers.{bid}.mlp.shared_experts.up_proj", # deepseek2
        ),

        # AWQ-activation gate
        MODEL_TENSOR.FFN_ACT: (
            "transformer.blocks.{bid}.ffn.act",  # mpt
        ),

        # Feed-forward gate
        MODEL_TENSOR.FFN_GATE: (
            "model.layers.{bid}.mlp.gate_proj",           # llama-hf refact
            "layers.{bid}.feed_forward.w1",               # llama-pth
            "transformer.h.{bid}.mlp.w2",                 # qwen
            "transformer.h.{bid}.mlp.c_fc2",              # jais
            "model.layers.layers.{bid}.mlp.gate_proj",    # plamo
            "model.layers.{bid}.feed_forward.w1",         # internlm2
            "encoder.layers.{bid}.mlp.fc12",              # nomic-bert
            "encoder.layer.{bid}.mlp.gated_layers_w",     # jina-bert-v2
            "transformer.h.{bid}.mlp.linear_1",           # refact
            "model.layers.{bid}.residual_mlp.w1",         # arctic
            "model.layers.{bid}.feed_forward.gate_proj",  # jamba
        ),

        MODEL_TENSOR.FFN_GATE_EXP: (
            "layers.{bid}.feed_forward.experts.w1",         # mixtral (merged)
            "transformer.decoder_layer.{bid}.moe.linear",   # Grok (merged)
            "transformer.blocks.{bid}.ffn.experts.mlp.w1",  # dbrx
            "model.layers.{bid}.mlp.experts.gate_proj",     # qwen2moe (merged)
        ),

        MODEL_TENSOR.FFN_GATE_SHEXP: (
            "model.layers.{bid}.mlp.shared_expert.gate_proj",  # qwen2moe
            "model.layers.{bid}.mlp.shared_experts.gate_proj", # deepseek2
        ),

        # Feed-forward down
        MODEL_TENSOR.FFN_DOWN: (
            "gpt_neox.layers.{bid}.mlp.dense_4h_to_h",                # gptneox
            "transformer.h.{bid}.mlp.c_proj",                         # gpt2 refact qwen jais
            "transformer.blocks.{bid}.ffn.down_proj",                 # mpt
            "transformer.h.{bid}.mlp.dense_4h_to_h",                  # falcon
            "h.{bid}.mlp.dense_4h_to_h",                              # bloom
            "model.layers.{bid}.mlp.down_proj",                       # llama-hf
            "layers.{bid}.feed_forward.w2",                           # llama-pth
            "encoder.layer.{bid}.output.dense",                       # bert
            "transformer.h.{bid}.mlp.fc_out",                         # gpt-j
            "language_model.encoder.layers.{bid}.mlp.dense_4h_to_h",  # persimmon
            "model.layers.{bid}.mlp.dense_4h_to_h",                   # persimmon
            "h.{bid}.mlp.c_proj",                                     # gpt2
            "transformer.h.{bid}.mlp.fc2",                            # phi2
            "model.layers.{bid}.mlp.fc2",                             # phi2
            "model.layers.layers.{bid}.mlp.down_proj",                # plamo
            "model.layers.{bid}.feed_forward.w2",                     # internlm2
            "encoder.layers.{bid}.mlp.fc2",                           # nomic-bert
            "model.layers.{bid}.mlp.c_proj",                          # starcoder2
            "encoder.layer.{bid}.mlp.wo",                             # jina-bert-v2
            "transformer.layers.{bid}.ffn.proj_2",                    # openelm
            "model.layers.{bid}.residual_mlp.w2",                     # arctic
            "encoder.layer.{bid}.mlp.down_layer",                     # jina-bert-v2
            "model.layers.{bid}.feed_forward.down_proj",              # jamba
        ),

        MODEL_TENSOR.FFN_DOWN_EXP: (
            "layers.{bid}.feed_forward.experts.w2",          # mixtral (merged)
            "transformer.decoder_layer.{bid}.moe.linear_1",  # Grok (merged)
            "transformer.blocks.{bid}.ffn.experts.mlp.w2",   # dbrx
            "model.layers.{bid}.mlp.experts.down_proj",      # qwen2moe (merged)
        ),

        MODEL_TENSOR.FFN_DOWN_SHEXP: (
            "model.layers.{bid}.mlp.shared_expert.down_proj",  # qwen2moe
            "model.layers.{bid}.mlp.shared_experts.down_proj", # deepseek2
        ),

        MODEL_TENSOR.ATTN_Q_NORM: (
            "language_model.encoder.layers.{bid}.self_attention.q_layernorm",
            "model.layers.{bid}.self_attn.q_layernorm",                       # persimmon
            "model.layers.{bid}.self_attn.q_norm",                            # cohere
            "transformer.blocks.{bid}.attn.q_ln",                             # sea-lion
            "encoder.layer.{bid}.attention.self.layer_norm_q",                # jina-bert-v2
            "transformer.layers.{bid}.attn.q_norm",                           # openelm
        ),

        MODEL_TENSOR.ATTN_K_NORM: (
            "language_model.encoder.layers.{bid}.self_attention.k_layernorm",
            "model.layers.{bid}.self_attn.k_layernorm",                       # persimmon
            "model.layers.{bid}.self_attn.k_norm",                            # cohere
            "transformer.blocks.{bid}.attn.k_ln",                             # sea-lion
            "encoder.layer.{bid}.attention.self.layer_norm_k",                # jina-bert-v2
            "transformer.layers.{bid}.attn.k_norm",                           # openelm
        ),

        MODEL_TENSOR.ROPE_FREQS: (
            "language_model.encoder.layers.{bid}.self_attention.rotary_emb.inv_freq",  # persimmon
        ),

        MODEL_TENSOR.LAYER_OUT_NORM: (
            "encoder.layer.{bid}.output.LayerNorm",         # bert
            "encoder.layers.{bid}.norm2",                   # nomic-bert
            "transformer.decoder_layer.{bid}.rms_norm_3",   # Grok
            "encoder.layer.{bid}.mlp.layernorm",            # jina-bert-v2
            "encoder.layer.{bid}.layer_norm_2"              # jina-v2-code
        ),

        MODEL_TENSOR.SSM_IN: (
            "model.layers.{bid}.in_proj",           # mamba-hf
            "backbone.layers.{bid}.mixer.in_proj",  # mamba
            "model.layers.{bid}.mamba.in_proj",     # jamba
        ),

        MODEL_TENSOR.SSM_CONV1D: (
            "model.layers.{bid}.conv1d",           # mamba-hf
            "backbone.layers.{bid}.mixer.conv1d",  # mamba
            "model.layers.{bid}.mamba.conv1d",     # jamba
        ),

        MODEL_TENSOR.SSM_X: (
            "model.layers.{bid}.x_proj",           # mamba-hf
            "backbone.layers.{bid}.mixer.x_proj",  # mamba
            "model.layers.{bid}.mamba.x_proj",     # jamba
        ),

        MODEL_TENSOR.SSM_DT: (
            "model.layers.{bid}.dt_proj",           # mamba-hf
            "backbone.layers.{bid}.mixer.dt_proj",  # mamba
            "model.layers.{bid}.mamba.dt_proj",     # jamba
        ),

        MODEL_TENSOR.SSM_DT_NORM: (
            "model.layers.{bid}.mamba.dt_layernorm",  # jamba
        ),

        MODEL_TENSOR.SSM_A: (
            "model.layers.{bid}.A_log",           # mamba-hf
            "backbone.layers.{bid}.mixer.A_log",  # mamba
            "model.layers.{bid}.mamba.A_log",     # jamba
        ),

        MODEL_TENSOR.SSM_B_NORM: (
            "model.layers.{bid}.mamba.b_layernorm",  # jamba
            "model.layers.{bid}.mamba.B_layernorm",  # mini-jamba
        ),

        MODEL_TENSOR.SSM_C_NORM: (
            "model.layers.{bid}.mamba.c_layernorm",  # jamba
            "model.layers.{bid}.mamba.C_layernorm",  # mini-jamba
        ),

        MODEL_TENSOR.SSM_D: (
            "model.layers.{bid}.D",           # mamba-hf
            "backbone.layers.{bid}.mixer.D",  # mamba
            "model.layers.{bid}.mamba.D",     # jamba
        ),

        MODEL_TENSOR.SSM_OUT: (
            "model.layers.{bid}.out_proj",           # mamba-hf
            "backbone.layers.{bid}.mixer.out_proj",  # mamba
            "model.layers.{bid}.mamba.out_proj",     # jamba
        ),

        MODEL_TENSOR.ATTN_Q_A: (
            "model.layers.{bid}.self_attn.q_a_proj", # deepseek2
        ),

        MODEL_TENSOR.ATTN_Q_B: (
            "model.layers.{bid}.self_attn.q_b_proj", # deepseek2
        ),

        MODEL_TENSOR.ATTN_KV_A_MQA: (
            "model.layers.{bid}.self_attn.kv_a_proj_with_mqa", # deepseek2
        ),

        MODEL_TENSOR.ATTN_KV_B: (
            "model.layers.{bid}.self_attn.kv_b_proj", # deepseek2
        ),

        MODEL_TENSOR.ATTN_Q_A_NORM: (
            "model.layers.{bid}.self_attn.q_a_layernorm", # deepseek2
        ),

        MODEL_TENSOR.ATTN_KV_A_NORM: (
            "model.layers.{bid}.self_attn.kv_a_layernorm", # deepseek2
        ),

        MODEL_TENSOR.ATTN_SUB_NORM: (
            "model.layers.{bid}.self_attn.inner_attn_ln",  # bitnet
        ),

        MODEL_TENSOR.FFN_SUB_NORM: (
            "model.layers.{bid}.mlp.ffn_layernorm",  # bitnet
        ),

        MODEL_TENSOR.DEC_ATTN_NORM: (
            "decoder.block.{bid}.layer.0.layer_norm", # t5
        ),

        MODEL_TENSOR.DEC_ATTN_Q: (
            "decoder.block.{bid}.layer.0.SelfAttention.q", # t5
        ),

        MODEL_TENSOR.DEC_ATTN_K: (
            "decoder.block.{bid}.layer.0.SelfAttention.k", # t5
        ),

        MODEL_TENSOR.DEC_ATTN_V: (
            "decoder.block.{bid}.layer.0.SelfAttention.v", # t5
        ),

        MODEL_TENSOR.DEC_ATTN_OUT: (
            "decoder.block.{bid}.layer.0.SelfAttention.o", # t5
        ),

        MODEL_TENSOR.DEC_ATTN_REL_B: (
            "decoder.block.{bid}.layer.0.SelfAttention.relative_attention_bias", # t5
        ),

        MODEL_TENSOR.DEC_CROSS_ATTN_NORM: (
            "decoder.block.{bid}.layer.1.layer_norm", # t5
        ),

        MODEL_TENSOR.DEC_CROSS_ATTN_Q: (
            "decoder.block.{bid}.layer.1.EncDecAttention.q", # t5
        ),

        MODEL_TENSOR.DEC_CROSS_ATTN_K: (
            "decoder.block.{bid}.layer.1.EncDecAttention.k", # t5
        ),

        MODEL_TENSOR.DEC_CROSS_ATTN_V: (
            "decoder.block.{bid}.layer.1.EncDecAttention.v", # t5
        ),

        MODEL_TENSOR.DEC_CROSS_ATTN_OUT: (
            "decoder.block.{bid}.layer.1.EncDecAttention.o", # t5
        ),

        MODEL_TENSOR.DEC_CROSS_ATTN_REL_B: (
            "decoder.block.{bid}.layer.1.EncDecAttention.relative_attention_bias", # t5
        ),

        MODEL_TENSOR.DEC_FFN_NORM: (
            "decoder.block.{bid}.layer.2.layer_norm", # t5
        ),

        MODEL_TENSOR.DEC_FFN_GATE: (
            "decoder.block.{bid}.layer.2.DenseReluDense.wi_0", # flan-t5
        ),

        MODEL_TENSOR.DEC_FFN_UP: (
            "decoder.block.{bid}.layer.2.DenseReluDense.wi",   # t5
            "decoder.block.{bid}.layer.2.DenseReluDense.wi_1", # flan-t5
        ),

        MODEL_TENSOR.DEC_FFN_DOWN: (
            "decoder.block.{bid}.layer.2.DenseReluDense.wo", # t5
        ),

        MODEL_TENSOR.DEC_OUTPUT_NORM: (
            "decoder.final_layer_norm", # t5
        ),

        MODEL_TENSOR.ENC_ATTN_NORM: (
            "encoder.block.{bid}.layer.0.layer_norm", # t5
        ),

        MODEL_TENSOR.ENC_ATTN_Q: (
            "encoder.block.{bid}.layer.0.SelfAttention.q", # t5
        ),

        MODEL_TENSOR.ENC_ATTN_K: (
            "encoder.block.{bid}.layer.0.SelfAttention.k", # t5
        ),

        MODEL_TENSOR.ENC_ATTN_V: (
            "encoder.block.{bid}.layer.0.SelfAttention.v", # t5
        ),

        MODEL_TENSOR.ENC_ATTN_OUT: (
            "encoder.block.{bid}.layer.0.SelfAttention.o", # t5
        ),

        MODEL_TENSOR.ENC_ATTN_REL_B: (
            "encoder.block.{bid}.layer.0.SelfAttention.relative_attention_bias", # t5
        ),

        MODEL_TENSOR.ENC_FFN_NORM: (
            "encoder.block.{bid}.layer.1.layer_norm", # t5
        ),

        MODEL_TENSOR.ENC_FFN_GATE: (
            "encoder.block.{bid}.layer.1.DenseReluDense.wi_0", # flan-t5
        ),

        MODEL_TENSOR.ENC_FFN_UP: (
            "encoder.block.{bid}.layer.1.DenseReluDense.wi",   # t5
            "encoder.block.{bid}.layer.1.DenseReluDense.wi_1", # flan-t5
        ),

        MODEL_TENSOR.ENC_FFN_DOWN: (
            "encoder.block.{bid}.layer.1.DenseReluDense.wo", # t5
        ),

        MODEL_TENSOR.ENC_OUTPUT_NORM: (
            "encoder.final_layer_norm", # t5
        ),
    }

    # architecture-specific block mappings
    arch_block_mappings_cfg: dict[MODEL_ARCH, dict[MODEL_TENSOR, tuple[str, ...]]] = {
        MODEL_ARCH.ARCTIC: {
            MODEL_TENSOR.FFN_NORM: (
                "model.layers.{bid}.residual_layernorm",
            ),
            MODEL_TENSOR.FFN_NORM_EXP: (
                "model.layers.{bid}.post_attention_layernorm",
            ),
        },
    }

    mapping: dict[str, tuple[MODEL_TENSOR, str]]

    def __init__(self, arch: MODEL_ARCH, n_blocks: int):
        self.mapping = {}
        for tensor, keys in self.mappings_cfg.items():
            if tensor not in MODEL_TENSORS[arch]:
                continue
            tensor_name = TENSOR_NAMES[tensor]
            self.mapping[tensor_name] = (tensor, tensor_name)
            for key in keys:
                self.mapping[key] = (tensor, tensor_name)
        if arch in self.arch_block_mappings_cfg:
            self.block_mappings_cfg.update(self.arch_block_mappings_cfg[arch])
        for bid in range(n_blocks):
            for tensor, keys in self.block_mappings_cfg.items():
                if tensor not in MODEL_TENSORS[arch]:
                    continue
                # TODO: make this configurable
                n_experts = 160
                for xid in range(n_experts):
                    tensor_name = TENSOR_NAMES[tensor].format(bid = bid, xid = xid)
                    self.mapping[tensor_name] = (tensor, tensor_name)
                    for key in keys:
                        key = key.format(bid = bid, xid = xid)
                        self.mapping[key] = (tensor, tensor_name)

    def get_type_and_name(self, key: str, try_suffixes: Sequence[str] = ()) -> tuple[MODEL_TENSOR, str] | None:
        result = self.mapping.get(key)
        if result is not None:
            return result
        for suffix in try_suffixes:
            if key.endswith(suffix):
                result = self.mapping.get(key[:-len(suffix)])
                if result is not None:
                    return result[0], result[1] + suffix
        return None

    def get_name(self, key: str, try_suffixes: Sequence[str] = ()) -> str | None:
        result = self.get_type_and_name(key, try_suffixes = try_suffixes)
        if result is None:
            return None
        return result[1]

    def get_type(self, key: str, try_suffixes: Sequence[str] = ()) -> MODEL_TENSOR | None:
        result = self.get_type_and_name(key, try_suffixes = try_suffixes)
        if result is None:
            return None
        return result[0]

    def __getitem__(self, key: str) -> str:
        try:
            return self.mapping[key][1]
        except KeyError:
            raise KeyError(key)

    def __contains__(self, key: str) -> bool:
        return key in self.mapping

    def __repr__(self) -> str:
        return repr(self.mapping)


def get_tensor_name_map(arch: MODEL_ARCH, n_blocks: int) -> TensorNameMap:
    return TensorNameMap(arch, n_blocks)<|MERGE_RESOLUTION|>--- conflicted
+++ resolved
@@ -218,12 +218,9 @@
             "h.{bid}.ln_2",                                                  # gpt2
             "model.layers.{bid}.ffn_norm",                                   # internlm2
             "transformer.decoder_layer.{bid}.rms_norm_2",                    # Grok
-<<<<<<< HEAD
+            "transformer.layers.{bid}.ffn_norm",                             # openelm
             "model.layers.{bid}.pre_ff_layernorm",                           # jamba
             "model.layers.{bid}.pre_moe_layernorm",                          # mini-jamba
-=======
-            "transformer.layers.{bid}.ffn_norm",                             # openelm
->>>>>>> d7fd29ff
         ),
 
         # Post feed-forward norm
