#include <string>
#include <vector>
#include <sstream>

#undef NDEBUG
#include <cassert>

#include "llama.h"
#include "common.h"
#include "chat-template.hpp"

int main(void) {
    std::vector<llama_chat_message> conversation {
        {"system", "You are a helpful assistant"},
        {"user", "Hello"},
        {"assistant", "Hi there"},
        {"user", "Who are you"},
        {"assistant", "   I am an assistant   "},
        {"user", "Another question"},
    };
    struct TestCase {
        std::string name;
        std::string template_str;
<<<<<<< HEAD
        std::string expected_output_adhoc;
        std::string expected_output_jinja;
        std::string bos_token = "";
        std::string eos_token = "";
        bool supported_with_jinja = true;
=======
        std::string expected_output;
>>>>>>> bbf3e55e
    };
    std::vector<TestCase> test_cases {
        {
            /* .name= */ "teknium/OpenHermes-2.5-Mistral-7B",
            /* .template_str= */ "{% for message in messages %}{{'<|im_start|>' + message['role'] + '\\n' + message['content'] + '<|im_end|>' + '\\n'}}{% endfor %}{% if add_generation_prompt %}{{ '<|im_start|>assistant\\n' }}{% endif %}",
<<<<<<< HEAD
            /* .expected_output_adhoc= */ "<|im_start|>system\nYou are a helpful assistant<|im_end|>\n<|im_start|>user\nHello<|im_end|>\n<|im_start|>assistant\nHi there<|im_end|>\n<|im_start|>user\nWho are you<|im_end|>\n<|im_start|>assistant\n   I am an assistant   <|im_end|>\n<|im_start|>user\nAnother question<|im_end|>\n<|im_start|>assistant\n",
            /* .expected_output_jinja= */ "",
            /* .bos_token= */ "",
            /* .eos_token= */ "",
=======
            /* .expected_output= */ "<|im_start|>system\nYou are a helpful assistant<|im_end|>\n<|im_start|>user\nHello<|im_end|>\n<|im_start|>assistant\nHi there<|im_end|>\n<|im_start|>user\nWho are you<|im_end|>\n<|im_start|>assistant\n   I am an assistant   <|im_end|>\n<|im_start|>user\nAnother question<|im_end|>\n<|im_start|>assistant\n",
>>>>>>> bbf3e55e
        },
        {
            /* .name= */ "mistralai/Mistral-7B-Instruct-v0.2 (NOTE: Old pre-v1 without a system prompt)",
            /* .template_str= */ "{{ bos_token }}{% for message in messages %}{% if (message['role'] == 'user') != (loop.index0 % 2 == 0) %}{{ raise_exception('Conversation roles must alternate user/assistant/user/assistant/...') }}{% endif %}{% if message['role'] == 'user' %}{{ '[INST] ' + message['content'] + ' [/INST]' }}{% elif message['role'] == 'assistant' %}{{ message['content'] + eos_token}}{% else %}{{ raise_exception('Only user and assistant roles are supported!') }}{% endif %}{% endfor %}",
<<<<<<< HEAD
            /* .expected_output_adhoc= */ "[INST] You are a helpful assistant\nHello [/INST]Hi there</s>[INST] Who are you [/INST]   I am an assistant   </s>[INST] Another question [/INST]",
            /* .expected_output_jinja= */ "",
            /* .bos_token= */ "",
            /* .eos_token= */ "</s>",
        },
        {
            /* .name= */ "TheBloke/FusionNet_34Bx2_MoE-AWQ",
            /* .template_str= */ "{%- for idx in range(0, messages|length) -%}\n{%- if messages[idx]['role'] == 'user' -%}\n{%- if idx > 1 -%}\n{{- bos_token + '[INST] ' + messages[idx]['content'] + ' [/INST]' -}}\n{%- else -%}\n{{- messages[idx]['content'] + ' [/INST]' -}}\n{%- endif -%}\n{% elif messages[idx]['role'] == 'system' %}\n{{- '[INST] <<SYS>>\\n' + messages[idx]['content'] + '\\n<</SYS>>\\n\\n' -}}\n{%- elif messages[idx]['role'] == 'assistant' -%}\n{{- ' '  + messages[idx]['content'] + ' ' + eos_token -}}\n{% endif %}\n{% endfor %}",
            /* .expected_output_adhoc= */ "[INST] <<SYS>>\nYou are a helpful assistant\n<</SYS>>\n\nHello [/INST]Hi there</s><s>[INST] Who are you [/INST]   I am an assistant   </s><s>[INST] Another question [/INST]",
            /* .expected_output_jinja= */ "[INST] <<SYS>>\nYou are a helpful assistant\n<</SYS>>\n\nHello [/INST] Hi there </s><s>[INST] Who are you [/INST]    I am an assistant    </s><s>[INST] Another question [/INST]",
            /* .bos_token= */ "<s>",
            /* .eos_token= */ "</s>",
        },
        {
            /* .name= */ "bofenghuang/vigogne-2-70b-chat",
            /* .template_str= */ "{{ bos_token }}{% if messages[0]['role'] == 'system' %}{% set loop_messages = messages[1:] %}{% set system_message = messages[0]['content'] %}{% elif true == true and not '<<SYS>>' in messages[0]['content'] %}{% set loop_messages = messages %}{% set system_message = 'Vous êtes Vigogne, un assistant IA créé par Zaion Lab. Vous suivez extrêmement bien les instructions. Aidez autant que vous le pouvez.' %}{% else %}{% set loop_messages = messages %}{% set system_message = false %}{% endif %}{% for message in loop_messages %}{% if (message['role'] == 'user') != (loop.index0 % 2 == 0) %}{{ raise_exception('Conversation roles must alternate user/assistant/user/assistant/...') }}{% endif %}{% if loop.index0 == 0 and system_message != false %}{% set content = '<<SYS>>\\n' + system_message + '\\n<</SYS>>\\n\\n' + message['content'] %}{% else %}{% set content = message['content'] %}{% endif %}{% if message['role'] == 'user' %}{{ '[INST] ' + content.strip() + ' [/INST]' }}{% elif message['role'] == 'system' %}{{ '<<SYS>>\\n' + content.strip() + '\\n<</SYS>>\\n\\n' }}{% elif message['role'] == 'assistant' %}{{ ' '  + content.strip() + ' ' + eos_token }}{% endif %}{% endfor %}",
            /* .expected_output_adhoc= */ "[INST] <<SYS>>\nYou are a helpful assistant\n<</SYS>>\n\nHello [/INST]Hi there</s>[INST] Who are you [/INST]I am an assistant</s>[INST] Another question [/INST]",
            /* .expected_output_jinja= */ "[INST] <<SYS>>\nYou are a helpful assistant\n<</SYS>>\n\nHello [/INST] Hi there </s>[INST] Who are you [/INST] I am an assistant </s>[INST] Another question [/INST]",
            /* .bos_token= */ "",
            /* .eos_token= */ "</s>",
=======
            /* .expected_output= */ "[INST] You are a helpful assistant\nHello [/INST]Hi there</s>[INST] Who are you [/INST]   I am an assistant   </s>[INST] Another question [/INST]",
        },
        {
            /* .name= */ "TheBloke/FusionNet_34Bx2_MoE-AWQ",
            /* .template_str= */ "{%- for idx in range(0, messages|length) -%}\\n{%- if messages[idx]['role'] == 'user' -%}\\n{%- if idx > 1 -%}\\n{{- bos_token + '[INST] ' + messages[idx]['content'] + ' [/INST]' -}}\\n{%- else -%}\\n{{- messages[idx]['content'] + ' [/INST]' -}}\\n{%- endif -%}\\n{% elif messages[idx]['role'] == 'system' %}\\n{{- '[INST] <<SYS>>\\\\n' + messages[idx]['content'] + '\\\\n<</SYS>>\\\\n\\\\n' -}}\\n{%- elif messages[idx]['role'] == 'assistant' -%}\\n{{- ' '  + messages[idx]['content'] + ' ' + eos_token -}}\\n{% endif %}\\n{% endfor %}",
            /* .expected_output= */ "[INST] <<SYS>>\nYou are a helpful assistant\n<</SYS>>\n\nHello [/INST]Hi there</s><s>[INST] Who are you [/INST]   I am an assistant   </s><s>[INST] Another question [/INST]",
        },
        {
            /* .name= */ "bofenghuang/vigogne-2-70b-chat",
            /* .template_str= */ "{{ bos_token }}{% if messages[0]['role'] == 'system' %}{% set loop_messages = messages[1:] %}{% set system_message = messages[0]['content'] %}{% elif true == true and not '<<SYS>>' in messages[0]['content'] %}{% set loop_messages = messages %}{% set system_message = 'Vous êtes Vigogne, un assistant IA créé par Zaion Lab. Vous suivez extrêmement bien les instructions. Aidez autant que vous le pouvez.' %}{% else %}{% set loop_messages = messages %}{% set system_message = false %}{% endif %}{% for message in loop_messages %}{% if (message['role'] == 'user') != (loop.index0 % 2 == 0) %}{{ raise_exception('Conversation roles must alternate user/assistant/user/assistant/...') }}{% endif %}{% if loop.index0 == 0 and system_message != false %}{% set content = '<<SYS>>\\\\n' + system_message + '\\\\n<</SYS>>\\\\n\\\\n' + message['content'] %}{% else %}{% set content = message['content'] %}{% endif %}{% if message['role'] == 'user' %}{{ '[INST] ' + content.strip() + ' [/INST]' }}{% elif message['role'] == 'system' %}{{ '<<SYS>>\\\\n' + content.strip() + '\\\\n<</SYS>>\\\\n\\\\n' }}{% elif message['role'] == 'assistant' %}{{ ' '  + content.strip() + ' ' + eos_token }}{% endif %}{% endfor %}",
            /* .expected_output= */ "[INST] <<SYS>>\nYou are a helpful assistant\n<</SYS>>\n\nHello [/INST]Hi there</s>[INST] Who are you [/INST]I am an assistant</s>[INST] Another question [/INST]",
>>>>>>> bbf3e55e
        },
        {
            /* .name= */ "mlabonne/AlphaMonarch-7B",
            /* .template_str= */ "{% for message in messages %}{{bos_token + message['role'] + '\\n' + message['content'] + eos_token + '\\n'}}{% endfor %}{% if add_generation_prompt %}{{ bos_token + 'assistant\\n' }}{% endif %}",
<<<<<<< HEAD
            /* .expected_output_adhoc= */    "system\nYou are a helpful assistant</s>\n<s>user\nHello</s>\n<s>assistant\nHi there</s>\n<s>user\nWho are you</s>\n<s>assistant\n   I am an assistant   </s>\n<s>user\nAnother question</s>\n<s>assistant\n",
            /* .expected_output_jinja= */ "<s>system\nYou are a helpful assistant</s>\n<s>user\nHello</s>\n<s>assistant\nHi there</s>\n<s>user\nWho are you</s>\n<s>assistant\n   I am an assistant   </s>\n<s>user\nAnother question</s>\n<s>assistant\n",
            /* .bos_token= */ "<s>",
            /* .eos_token= */ "</s>",
=======
            /* .expected_output= */ "system\nYou are a helpful assistant</s>\n<s>user\nHello</s>\n<s>assistant\nHi there</s>\n<s>user\nWho are you</s>\n<s>assistant\n   I am an assistant   </s>\n<s>user\nAnother question</s>\n<s>assistant\n",
>>>>>>> bbf3e55e
        },
        {
            /* .name= */ "google/gemma-7b-it",
            /* .template_str= */ "{% if messages[0]['role'] == 'system' %}{{ raise_exception('System role not supported') }}{% endif %}{% for message in messages %}{% if (message['role'] == 'user') != (loop.index0 % 2 == 0) %}{{ raise_exception('Conversation roles must alternate user/assistant/user/assistant/...') }}{% endif %}{% if (message['role'] == 'assistant') %}{% set role = 'model' %}{% else %}{% set role = message['role'] %}{% endif %}{{ '<start_of_turn>' + role + '\\n' + message['content'] | trim + '<end_of_turn>\\n' }}{% endfor %}{% if add_generation_prompt %}{{'<start_of_turn>model\\n'}}{% endif %}",
<<<<<<< HEAD
            /* .expected_output_adhoc= */ "<start_of_turn>user\nYou are a helpful assistant\n\nHello<end_of_turn>\n<start_of_turn>model\nHi there<end_of_turn>\n<start_of_turn>user\nWho are you<end_of_turn>\n<start_of_turn>model\nI am an assistant<end_of_turn>\n<start_of_turn>user\nAnother question<end_of_turn>\n<start_of_turn>model\n",
            /* .expected_output_jinja= */ "<start_of_turn>user\nYou are a helpful assistant\nHello<end_of_turn>\n<start_of_turn>model\nHi there<end_of_turn>\n<start_of_turn>user\nWho are you<end_of_turn>\n<start_of_turn>model\nI am an assistant<end_of_turn>\n<start_of_turn>user\nAnother question<end_of_turn>\n<start_of_turn>model\n",
=======
            /* .expected_output= */ "<start_of_turn>user\nYou are a helpful assistant\n\nHello<end_of_turn>\n<start_of_turn>model\nHi there<end_of_turn>\n<start_of_turn>user\nWho are you<end_of_turn>\n<start_of_turn>model\nI am an assistant<end_of_turn>\n<start_of_turn>user\nAnother question<end_of_turn>\n<start_of_turn>model\n",
>>>>>>> bbf3e55e
        },
        {
            /* .name= */ "OrionStarAI/Orion-14B-Chat",
            /* .template_str= */ "{% for message in messages %}{% if loop.first %}{{ bos_token }}{% endif %}{% if message['role'] == 'user' %}{{ 'Human: ' + message['content'] + '\\n\\nAssistant: ' + eos_token }}{% elif message['role'] == 'assistant' %}{{ message['content'] + eos_token }}{% endif %}{% endfor %}",
<<<<<<< HEAD
            /* .expected_output_adhoc= */ "Human: You are a helpful assistant\n\nHello\n\nAssistant: </s>Hi there</s>Human: Who are you\n\nAssistant: </s>   I am an assistant   </s>Human: Another question\n\nAssistant: </s>",
            /* .expected_output_jinja= */ "Human: You are a helpful assistant\nHello\n\nAssistant: </s>Hi there</s>Human: Who are you\n\nAssistant: </s>   I am an assistant   </s>Human: Another question\n\nAssistant: </s>",
            /* .bos_token= */ "",
            /* .eos_token= */ "</s>",
=======
            /* .expected_output= */ "Human: You are a helpful assistant\n\nHello\n\nAssistant: </s>Hi there</s>Human: Who are you\n\nAssistant: </s>   I am an assistant   </s>Human: Another question\n\nAssistant: </s>",
>>>>>>> bbf3e55e
        },
        {
            /* .name= */ "openchat/openchat-3.5-0106",
            // The included chat_template differs from the author's suggestions here: https://huggingface.co/openchat/openchat_3.5/discussions/5#65448109b4a3f3a2f486fd9d
            // So we match against the included template but implement the suggested version.
            /* .template_str= */ "{{ bos_token }}{% for message in messages %}{{ 'GPT4 Correct ' + message['role'].title() + ': ' + message['content'] + '<|end_of_turn|>'}}{% endfor %}{% if add_generation_prompt %}{{ 'GPT4 Correct Assistant:' }}{% endif %}",
<<<<<<< HEAD
            /* .expected_output_adhoc= */ "You are a helpful assistant<|end_of_turn|>GPT4 Correct User: Hello<|end_of_turn|>GPT4 Correct Assistant: Hi there<|end_of_turn|>GPT4 Correct User: Who are you<|end_of_turn|>GPT4 Correct Assistant:    I am an assistant   <|end_of_turn|>GPT4 Correct User: Another question<|end_of_turn|>GPT4 Correct Assistant:",
            /* .expected_output_jinja= */ "GPT4 Correct System: You are a helpful assistant<|end_of_turn|>GPT4 Correct User: Hello<|end_of_turn|>GPT4 Correct Assistant: Hi there<|end_of_turn|>GPT4 Correct User: Who are you<|end_of_turn|>GPT4 Correct Assistant:    I am an assistant   <|end_of_turn|>GPT4 Correct User: Another question<|end_of_turn|>GPT4 Correct Assistant:",
=======
            /* .expected_output= */ "You are a helpful assistant<|end_of_turn|>GPT4 Correct User: Hello<|end_of_turn|>GPT4 Correct Assistant: Hi there<|end_of_turn|>GPT4 Correct User: Who are you<|end_of_turn|>GPT4 Correct Assistant:    I am an assistant   <|end_of_turn|>GPT4 Correct User: Another question<|end_of_turn|>GPT4 Correct Assistant:",
>>>>>>> bbf3e55e
        },
        {
            /* .name= */ "deepseek-ai/deepseek-coder-33b-instruct",
            /* .template_str= */ "{% if not add_generation_prompt is defined %}\n{% set add_generation_prompt = false %}\n{% endif %}\n{%- set ns = namespace(found=false) -%}\n{%- for message in messages -%}\n    {%- if message['role'] == 'system' -%}\n        {%- set ns.found = true -%}\n    {%- endif -%}\n{%- endfor -%}\n{{bos_token}}{%- if not ns.found -%}\n{{'You are an AI programming assistant, utilizing the Deepseek Coder model, developed by Deepseek Company, and you only answer questions related to computer science. For politically sensitive questions, security and privacy issues, and other non-computer science questions, you will refuse to answer\\n'}}\n{%- endif %}\n{%- for message in messages %}\n    {%- if message['role'] == 'system' %}\n{{ message['content'] }}\n    {%- else %}\n        {%- if message['role'] == 'user' %}\n{{'### Instruction:\\n' + message['content'] + '\\n'}}\n        {%- else %}\n{{'### Response:\\n' + message['content'] + '\\n<|EOT|>\\n'}}\n        {%- endif %}\n    {%- endif %}\n{%- endfor %}\n{% if add_generation_prompt %}\n{{'### Response:'}}\n{% endif %}",
<<<<<<< HEAD
            /* .expected_output_adhoc= */ "You are a helpful assistant### Instruction:\nHello\n### Response:\nHi there\n<|EOT|>\n### Instruction:\nWho are you\n### Response:\n   I am an assistant   \n<|EOT|>\n### Instruction:\nAnother question\n### Response:\n",
            /* .expected_output_jinja= */ "",
=======
            /* .expected_output= */ "You are a helpful assistant### Instruction:\nHello\n### Response:\nHi there\n<|EOT|>\n### Instruction:\nWho are you\n### Response:\n   I am an assistant   \n<|EOT|>\n### Instruction:\nAnother question\n### Response:\n",
>>>>>>> bbf3e55e
        },
        {
            /* .name= */ "eachadea/vicuna-13b-1.1",
            // No template included in tokenizer_config.json, so this template likely needs to be manually set.
            /* .template_str= */ "{%- for message in messages %}{%- if message['role'] == 'system' -%}{{- '' + message['content'] + '\n\n' -}}{%- else -%}{%- if message['role'] == 'user' -%}{{-'USER: ' + message['content'] + '\n'-}}{%- else -%}{{-'ASSISTANT: ' + message['content'] + '</s>\n' -}}{%- endif -%}{%- endif -%}{%- endfor -%}{%- if add_generation_prompt -%}{{-'ASSISTANT:'-}}{%- endif -%}",
<<<<<<< HEAD
            /* .expected_output_adhoc= */ "You are a helpful assistant\n\nUSER: Hello\nASSISTANT: Hi there</s>\nUSER: Who are you\nASSISTANT:    I am an assistant   </s>\nUSER: Another question\nASSISTANT:",
            /* .expected_output_jinja= */ "",
            /* .bos_token= */ "",
            /* .eos_token= */ "",
=======
            /* .expected_output= */ "You are a helpful assistant\n\nUSER: Hello\nASSISTANT: Hi there</s>\nUSER: Who are you\nASSISTANT:    I am an assistant   </s>\nUSER: Another question\nASSISTANT:",
>>>>>>> bbf3e55e
        },
        {
            /* .name= */ "Orca-Vicuna",
            // No template included in tokenizer_config.json, so this template likely needs to be manually set.
            /* .template_str= */ "{%- for message in messages %}{%- if message['role'] == 'system' -%}{{-'SYSTEM: ' + message['content'] + '\n' -}}{%- else -%}{%- if message['role'] == 'user' -%}{{-'USER: ' + message['content'] + '\n'-}}{%- else -%}{{-'ASSISTANT: ' + message['content'] + '</s>\n' -}}{%- endif -%}{%- endif -%}{%- endfor -%}{%- if add_generation_prompt -%}{{-'ASSISTANT:'-}}{%- endif -%}",
<<<<<<< HEAD
            /* .expected_output_adhoc= */ "SYSTEM: You are a helpful assistant\nUSER: Hello\nASSISTANT: Hi there</s>\nUSER: Who are you\nASSISTANT:    I am an assistant   </s>\nUSER: Another question\nASSISTANT:",
            /* .expected_output_jinja= */ "",
            /* .bos_token= */ "",
            /* .eos_token= */ "",
=======
            /* .expected_output= */ "SYSTEM: You are a helpful assistant\nUSER: Hello\nASSISTANT: Hi there</s>\nUSER: Who are you\nASSISTANT:    I am an assistant   </s>\nUSER: Another question\nASSISTANT:",
>>>>>>> bbf3e55e
        },
        {
            /* .name= */ "CohereForAI/c4ai-command-r-plus",
            /* .template_str= */ "{{ bos_token }}{% if messages[0]['role'] == 'system' %}{% set loop_messages = messages[1:] %}{% set system_message = messages[0]['content'] %}{% elif false == true %}{% set loop_messages = messages %}{% set system_message = 'You are Command-R, a brilliant, sophisticated, AI-assistant trained to assist human users by providing thorough responses. You are trained by Cohere.' %}{% else %}{% set loop_messages = messages %}{% set system_message = false %}{% endif %}{% if system_message != false %}{{ '<|START_OF_TURN_TOKEN|><|SYSTEM_TOKEN|>' + system_message + '<|END_OF_TURN_TOKEN|>' }}{% endif %}{% for message in loop_messages %}{% if (message['role'] == 'user') != (loop.index0 % 2 == 0) %}{{ raise_exception('Conversation roles must alternate user/assistant/user/assistant/...') }}{% endif %}{% set content = message['content'] %}{% if message['role'] == 'user' %}{{ '<|START_OF_TURN_TOKEN|><|USER_TOKEN|>' + content.strip() + '<|END_OF_TURN_TOKEN|>' }}{% elif message['role'] == 'assistant' %}{{ '<|START_OF_TURN_TOKEN|><|CHATBOT_TOKEN|>'  + content.strip() + '<|END_OF_TURN_TOKEN|>' }}{% endif %}{% endfor %}{% if add_generation_prompt %}{{ '<|START_OF_TURN_TOKEN|><|CHATBOT_TOKEN|>' }}{% endif %}",
<<<<<<< HEAD
            /* .expected_output_adhoc= */ "<|START_OF_TURN_TOKEN|><|SYSTEM_TOKEN|>You are a helpful assistant<|END_OF_TURN_TOKEN|><|START_OF_TURN_TOKEN|><|USER_TOKEN|>Hello<|END_OF_TURN_TOKEN|><|START_OF_TURN_TOKEN|><|CHATBOT_TOKEN|>Hi there<|END_OF_TURN_TOKEN|><|START_OF_TURN_TOKEN|><|USER_TOKEN|>Who are you<|END_OF_TURN_TOKEN|><|START_OF_TURN_TOKEN|><|CHATBOT_TOKEN|>I am an assistant<|END_OF_TURN_TOKEN|><|START_OF_TURN_TOKEN|><|USER_TOKEN|>Another question<|END_OF_TURN_TOKEN|><|START_OF_TURN_TOKEN|><|CHATBOT_TOKEN|>",
            /* .expected_output_jinja= */ "",
=======
            /* .expected_output= */ "<|START_OF_TURN_TOKEN|><|SYSTEM_TOKEN|>You are a helpful assistant<|END_OF_TURN_TOKEN|><|START_OF_TURN_TOKEN|><|USER_TOKEN|>Hello<|END_OF_TURN_TOKEN|><|START_OF_TURN_TOKEN|><|CHATBOT_TOKEN|>Hi there<|END_OF_TURN_TOKEN|><|START_OF_TURN_TOKEN|><|USER_TOKEN|>Who are you<|END_OF_TURN_TOKEN|><|START_OF_TURN_TOKEN|><|CHATBOT_TOKEN|>I am an assistant<|END_OF_TURN_TOKEN|><|START_OF_TURN_TOKEN|><|USER_TOKEN|>Another question<|END_OF_TURN_TOKEN|><|START_OF_TURN_TOKEN|><|CHATBOT_TOKEN|>",
>>>>>>> bbf3e55e
        },
        {
            /* .name= */ "Llama-3",
            /* .template_str= */ "{% set loop_messages = messages %}{% for message in loop_messages %}{% set content = '<|start_header_id|>' + message['role'] + '<|end_header_id|>\n\n'+ message['content'] | trim + '<|eot_id|>' %}{% if loop.index0 == 0 %}{% set content = bos_token + content %}{% endif %}{{ content }}{% endfor %}{{ '<|start_header_id|>assistant<|end_header_id|>\n\n' }}",
<<<<<<< HEAD
            /* .expected_output_adhoc= */ "<|start_header_id|>system<|end_header_id|>\n\nYou are a helpful assistant<|eot_id|><|start_header_id|>user<|end_header_id|>\n\nHello<|eot_id|><|start_header_id|>assistant<|end_header_id|>\n\nHi there<|eot_id|><|start_header_id|>user<|end_header_id|>\n\nWho are you<|eot_id|><|start_header_id|>assistant<|end_header_id|>\n\nI am an assistant<|eot_id|><|start_header_id|>user<|end_header_id|>\n\nAnother question<|eot_id|><|start_header_id|>assistant<|end_header_id|>\n\n",
            /* .expected_output_jinja= */ "",
=======
            /* .expected_output= */ "<|start_header_id|>system<|end_header_id|>\n\nYou are a helpful assistant<|eot_id|><|start_header_id|>user<|end_header_id|>\n\nHello<|eot_id|><|start_header_id|>assistant<|end_header_id|>\n\nHi there<|eot_id|><|start_header_id|>user<|end_header_id|>\n\nWho are you<|eot_id|><|start_header_id|>assistant<|end_header_id|>\n\nI am an assistant<|eot_id|><|start_header_id|>user<|end_header_id|>\n\nAnother question<|eot_id|><|start_header_id|>assistant<|end_header_id|>\n\n",
>>>>>>> bbf3e55e
        },
        {
            /* .name= */ "Phi-3-mini",
            /* .template_str= */ "{{ bos_token }}{% for message in messages %}{% if (message['role'] == 'user') %}{{'<|user|>' + '\n' + message['content'] + '<|end|>' + '\n' + '<|assistant|>' + '\n'}}{% elif (message['role'] == 'assistant') %}{{message['content'] + '<|end|>' + '\n'}}{% endif %}{% endfor %}",
<<<<<<< HEAD
            /* .expected_output_adhoc= */ "<|system|>\nYou are a helpful assistant<|end|>\n<|user|>\nHello<|end|>\n<|assistant|>\nHi there<|end|>\n<|user|>\nWho are you<|end|>\n<|assistant|>\n   I am an assistant   <|end|>\n<|user|>\nAnother question<|end|>\n<|assistant|>\n",
            /* .expected_output_jinja= */ "<|user|>\nYou are a helpful assistant\nHello<|end|>\n<|assistant|>\nHi there<|end|>\n<|user|>\nWho are you<|end|>\n<|assistant|>\n   I am an assistant   <|end|>\n<|user|>\nAnother question<|end|>\n<|assistant|>\n",
=======
            /* .expected_output= */ "<|system|>\nYou are a helpful assistant<|end|>\n<|user|>\nHello<|end|>\n<|assistant|>\nHi there<|end|>\n<|user|>\nWho are you<|end|>\n<|assistant|>\n   I am an assistant   <|end|>\n<|user|>\nAnother question<|end|>\n<|assistant|>\n",
>>>>>>> bbf3e55e
        },
        {
            /* .name= */ "Phi-3-small",
            /* .template_str= */ "{{ bos_token }}{% for message in messages %}{{'<|' + message['role'] + '|>' + '\n' + message['content'] + '<|end|>\n' }}{% endfor %}{% if add_generation_prompt %}{{ '<|assistant|>\n' }}{% else %}{{ eos_token }}{% endif %}",
<<<<<<< HEAD
            /* .expected_output_adhoc= */ "<|system|>\nYou are a helpful assistant<|end|>\n<|user|>\nHello<|end|>\n<|assistant|>\nHi there<|end|>\n<|user|>\nWho are you<|end|>\n<|assistant|>\n   I am an assistant   <|end|>\n<|user|>\nAnother question<|end|>\n<|assistant|>\n",
            /* .expected_output_jinja= */ "",
=======
            /* .expected_output= */ "<|system|>\nYou are a helpful assistant<|end|>\n<|user|>\nHello<|end|>\n<|assistant|>\nHi there<|end|>\n<|user|>\nWho are you<|end|>\n<|assistant|>\n   I am an assistant   <|end|>\n<|user|>\nAnother question<|end|>\n<|assistant|>\n",
>>>>>>> bbf3e55e
        },
        {
            /* .name= */ "Phi-3-medium",
            /* .template_str= */ "{% for message in messages %}{% if (message['role'] == 'user') %}{{'<|user|>' + '\n' + message['content'] + '<|end|>' + '\n' + '<|assistant|>' + '\n'}}{% elif (message['role'] == 'assistant') %}{{message['content'] + '<|end|>' + '\n'}}{% endif %}{% endfor %}",
<<<<<<< HEAD
            /* .expected_output_adhoc= */ "<|system|>\nYou are a helpful assistant<|end|>\n<|user|>\nHello<|end|>\n<|assistant|>\nHi there<|end|>\n<|user|>\nWho are you<|end|>\n<|assistant|>\n   I am an assistant   <|end|>\n<|user|>\nAnother question<|end|>\n<|assistant|>\n",
            /* .expected_output_jinja= */ "<|user|>\nYou are a helpful assistant\nHello<|end|>\n<|assistant|>\nHi there<|end|>\n<|user|>\nWho are you<|end|>\n<|assistant|>\n   I am an assistant   <|end|>\n<|user|>\nAnother question<|end|>\n<|assistant|>\n",
=======
            /* .expected_output= */ "<|system|>\nYou are a helpful assistant<|end|>\n<|user|>\nHello<|end|>\n<|assistant|>\nHi there<|end|>\n<|user|>\nWho are you<|end|>\n<|assistant|>\n   I am an assistant   <|end|>\n<|user|>\nAnother question<|end|>\n<|assistant|>\n",
>>>>>>> bbf3e55e
        },
        {
            /* .name= */ "Phi-3-vision",
            /* .template_str= */ "{% for message in messages %}{{'<|' + message['role'] + '|>' + '\n' + message['content'] + '<|end|>\n' }}{% endfor %}{% if add_generation_prompt and messages[-1]['role'] != 'assistant' %}{{- '<|assistant|>\n' -}}{% endif %}",
<<<<<<< HEAD
            /* .expected_output_adhoc= */ "<|system|>\nYou are a helpful assistant<|end|>\n<|user|>\nHello<|end|>\n<|assistant|>\nHi there<|end|>\n<|user|>\nWho are you<|end|>\n<|assistant|>\n   I am an assistant   <|end|>\n<|user|>\nAnother question<|end|>\n<|assistant|>\n",
            /* .expected_output_jinja= */ "",
            /* .bos_token= */ "",
            /* .eos_token= */ "",
=======
            /* .expected_output= */ "<|system|>\nYou are a helpful assistant<|end|>\n<|user|>\nHello<|end|>\n<|assistant|>\nHi there<|end|>\n<|user|>\nWho are you<|end|>\n<|assistant|>\n   I am an assistant   <|end|>\n<|user|>\nAnother question<|end|>\n<|assistant|>\n",
>>>>>>> bbf3e55e
        },
        {
            /* .name= */ "ChatGLM3",
            /* .template_str= */ "{% for message in messages %}{% if loop.first %}[gMASK]sop<|{{ message['role'] }}|>\n {{ message['content'] }}{% else %}<|{{ message['role'] }}|>\n {{ message['content'] }}{% endif %}{% endfor %}{% if add_generation_prompt %}<|assistant|>{% endif %}",
<<<<<<< HEAD
            /* .expected_output_adhoc= */ "[gMASK]sop<|system|>\n You are a helpful assistant<|user|>\n Hello<|assistant|>\n Hi there<|user|>\n Who are you<|assistant|>\n    I am an assistant   <|user|>\n Another question<|assistant|>",
            /* .expected_output_jinja= */ "[gMASK]sop<|system|>\nYou are a helpful assistant<|user|>\nHello<|assistant|>\nHi there<|user|>\nWho are you<|assistant|>\n   I am an assistant   <|user|>\nAnother question<|assistant|>",
=======
            /* .expected_output= */ "[gMASK]sop<|system|>\n You are a helpful assistant<|user|>\n Hello<|assistant|>\n Hi there<|user|>\n Who are you<|assistant|>\n    I am an assistant   <|user|>\n Another question<|assistant|>",
>>>>>>> bbf3e55e
        },
        {
            /* .name= */ "ChatGLM4",
            /* .template_str= */ u8"[gMASK]<sop>{% for item in messages %}{% if item['tools'] is defined %}<|system|>\n你是一个名为 ChatGLM 的人工智能助手。你是基于智谱AI训练的语言模型 GLM-4 模型开发的，你的任务是针对用户的问题和要求提供适当的答复和支持。\n\n# 可用工具{% set tools = item['tools'] %}{% for tool in tools %}{% if tool['type'] == 'function' %}\n\n## {{ tool['function']['name'] }}\n\n{{ tool['function'] | tojson(indent=4) }}\n......{% endif %}{% endfor %}{% endif %}{% if item['content'] %}<|{{ item['role'] }}|>{{ item['metadata'] }}\n{{ item['content'] }}{% endif %}{% endfor %}{% if add_generation_prompt %}<|assistant|>{% endif %}",
<<<<<<< HEAD
            /* .expected_output_adhoc= */ "[gMASK]<sop><|system|>\nYou are a helpful assistant<|user|>\nHello<|assistant|>\nHi there<|user|>\nWho are you<|assistant|>\n   I am an assistant   <|user|>\nAnother question<|assistant|>",
            /* .expected_output_jinja= */ "",
            /* .bos_token= */ "",
            /* .eos_token= */ "",
=======
            /* .expected_output= */ "[gMASK]<sop><|system|>\nYou are a helpful assistant<|user|>\nHello<|assistant|>\nHi there<|user|>\nWho are you<|assistant|>\n   I am an assistant   <|user|>\nAnother question<|assistant|>",
>>>>>>> bbf3e55e
        },
        {
            /* .name= */ "MiniCPM-3B-OpenHermes-2.5-v2-GGUF",
            /* .template_str= */ u8"{% for message in messages %}{% if message['role'] == 'user' %}{{'<用户>' + message['content'].strip() + '<AI>'}}{% else %}{{message['content'].strip()}}{% endif %}{% endfor %}",
<<<<<<< HEAD
            /* .expected_output_adhoc= */ u8"You are a helpful assistant<用户>Hello<AI>Hi there<用户>Who are you<AI>I am an assistant<用户>Another question<AI>",
            /* .expected_output_jinja= */ "",
            /* .bos_token= */ "",
            /* .eos_token= */ "",
=======
            /* .expected_output= */ u8"You are a helpful assistant<用户>Hello<AI>Hi there<用户>Who are you<AI>I am an assistant<用户>Another question<AI>",
>>>>>>> bbf3e55e
        },
        {
            /* .name= */ "DeepSeek-V2",
            /* .template_str= */ "{% if not add_generation_prompt is defined %}{% set add_generation_prompt = false %}{% endif %}{{ bos_token }}{% for message in messages %}{% if message['role'] == 'user' %}{{ 'User: ' + message['content'] + '\n\n' }}{% elif message['role'] == 'assistant' %}{{ 'Assistant: ' + message['content'] + eos_token }}{% elif message['role'] == 'system' %}{{ message['content'] + '\n\n' }}{% endif %}{% endfor %}{% if add_generation_prompt %}{{ 'Assistant:' }}{% endif %}",
<<<<<<< HEAD
            /* .expected_output_adhoc= */ u8"You are a helpful assistant\n\nUser: Hello\n\nAssistant: Hi there<｜end▁of▁sentence｜>User: Who are you\n\nAssistant:    I am an assistant   <｜end▁of▁sentence｜>User: Another question\n\nAssistant:",
            /* .expected_output_jinja= */ "",
            /* .bos_token= */ "",
            /* .eos_token= */ "<｜end▁of▁sentence｜>",
=======
            /* .expected_output= */ u8"You are a helpful assistant\n\nUser: Hello\n\nAssistant: Hi there<｜end▁of▁sentence｜>User: Who are you\n\nAssistant:    I am an assistant   <｜end▁of▁sentence｜>User: Another question\n\nAssistant:",
>>>>>>> bbf3e55e
        },
        {
            /* .name= */ "ibm-granite/granite-3.0-8b-instruct",
            /* .template_str= */ "{%- if tools %}\n    {{- '<|start_of_role|>available_tools<|end_of_role|>\n' }}\n    {%- for tool in tools %}\n    {{- tool | tojson(indent=4) }}\n    {%- if not loop.last %}\n        {{- '\n\n' }}\n    {%- endif %}\n    {%- endfor %}\n    {{- '<|end_of_text|>\n' }}\n{%- endif %}\n{%- for message in messages %}\n    {%- if message['role'] == 'system' %}\n    {{- '<|start_of_role|>system<|end_of_role|>' + message['content'] + '<|end_of_text|>\n' }}\n    {%- elif message['role'] == 'user' %}\n    {{- '<|start_of_role|>user<|end_of_role|>' + message['content'] + '<|end_of_text|>\n' }}\n    {%- elif message['role'] == 'assistant' %}\n    {{- '<|start_of_role|>assistant<|end_of_role|>'  + message['content'] + '<|end_of_text|>\n' }}\n    {%- elif message['role'] == 'assistant_tool_call' %}\n    {{- '<|start_of_role|>assistant<|end_of_role|><|tool_call|>' + message['content'] + '<|end_of_text|>\n' }}\n    {%- elif message['role'] == 'tool_response' %}\n    {{- '<|start_of_role|>tool_response<|end_of_role|>' + message['content'] + '<|end_of_text|>\n' }}\n    {%- endif %}\n    {%- if loop.last and add_generation_prompt %}\n    {{- '<|start_of_role|>assistant<|end_of_role|>' }}\n    {%- endif %}\n{%- endfor %}",
<<<<<<< HEAD
            /* .expected_output_adhoc= */ "<|start_of_role|>system<|end_of_role|>You are a helpful assistant<|end_of_text|>\n<|start_of_role|>user<|end_of_role|>Hello<|end_of_text|>\n<|start_of_role|>assistant<|end_of_role|>Hi there<|end_of_text|>\n<|start_of_role|>user<|end_of_role|>Who are you<|end_of_text|>\n<|start_of_role|>assistant<|end_of_role|>   I am an assistant   <|end_of_text|>\n<|start_of_role|>user<|end_of_role|>Another question<|end_of_text|>\n<|start_of_role|>assistant<|end_of_role|>\n",
            /* .expected_output_jinja= */ "<|start_of_role|>system<|end_of_role|>You are a helpful assistant<|end_of_text|>\n<|start_of_role|>user<|end_of_role|>Hello<|end_of_text|>\n<|start_of_role|>assistant<|end_of_role|>Hi there<|end_of_text|>\n<|start_of_role|>user<|end_of_role|>Who are you<|end_of_text|>\n<|start_of_role|>assistant<|end_of_role|>   I am an assistant   <|end_of_text|>\n<|start_of_role|>user<|end_of_role|>Another question<|end_of_text|>\n<|start_of_role|>assistant<|end_of_role|>",
=======
            /* .expected_output= */ "<|start_of_role|>system<|end_of_role|>You are a helpful assistant<|end_of_text|>\n<|start_of_role|>user<|end_of_role|>Hello<|end_of_text|>\n<|start_of_role|>assistant<|end_of_role|>Hi there<|end_of_text|>\n<|start_of_role|>user<|end_of_role|>Who are you<|end_of_text|>\n<|start_of_role|>assistant<|end_of_role|>   I am an assistant   <|end_of_text|>\n<|start_of_role|>user<|end_of_role|>Another question<|end_of_text|>\n<|start_of_role|>assistant<|end_of_role|>\n",
>>>>>>> bbf3e55e
        },
        {
            /* .name= */ "mistralai/Mistral-7B-Instruct-v0.2 (mistralai 'v1' template with a system prompt)",
            /* .template_str= */ "{%- if messages[0]['role'] == 'system' %}\n    {%- set system_message = messages[0]['content'] %}\n    {%- set loop_messages = messages[1:] %}\n{%- else %}\n    {%- set loop_messages = messages %}\n{%- endif %}\n\n{{- bos_token }}\n{%- for message in loop_messages %}\n    {%- if (message['role'] == 'user') != (loop.index0 % 2 == 0) %}\n        {{- raise_exception('After the optional system message, conversation roles must alternate user/assistant/user/assistant/...') }}\n    {%- endif %}\n    {%- if message['role'] == 'user' %}\n        {%- if loop.first and system_message is defined %}\n            {{- ' [INST] ' + system_message + '\\n\\n' + message['content'] + ' [/INST]' }}\n        {%- else %}\n            {{- ' [INST] ' + message['content'] + ' [/INST]' }}\n        {%- endif %}\n    {%- elif message['role'] == 'assistant' %}\n        {{- ' ' + message['content'] + eos_token}}\n    {%- else %}\n        {{- raise_exception('Only user and assistant roles are supported, with the exception of an initial optional system message!') }}\n    {%- endif %}\n{%- endfor %}\n",
<<<<<<< HEAD
            /* .expected_output_adhoc= */ " [INST] You are a helpful assistant\n\nHello [/INST] Hi there</s> [INST] Who are you [/INST]    I am an assistant   </s> [INST] Another question [/INST]",
            /* .expected_output_jinja= */ "",
            /* .bos_token= */ "",
            /* .eos_token= */ "</s>",
=======
            /* .expected_output= */ " [INST] You are a helpful assistant\n\nHello [/INST] Hi there</s> [INST] Who are you [/INST]    I am an assistant   </s> [INST] Another question [/INST]",
>>>>>>> bbf3e55e
        },
        {
            /* .name= */ "Mistral-Large-Instruct-2407 (mistralai 'v3' template; modified to have system prompt at start)",
            /* .template_str= */ "{%- if messages[0][\"role\"] == \"system\" %}\n    {%- set system_message = messages[0][\"content\"] %}\n    {%- set loop_messages = messages[1:] %}\n{%- else %}\n    {%- set loop_messages = messages %}\n{%- endif %}\n{%- if not tools is defined %}\n    {%- set tools = none %}\n{%- endif %}\n{%- set user_messages = loop_messages | selectattr(\"role\", \"equalto\", \"user\") | list %}\n\n{#- This block checks for alternating user/assistant messages, skipping tool calling messages #}\n{%- set ns = namespace() %}\n{%- set ns.index = 0 %}\n{%- for message in loop_messages %}\n    {%- if not (message.role == \"tool\" or message.role == \"tool_results\" or (message.tool_calls is defined and message.tool_calls is not none)) %}\n        {%- if (message[\"role\"] == \"user\") != (ns.index % 2 == 0) %}\n            {{- raise_exception(\"After the optional system message, conversation roles must alternate user/assistant/user/assistant/...\") }}\n        {%- endif %}\n        {%- set ns.index = ns.index + 1 %}\n    {%- endif %}\n{%- endfor %}\n\n{{- bos_token }}\n{%- for message in loop_messages %}\n    {%- if message[\"role\"] == \"user\" %}\n        {%- if tools is not none and (message == user_messages[-1]) %}\n            {{- \"[AVAILABLE_TOOLS] [\" }}\n            {%- for tool in tools %}\n                {%- set tool = tool.function %}\n                {{- '{\"type\": \"function\", \"function\": {' }}\n                {%- for key, val in tool.items() if key != \"return\" %}\n                    {%- if val is string %}\n                        {{- '\"' + key + '\": \"' + val + '\"' }}\n                    {%- else %}\n                        {{- '\"' + key + '\": ' + val|tojson }}\n                    {%- endif %}\n                    {%- if not loop.last %}\n                        {{- \", \" }}\n                    {%- endif %}\n                {%- endfor %}\n                {{- \"}}\" }}\n                {%- if not loop.last %}\n                    {{- \", \" }}\n                {%- else %}\n                    {{- \"]\" }}\n                {%- endif %}\n            {%- endfor %}\n            {{- \"[/AVAILABLE_TOOLS]\" }}\n            {%- endif %}\n        {%- if loop.last and system_message is defined %}\n            {{- \"[INST] \" + system_message + \"\\n\\n\" + message[\"content\"] + \"[/INST]\" }}\n        {%- else %}\n            {{- \"[INST] \" + message[\"content\"] + \"[/INST]\" }}\n        {%- endif %}\n    {%- elif message.tool_calls is defined and message.tool_calls is not none %}\n        {{- \"[TOOL_CALLS] [\" }}\n        {%- for tool_call in message.tool_calls %}\n            {%- set out = tool_call.function|tojson %}\n            {{- out[:-1] }}\n            {%- if not tool_call.id is defined or tool_call.id|length != 9 %}\n                {{- raise_exception(\"Tool call IDs should be alphanumeric strings with length 9!\") }}\n            {%- endif %}\n            {{- ', \"id\": \"' + tool_call.id + '\"}' }}\n            {%- if not loop.last %}\n                {{- \", \" }}\n            {%- else %}\n                {{- \"]\" + eos_token }}\n            {%- endif %}\n        {%- endfor %}\n    {%- elif message[\"role\"] == \"assistant\" %}\n        {{- \" \" + message[\"content\"]|trim + eos_token}}\n    {%- elif message[\"role\"] == \"tool_results\" or message[\"role\"] == \"tool\" %}\n        {%- if message.content is defined and message.content.content is defined %}\n            {%- set content = message.content.content %}\n        {%- else %}\n            {%- set content = message.content %}\n        {%- endif %}\n        {{- '[TOOL_RESULTS] {\"content\": ' + content|string + \", \" }}\n        {%- if not message.tool_call_id is defined or message.tool_call_id|length != 9 %}\n            {{- raise_exception(\"Tool call IDs should be alphanumeric strings with length 9!\") }}\n        {%- endif %}\n        {{- '\"call_id\": \"' + message.tool_call_id + '\"}[/TOOL_RESULTS]' }}\n    {%- else %}\n        {{- raise_exception(\"Only user and assistant roles are supported, with the exception of an initial optional system message!\") }}\n    {%- endif %}\n{%- endfor %}\n",
<<<<<<< HEAD
            /* .expected_output_adhoc= */ "[INST] You are a helpful assistant\n\nHello[/INST] Hi there</s>[INST] Who are you[/INST] I am an assistant</s>[INST] Another question[/INST]",
            /* .expected_output_jinja= */ "[INST] Hello[/INST] Hi there</s>[INST] Who are you[/INST] I am an assistant</s>[INST] You are a helpful assistant\n\nAnother question[/INST]",
            /* .bos_token= */ "",
            /* .eos_token= */ "</s>",
=======
            /* .expected_output= */ "[INST] You are a helpful assistant\n\nHello[/INST] Hi there</s>[INST] Who are you[/INST] I am an assistant</s>[INST] Another question[/INST]",
>>>>>>> bbf3e55e
        },
        {
            /* .name= */ "Mistral-Nemo-Instruct-2407 (mistralai 'v3-tekken' template; modified to have system prompt at start)",
            /* .template_str= */ "{%- if messages[0][\"role\"] == \"system\" %}\n    {%- set system_message = messages[0][\"content\"] %}\n    {%- set loop_messages = messages[1:] %}\n{%- else %}\n    {%- set loop_messages = messages %}\n{%- endif %}\n{%- if not tools is defined %}\n    {%- set tools = none %}\n{%- endif %}\n{%- set user_messages = loop_messages | selectattr(\"role\", \"equalto\", \"user\") | list %}\n\n{#- This block checks for alternating user/assistant messages, skipping tool calling messages #}\n{%- set ns = namespace() %}\n{%- set ns.index = 0 %}\n{%- for message in loop_messages %}\n    {%- if not (message.role == \"tool\" or message.role == \"tool_results\" or (message.tool_calls is defined and message.tool_calls is not none)) %}\n        {%- if (message[\"role\"] == \"user\") != (ns.index % 2 == 0) %}\n            {{- raise_exception(\"After the optional system message, conversation roles must alternate user/assistant/user/assistant/...\") }}\n        {%- endif %}\n        {%- set ns.index = ns.index + 1 %}\n    {%- endif %}\n{%- endfor %}\n\n{{- bos_token }}\n{%- for message in loop_messages %}\n    {%- if message[\"role\"] == \"user\" %}\n        {%- if tools is not none and (message == user_messages[-1]) %}\n            {{- \"[AVAILABLE_TOOLS][\" }}\n            {%- for tool in tools %}\n                {%- set tool = tool.function %}\n                {{- '{\"type\": \"function\", \"function\": {' }}\n                {%- for key, val in tool.items() if key != \"return\" %}\n                    {%- if val is string %}\n                        {{- '\"' + key + '\": \"' + val + '\"' }}\n                    {%- else %}\n                        {{- '\"' + key + '\": ' + val|tojson }}\n                    {%- endif %}\n                    {%- if not loop.last %}\n                        {{- \", \" }}\n                    {%- endif %}\n                {%- endfor %}\n                {{- \"}}\" }}\n                {%- if not loop.last %}\n                    {{- \", \" }}\n                {%- else %}\n                    {{- \"]\" }}\n                {%- endif %}\n            {%- endfor %}\n            {{- \"[/AVAILABLE_TOOLS]\" }}\n            {%- endif %}\n        {%- if loop.last and system_message is defined %}\n            {{- \"[INST]\" + system_message + \"\\n\\n\" + message[\"content\"] + \"[/INST]\" }}\n        {%- else %}\n            {{- \"[INST]\" + message[\"content\"] + \"[/INST]\" }}\n        {%- endif %}\n    {%- elif (message.tool_calls is defined and message.tool_calls is not none) %}\n        {{- \"[TOOL_CALLS][\" }}\n        {%- for tool_call in message.tool_calls %}\n            {%- set out = tool_call.function|tojson %}\n            {{- out[:-1] }}\n            {%- if not tool_call.id is defined or tool_call.id|length != 9 %}\n                {{- raise_exception(\"Tool call IDs should be alphanumeric strings with length 9!\") }}\n            {%- endif %}\n            {{- ', \"id\": \"' + tool_call.id + '\"}' }}\n            {%- if not loop.last %}\n                {{- \", \" }}\n            {%- else %}\n                {{- \"]\" + eos_token }}\n            {%- endif %}\n        {%- endfor %}\n    {%- elif message[\"role\"] == \"assistant\" %}\n        {{- message[\"content\"] + eos_token}}\n    {%- elif message[\"role\"] == \"tool_results\" or message[\"role\"] == \"tool\" %}\n        {%- if message.content is defined and message.content.content is defined %}\n            {%- set content = message.content.content %}\n        {%- else %}\n            {%- set content = message.content %}\n        {%- endif %}\n        {{- '[TOOL_RESULTS]{\"content\": ' + content|string + \", \" }}\n        {%- if not message.tool_call_id is defined or message.tool_call_id|length != 9 %}\n            {{- raise_exception(\"Tool call IDs should be alphanumeric strings with length 9!\") }}\n        {%- endif %}\n        {{- '\"call_id\": \"' + message.tool_call_id + '\"}[/TOOL_RESULTS]' }}\n    {%- else %}\n        {{- raise_exception(\"Only user and assistant roles are supported, with the exception of an initial optional system message!\") }}\n    {%- endif %}\n{%- endfor %}\n",
<<<<<<< HEAD
            /* .expected_output_adhoc= */ "[INST]You are a helpful assistant\n\nHello[/INST]Hi there</s>[INST]Who are you[/INST]   I am an assistant   </s>[INST]Another question[/INST]",
            /* .expected_output_jinja= */ "[INST]Hello[/INST]Hi there</s>[INST]Who are you[/INST]   I am an assistant   </s>[INST]You are a helpful assistant\n\nAnother question[/INST]",
            /* .bos_token= */ "",
            /* .eos_token= */ "</s>",
=======
            /* .expected_output= */ "[INST]You are a helpful assistant\n\nHello[/INST]Hi there</s>[INST]Who are you[/INST]   I am an assistant   </s>[INST]Another question[/INST]",
>>>>>>> bbf3e55e
        },
        {
            /* .name= */ "mistralai/Mistral-Large-Instruct-2411 (mistralai 'v7' template)",
            /* .template_str= */ "{{ bos_token }}{% for message in messages %}{% if message['role'] == 'user' %}{{ '[INST] ' + message['content'] + '[/INST]' }}{% elif message['role'] == 'system' %}{{ '[SYSTEM_PROMPT] ' + message['content'] + '[/SYSTEM_PROMPT]' }}{% elif message['role'] == 'assistant' %}{{ ' ' + message['content'] + eos_token }}{% else %}{{ raise_exception('Only user, system and assistant roles are supported!') }}{% endif %}{% endfor %}",
<<<<<<< HEAD
            /* .expected_output_adhoc= */ "[SYSTEM_PROMPT] You are a helpful assistant[/SYSTEM_PROMPT][INST] Hello[/INST] Hi there</s>[INST] Who are you[/INST]    I am an assistant   </s>[INST] Another question[/INST]",
            /* .expected_output_jinja= */ "",
            /* .bos_token= */ "",
            /* .eos_token= */ "</s>",
=======
            /* .expected_output= */ "[SYSTEM_PROMPT] You are a helpful assistant[/SYSTEM_PROMPT][INST] Hello[/INST] Hi there</s>[INST] Who are you[/INST]    I am an assistant   </s>[INST] Another question[/INST]",
>>>>>>> bbf3e55e
        },
        {
            /* .name= */ "ai-sage/GigaChat-20B-A3B-instruct",
            /* .template_str= */ "{% if messages[0]['role'] == 'system' -%}\n    {%- set loop_messages = messages[1:] -%}\n    {%- set system_message = bos_token + messages[0]['content'] + additional_special_tokens[1] -%}\n{%- else -%}\n    {%- set loop_messages = messages -%}\n    {%- set system_message = bos_token + '' -%}\n{%- endif -%}\n{%- for message in loop_messages %}\n    {% if (message['role'] == 'user') != (loop.index0 % 2 == 0) %}\n        {{ raise_exception('Conversation roles must alternate user/assistant/user/assistant/...') }}\n    {% endif %}\n    \n    {%- if loop.index0 == 0 -%}\n        {{ system_message -}}\n    {%- endif -%}\n    {%- if message['role'] == 'user' -%}\n        {{ message['role'] + additional_special_tokens[0] + message['content'] + additional_special_tokens[1] -}}\n        {{ 'available functions' + additional_special_tokens[0] + additional_special_tokens[2] + additional_special_tokens[3]  + additional_special_tokens[1] -}}\n    {%- endif -%}\n    {%- if message['role'] == 'assistant' -%}\n        {{ message['role'] + additional_special_tokens[0] + message['content'] + additional_special_tokens[1] -}}\n    {%- endif -%}\n    {%- if loop.last and add_generation_prompt -%}\n        {{ 'assistant' + additional_special_tokens[0] -}}\n    {%- endif -%}\n{%- endfor %}",
<<<<<<< HEAD
            /* .expected_output_adhoc= */ "<s>You are a helpful assistant<|message_sep|>user<|role_sep|>Hello<|message_sep|>available functions<|role_sep|>[]<|message_sep|>assistant<|role_sep|>Hi there<|message_sep|>user<|role_sep|>Who are you<|message_sep|>available functions<|role_sep|>[]<|message_sep|>assistant<|role_sep|>   I am an assistant   <|message_sep|>user<|role_sep|>Another question<|message_sep|>available functions<|role_sep|>[]<|message_sep|>assistant<|role_sep|>",
            /* .expected_output_jinja= */ "",
            /* .bos_token= */ "",
            /* .eos_token= */ "",
            /* .supported_with_jinja= */ false, // Requires additional_special_tokens as extra context
=======
            /* .expected_output= */ "<s>You are a helpful assistant<|message_sep|>user<|role_sep|>Hello<|message_sep|>available functions<|role_sep|>[]<|message_sep|>assistant<|role_sep|>Hi there<|message_sep|>user<|role_sep|>Who are you<|message_sep|>available functions<|role_sep|>[]<|message_sep|>assistant<|role_sep|>   I am an assistant   <|message_sep|>user<|role_sep|>Another question<|message_sep|>available functions<|role_sep|>[]<|message_sep|>assistant<|role_sep|>",
>>>>>>> bbf3e55e
        },
        {
            /* .name= */ "Infinigence/Megrez-3B-Instruct",
            /* .template_str= */ u8"{% for message in messages %}{% if loop.first and messages[0]['role'] != 'system' %}{{ '<|role_start|>system<|role_end|>你是Megrez-3B-Instruct，将针对用户的问题给出详细的、积极的回答。<|turn_end|>' }}{% endif %}{{ '<|role_start|>' + message['role'] + '<|role_end|>' + message['content'] + '<|turn_end|>' }}{% endfor %}{% if add_generation_prompt %}{{ '<|role_start|>assistant<|role_end|>' }}{% endif %}",
<<<<<<< HEAD
            /* .expected_output_adhoc= */ "<|role_start|>system<|role_end|>You are a helpful assistant<|turn_end|><|role_start|>user<|role_end|>Hello<|turn_end|><|role_start|>assistant<|role_end|>Hi there<|turn_end|><|role_start|>user<|role_end|>Who are you<|turn_end|><|role_start|>assistant<|role_end|>   I am an assistant   <|turn_end|><|role_start|>user<|role_end|>Another question<|turn_end|><|role_start|>assistant<|role_end|>",
            /* .expected_output_jinja= */ "",
            /* .bos_token= */ "",
            /* .eos_token= */ "",
=======
            /* .expected_output= */ "<|role_start|>system<|role_end|>You are a helpful assistant<|turn_end|><|role_start|>user<|role_end|>Hello<|turn_end|><|role_start|>assistant<|role_end|>Hi there<|turn_end|><|role_start|>user<|role_end|>Who are you<|turn_end|><|role_start|>assistant<|role_end|>   I am an assistant   <|turn_end|><|role_start|>user<|role_end|>Another question<|turn_end|><|role_start|>assistant<|role_end|>",
>>>>>>> bbf3e55e
        },
        {
            /* .name= */ "phi-4",
            /* .template_str= */ "{% for message in messages %}{% if (message['role'] == 'system') %}{{'<|im_start|>system<|im_sep|>' + message['content'] + '<|im_end|>'}}{% elif (message['role'] == 'user') %}{{'<|im_start|>user<|im_sep|>' + message['content'] + '<|im_end|><|im_start|>assistant<|im_sep|>'}}{% elif (message['role'] == 'assistant') %}{{message['content'] + '<|im_end|>'}}{% endif %}{% endfor %}",
<<<<<<< HEAD
            /* .expected_output_adhoc= */ "<|im_start|>system<|im_sep|>You are a helpful assistant<|im_end|><|im_start|>user<|im_sep|>Hello<|im_end|><|im_start|>assistant<|im_sep|>Hi there<|im_end|><|im_start|>user<|im_sep|>Who are you<|im_end|><|im_start|>assistant<|im_sep|>   I am an assistant   <|im_end|><|im_start|>user<|im_sep|>Another question<|im_end|><|im_start|>assistant<|im_sep|>",
            /* .expected_output_jinja= */ "",
            /* .bos_token= */ "",
            /* .eos_token= */ "",
=======
            /* .expected_output= */ "<|im_start|>system<|im_sep|>You are a helpful assistant<|im_end|><|im_start|>user<|im_sep|>Hello<|im_end|><|im_start|>assistant<|im_sep|>Hi there<|im_end|><|im_start|>user<|im_sep|>Who are you<|im_end|><|im_start|>assistant<|im_sep|>   I am an assistant   <|im_end|><|im_start|>user<|im_sep|>Another question<|im_end|><|im_start|>assistant<|im_sep|>",
>>>>>>> bbf3e55e
        },
    };
    std::vector<char> formatted_chat(1024);
    int32_t res;

    // list all supported templates
    std::vector<const char *> supported_tmpl;
    res = llama_chat_builtin_templates(nullptr, 0);
    assert(res > 0);
    supported_tmpl.resize(res);
    res = llama_chat_builtin_templates(supported_tmpl.data(), supported_tmpl.size());
    printf("Built-in chat templates:\n");
    for (auto tmpl : supported_tmpl) {
        printf("  %s\n", tmpl);
    }

    // test invalid chat template
    res = llama_chat_apply_template("INVALID TEMPLATE", conversation.data(), conversation.size(), true, formatted_chat.data(), formatted_chat.size());
    assert(res < 0);
    const auto add_generation_prompt = true;

    for (const auto & test_case : test_cases) {
        printf("\n\n=== %s ===\n\n", test_case.name.c_str());
        formatted_chat.resize(1024);
        res = llama_chat_apply_template(
            test_case.template_str.c_str(),
            conversation.data(),
            conversation.size(),
<<<<<<< HEAD
            add_generation_prompt,
=======
            true,
>>>>>>> bbf3e55e
            formatted_chat.data(),
            formatted_chat.size()
        );
        formatted_chat.resize(res);
        std::string output(formatted_chat.data(), formatted_chat.size());
<<<<<<< HEAD
        if (output != test_case.expected_output_adhoc) {
            printf("Expected:\n%s\n", test_case.expected_output_adhoc.c_str());
            printf("-------------------------\n");
            printf("Actual:\n%s\n", output.c_str());
            assert(output == test_case.expected_output_adhoc);
        }
=======
        printf("%s\n", output.c_str());
        printf("-------------------------\n");
        assert(output == test_case.expected_output);
>>>>>>> bbf3e55e
    }

    json messages = json::array();
    for (const auto & msg : conversation) {
        messages.push_back({
            {"role", msg.role},
            {"content", msg.content},
        });
    }
    for (const auto & test_case : test_cases) {
        if (!test_case.supported_with_jinja) {
            continue;
        }
        printf("\n\n=== %s (jinja) ===\n\n", test_case.name.c_str());
        try {
            minja::chat_template tmpl(test_case.template_str, test_case.bos_token, test_case.eos_token);
            auto output = tmpl.apply(messages, json(), add_generation_prompt);
            auto expected_output = test_case.expected_output_jinja.empty() ? test_case.expected_output_adhoc : test_case.expected_output_jinja;
            if (output != expected_output) {
                printf("Expected:\n%s\n", expected_output.c_str());
                printf("-------------------------\n");
                printf("Actual:\n%s\n", output.c_str());
                assert(output == expected_output);
            }
        } catch (const std::exception & e) {
            printf("ERROR: %s\n", e.what());
            assert(false);
        }
    }

    // test llama_chat_format_single for system message
    printf("\n\n=== llama_chat_format_single (system message) ===\n\n");
    std::vector<common_chat_msg> chat2;
    common_chat_msg sys_msg{"system", "You are a helpful assistant"};

    auto fmt_sys = [&](std::string tmpl) {
        auto output = common_chat_format_single(nullptr, tmpl, chat2, sys_msg, false);
        printf("fmt_sys(%s) : %s\n", tmpl.c_str(), output.c_str());
        printf("-------------------------\n");
        return output;
    };
    assert(fmt_sys("chatml") == "<|im_start|>system\nYou are a helpful assistant<|im_end|>\n");
    assert(fmt_sys("mistral-v1") == " [INST] You are a helpful assistant\n\n");
    assert(fmt_sys("mistral-v3") == "[INST] You are a helpful assistant\n\n");
    assert(fmt_sys("mistral-v3-tekken") == "[INST]You are a helpful assistant\n\n");
    assert(fmt_sys("mistral-v7") == "[SYSTEM_PROMPT] You are a helpful assistant[/SYSTEM_PROMPT]");
    assert(fmt_sys("llama2") == "[INST] You are a helpful assistant\n");
    assert(fmt_sys("llama2-sys") == "[INST] <<SYS>>\nYou are a helpful assistant\n<</SYS>>\n\n");
    assert(fmt_sys("mistral") == "[INST] You are a helpful assistant\n"); // for old pre-v1 templates
    assert(fmt_sys("gemma")  == ""); // for gemma, system message is merged with user message
    assert(fmt_sys("llama3") == "<|start_header_id|>system<|end_header_id|>\n\nYou are a helpful assistant<|eot_id|>");
    assert(fmt_sys("gigachat") == "<s>You are a helpful assistant<|message_sep|>");


    // test llama_chat_format_single for user message
    printf("\n\n=== llama_chat_format_single (user message) ===\n\n");
    chat2.push_back({"system", "You are a helpful assistant"});
    chat2.push_back({"user", "Hello"});
    chat2.push_back({"assistant", "I am assistant"});
    common_chat_msg new_msg{"user", "How are you"};

    auto fmt_single = [&](std::string tmpl) {
        auto output = common_chat_format_single(nullptr, tmpl, chat2, new_msg, true);
        printf("fmt_single(%s) : %s\n", tmpl.c_str(), output.c_str());
        printf("-------------------------\n");
        return output;
    };
    assert(fmt_single("chatml") == "\n<|im_start|>user\nHow are you<|im_end|>\n<|im_start|>assistant\n");
    assert(fmt_single("mistral-v1") == " [INST] How are you [/INST]");
    assert(fmt_single("mistral-v3") == "[INST] How are you[/INST]");
    assert(fmt_single("mistral-v3-tekken") == "[INST]How are you[/INST]");
    assert(fmt_single("mistral-v7") == "[INST] How are you[/INST]");
    assert(fmt_single("llama2") == "[INST] How are you [/INST]");
    assert(fmt_single("mistral") == "[INST] How are you [/INST]"); // for old pre-v1 templates
    assert(fmt_single("gemma")  == "\n<start_of_turn>user\nHow are you<end_of_turn>\n<start_of_turn>model\n");
    assert(fmt_single("llama3") == "<|start_header_id|>user<|end_header_id|>\n\nHow are you<|eot_id|><|start_header_id|>assistant<|end_header_id|>\n\n");
    assert(fmt_single("gigachat") == "user<|role_sep|>How are you<|message_sep|>available functions<|role_sep|>[]<|message_sep|>assistant<|role_sep|>");

    printf("Test chat templates: OK\n");

    return 0;
}<|MERGE_RESOLUTION|>--- conflicted
+++ resolved
@@ -21,34 +21,25 @@
     struct TestCase {
         std::string name;
         std::string template_str;
-<<<<<<< HEAD
-        std::string expected_output_adhoc;
+        std::string expected_output;
         std::string expected_output_jinja;
         std::string bos_token = "";
         std::string eos_token = "";
         bool supported_with_jinja = true;
-=======
-        std::string expected_output;
->>>>>>> bbf3e55e
     };
     std::vector<TestCase> test_cases {
         {
             /* .name= */ "teknium/OpenHermes-2.5-Mistral-7B",
             /* .template_str= */ "{% for message in messages %}{{'<|im_start|>' + message['role'] + '\\n' + message['content'] + '<|im_end|>' + '\\n'}}{% endfor %}{% if add_generation_prompt %}{{ '<|im_start|>assistant\\n' }}{% endif %}",
-<<<<<<< HEAD
-            /* .expected_output_adhoc= */ "<|im_start|>system\nYou are a helpful assistant<|im_end|>\n<|im_start|>user\nHello<|im_end|>\n<|im_start|>assistant\nHi there<|im_end|>\n<|im_start|>user\nWho are you<|im_end|>\n<|im_start|>assistant\n   I am an assistant   <|im_end|>\n<|im_start|>user\nAnother question<|im_end|>\n<|im_start|>assistant\n",
-            /* .expected_output_jinja= */ "",
-            /* .bos_token= */ "",
-            /* .eos_token= */ "",
-=======
             /* .expected_output= */ "<|im_start|>system\nYou are a helpful assistant<|im_end|>\n<|im_start|>user\nHello<|im_end|>\n<|im_start|>assistant\nHi there<|im_end|>\n<|im_start|>user\nWho are you<|im_end|>\n<|im_start|>assistant\n   I am an assistant   <|im_end|>\n<|im_start|>user\nAnother question<|im_end|>\n<|im_start|>assistant\n",
->>>>>>> bbf3e55e
+            /* .expected_output_jinja= */ "",
+            /* .bos_token= */ "",
+            /* .eos_token= */ "",
         },
         {
             /* .name= */ "mistralai/Mistral-7B-Instruct-v0.2 (NOTE: Old pre-v1 without a system prompt)",
             /* .template_str= */ "{{ bos_token }}{% for message in messages %}{% if (message['role'] == 'user') != (loop.index0 % 2 == 0) %}{{ raise_exception('Conversation roles must alternate user/assistant/user/assistant/...') }}{% endif %}{% if message['role'] == 'user' %}{{ '[INST] ' + message['content'] + ' [/INST]' }}{% elif message['role'] == 'assistant' %}{{ message['content'] + eos_token}}{% else %}{{ raise_exception('Only user and assistant roles are supported!') }}{% endif %}{% endfor %}",
-<<<<<<< HEAD
-            /* .expected_output_adhoc= */ "[INST] You are a helpful assistant\nHello [/INST]Hi there</s>[INST] Who are you [/INST]   I am an assistant   </s>[INST] Another question [/INST]",
+            /* .expected_output= */ "[INST] You are a helpful assistant\nHello [/INST]Hi there</s>[INST] Who are you [/INST]   I am an assistant   </s>[INST] Another question [/INST]",
             /* .expected_output_jinja= */ "",
             /* .bos_token= */ "",
             /* .eos_token= */ "</s>",
@@ -56,7 +47,7 @@
         {
             /* .name= */ "TheBloke/FusionNet_34Bx2_MoE-AWQ",
             /* .template_str= */ "{%- for idx in range(0, messages|length) -%}\n{%- if messages[idx]['role'] == 'user' -%}\n{%- if idx > 1 -%}\n{{- bos_token + '[INST] ' + messages[idx]['content'] + ' [/INST]' -}}\n{%- else -%}\n{{- messages[idx]['content'] + ' [/INST]' -}}\n{%- endif -%}\n{% elif messages[idx]['role'] == 'system' %}\n{{- '[INST] <<SYS>>\\n' + messages[idx]['content'] + '\\n<</SYS>>\\n\\n' -}}\n{%- elif messages[idx]['role'] == 'assistant' -%}\n{{- ' '  + messages[idx]['content'] + ' ' + eos_token -}}\n{% endif %}\n{% endfor %}",
-            /* .expected_output_adhoc= */ "[INST] <<SYS>>\nYou are a helpful assistant\n<</SYS>>\n\nHello [/INST]Hi there</s><s>[INST] Who are you [/INST]   I am an assistant   </s><s>[INST] Another question [/INST]",
+            /* .expected_output= */       "[INST] <<SYS>>\nYou are a helpful assistant\n<</SYS>>\n\nHello [/INST]Hi there</s><s>[INST] Who are you [/INST]   I am an assistant   </s><s>[INST] Another question [/INST]",
             /* .expected_output_jinja= */ "[INST] <<SYS>>\nYou are a helpful assistant\n<</SYS>>\n\nHello [/INST] Hi there </s><s>[INST] Who are you [/INST]    I am an assistant    </s><s>[INST] Another question [/INST]",
             /* .bos_token= */ "<s>",
             /* .eos_token= */ "</s>",
@@ -64,308 +55,195 @@
         {
             /* .name= */ "bofenghuang/vigogne-2-70b-chat",
             /* .template_str= */ "{{ bos_token }}{% if messages[0]['role'] == 'system' %}{% set loop_messages = messages[1:] %}{% set system_message = messages[0]['content'] %}{% elif true == true and not '<<SYS>>' in messages[0]['content'] %}{% set loop_messages = messages %}{% set system_message = 'Vous êtes Vigogne, un assistant IA créé par Zaion Lab. Vous suivez extrêmement bien les instructions. Aidez autant que vous le pouvez.' %}{% else %}{% set loop_messages = messages %}{% set system_message = false %}{% endif %}{% for message in loop_messages %}{% if (message['role'] == 'user') != (loop.index0 % 2 == 0) %}{{ raise_exception('Conversation roles must alternate user/assistant/user/assistant/...') }}{% endif %}{% if loop.index0 == 0 and system_message != false %}{% set content = '<<SYS>>\\n' + system_message + '\\n<</SYS>>\\n\\n' + message['content'] %}{% else %}{% set content = message['content'] %}{% endif %}{% if message['role'] == 'user' %}{{ '[INST] ' + content.strip() + ' [/INST]' }}{% elif message['role'] == 'system' %}{{ '<<SYS>>\\n' + content.strip() + '\\n<</SYS>>\\n\\n' }}{% elif message['role'] == 'assistant' %}{{ ' '  + content.strip() + ' ' + eos_token }}{% endif %}{% endfor %}",
-            /* .expected_output_adhoc= */ "[INST] <<SYS>>\nYou are a helpful assistant\n<</SYS>>\n\nHello [/INST]Hi there</s>[INST] Who are you [/INST]I am an assistant</s>[INST] Another question [/INST]",
+            /* .expected_output= */       "[INST] <<SYS>>\nYou are a helpful assistant\n<</SYS>>\n\nHello [/INST]Hi there</s>[INST] Who are you [/INST]I am an assistant</s>[INST] Another question [/INST]",
             /* .expected_output_jinja= */ "[INST] <<SYS>>\nYou are a helpful assistant\n<</SYS>>\n\nHello [/INST] Hi there </s>[INST] Who are you [/INST] I am an assistant </s>[INST] Another question [/INST]",
             /* .bos_token= */ "",
             /* .eos_token= */ "</s>",
-=======
-            /* .expected_output= */ "[INST] You are a helpful assistant\nHello [/INST]Hi there</s>[INST] Who are you [/INST]   I am an assistant   </s>[INST] Another question [/INST]",
-        },
-        {
-            /* .name= */ "TheBloke/FusionNet_34Bx2_MoE-AWQ",
-            /* .template_str= */ "{%- for idx in range(0, messages|length) -%}\\n{%- if messages[idx]['role'] == 'user' -%}\\n{%- if idx > 1 -%}\\n{{- bos_token + '[INST] ' + messages[idx]['content'] + ' [/INST]' -}}\\n{%- else -%}\\n{{- messages[idx]['content'] + ' [/INST]' -}}\\n{%- endif -%}\\n{% elif messages[idx]['role'] == 'system' %}\\n{{- '[INST] <<SYS>>\\\\n' + messages[idx]['content'] + '\\\\n<</SYS>>\\\\n\\\\n' -}}\\n{%- elif messages[idx]['role'] == 'assistant' -%}\\n{{- ' '  + messages[idx]['content'] + ' ' + eos_token -}}\\n{% endif %}\\n{% endfor %}",
-            /* .expected_output= */ "[INST] <<SYS>>\nYou are a helpful assistant\n<</SYS>>\n\nHello [/INST]Hi there</s><s>[INST] Who are you [/INST]   I am an assistant   </s><s>[INST] Another question [/INST]",
-        },
-        {
-            /* .name= */ "bofenghuang/vigogne-2-70b-chat",
-            /* .template_str= */ "{{ bos_token }}{% if messages[0]['role'] == 'system' %}{% set loop_messages = messages[1:] %}{% set system_message = messages[0]['content'] %}{% elif true == true and not '<<SYS>>' in messages[0]['content'] %}{% set loop_messages = messages %}{% set system_message = 'Vous êtes Vigogne, un assistant IA créé par Zaion Lab. Vous suivez extrêmement bien les instructions. Aidez autant que vous le pouvez.' %}{% else %}{% set loop_messages = messages %}{% set system_message = false %}{% endif %}{% for message in loop_messages %}{% if (message['role'] == 'user') != (loop.index0 % 2 == 0) %}{{ raise_exception('Conversation roles must alternate user/assistant/user/assistant/...') }}{% endif %}{% if loop.index0 == 0 and system_message != false %}{% set content = '<<SYS>>\\\\n' + system_message + '\\\\n<</SYS>>\\\\n\\\\n' + message['content'] %}{% else %}{% set content = message['content'] %}{% endif %}{% if message['role'] == 'user' %}{{ '[INST] ' + content.strip() + ' [/INST]' }}{% elif message['role'] == 'system' %}{{ '<<SYS>>\\\\n' + content.strip() + '\\\\n<</SYS>>\\\\n\\\\n' }}{% elif message['role'] == 'assistant' %}{{ ' '  + content.strip() + ' ' + eos_token }}{% endif %}{% endfor %}",
-            /* .expected_output= */ "[INST] <<SYS>>\nYou are a helpful assistant\n<</SYS>>\n\nHello [/INST]Hi there</s>[INST] Who are you [/INST]I am an assistant</s>[INST] Another question [/INST]",
->>>>>>> bbf3e55e
         },
         {
             /* .name= */ "mlabonne/AlphaMonarch-7B",
             /* .template_str= */ "{% for message in messages %}{{bos_token + message['role'] + '\\n' + message['content'] + eos_token + '\\n'}}{% endfor %}{% if add_generation_prompt %}{{ bos_token + 'assistant\\n' }}{% endif %}",
-<<<<<<< HEAD
-            /* .expected_output_adhoc= */    "system\nYou are a helpful assistant</s>\n<s>user\nHello</s>\n<s>assistant\nHi there</s>\n<s>user\nWho are you</s>\n<s>assistant\n   I am an assistant   </s>\n<s>user\nAnother question</s>\n<s>assistant\n",
+            /* .expected_output= */          "system\nYou are a helpful assistant</s>\n<s>user\nHello</s>\n<s>assistant\nHi there</s>\n<s>user\nWho are you</s>\n<s>assistant\n   I am an assistant   </s>\n<s>user\nAnother question</s>\n<s>assistant\n",
             /* .expected_output_jinja= */ "<s>system\nYou are a helpful assistant</s>\n<s>user\nHello</s>\n<s>assistant\nHi there</s>\n<s>user\nWho are you</s>\n<s>assistant\n   I am an assistant   </s>\n<s>user\nAnother question</s>\n<s>assistant\n",
             /* .bos_token= */ "<s>",
             /* .eos_token= */ "</s>",
-=======
-            /* .expected_output= */ "system\nYou are a helpful assistant</s>\n<s>user\nHello</s>\n<s>assistant\nHi there</s>\n<s>user\nWho are you</s>\n<s>assistant\n   I am an assistant   </s>\n<s>user\nAnother question</s>\n<s>assistant\n",
->>>>>>> bbf3e55e
         },
         {
             /* .name= */ "google/gemma-7b-it",
             /* .template_str= */ "{% if messages[0]['role'] == 'system' %}{{ raise_exception('System role not supported') }}{% endif %}{% for message in messages %}{% if (message['role'] == 'user') != (loop.index0 % 2 == 0) %}{{ raise_exception('Conversation roles must alternate user/assistant/user/assistant/...') }}{% endif %}{% if (message['role'] == 'assistant') %}{% set role = 'model' %}{% else %}{% set role = message['role'] %}{% endif %}{{ '<start_of_turn>' + role + '\\n' + message['content'] | trim + '<end_of_turn>\\n' }}{% endfor %}{% if add_generation_prompt %}{{'<start_of_turn>model\\n'}}{% endif %}",
-<<<<<<< HEAD
-            /* .expected_output_adhoc= */ "<start_of_turn>user\nYou are a helpful assistant\n\nHello<end_of_turn>\n<start_of_turn>model\nHi there<end_of_turn>\n<start_of_turn>user\nWho are you<end_of_turn>\n<start_of_turn>model\nI am an assistant<end_of_turn>\n<start_of_turn>user\nAnother question<end_of_turn>\n<start_of_turn>model\n",
+            /* .expected_output= */       "<start_of_turn>user\nYou are a helpful assistant\n\nHello<end_of_turn>\n<start_of_turn>model\nHi there<end_of_turn>\n<start_of_turn>user\nWho are you<end_of_turn>\n<start_of_turn>model\nI am an assistant<end_of_turn>\n<start_of_turn>user\nAnother question<end_of_turn>\n<start_of_turn>model\n",
             /* .expected_output_jinja= */ "<start_of_turn>user\nYou are a helpful assistant\nHello<end_of_turn>\n<start_of_turn>model\nHi there<end_of_turn>\n<start_of_turn>user\nWho are you<end_of_turn>\n<start_of_turn>model\nI am an assistant<end_of_turn>\n<start_of_turn>user\nAnother question<end_of_turn>\n<start_of_turn>model\n",
-=======
-            /* .expected_output= */ "<start_of_turn>user\nYou are a helpful assistant\n\nHello<end_of_turn>\n<start_of_turn>model\nHi there<end_of_turn>\n<start_of_turn>user\nWho are you<end_of_turn>\n<start_of_turn>model\nI am an assistant<end_of_turn>\n<start_of_turn>user\nAnother question<end_of_turn>\n<start_of_turn>model\n",
->>>>>>> bbf3e55e
         },
         {
             /* .name= */ "OrionStarAI/Orion-14B-Chat",
             /* .template_str= */ "{% for message in messages %}{% if loop.first %}{{ bos_token }}{% endif %}{% if message['role'] == 'user' %}{{ 'Human: ' + message['content'] + '\\n\\nAssistant: ' + eos_token }}{% elif message['role'] == 'assistant' %}{{ message['content'] + eos_token }}{% endif %}{% endfor %}",
-<<<<<<< HEAD
-            /* .expected_output_adhoc= */ "Human: You are a helpful assistant\n\nHello\n\nAssistant: </s>Hi there</s>Human: Who are you\n\nAssistant: </s>   I am an assistant   </s>Human: Another question\n\nAssistant: </s>",
+            /* .expected_output= */       "Human: You are a helpful assistant\n\nHello\n\nAssistant: </s>Hi there</s>Human: Who are you\n\nAssistant: </s>   I am an assistant   </s>Human: Another question\n\nAssistant: </s>",
             /* .expected_output_jinja= */ "Human: You are a helpful assistant\nHello\n\nAssistant: </s>Hi there</s>Human: Who are you\n\nAssistant: </s>   I am an assistant   </s>Human: Another question\n\nAssistant: </s>",
             /* .bos_token= */ "",
             /* .eos_token= */ "</s>",
-=======
-            /* .expected_output= */ "Human: You are a helpful assistant\n\nHello\n\nAssistant: </s>Hi there</s>Human: Who are you\n\nAssistant: </s>   I am an assistant   </s>Human: Another question\n\nAssistant: </s>",
->>>>>>> bbf3e55e
         },
         {
             /* .name= */ "openchat/openchat-3.5-0106",
             // The included chat_template differs from the author's suggestions here: https://huggingface.co/openchat/openchat_3.5/discussions/5#65448109b4a3f3a2f486fd9d
             // So we match against the included template but implement the suggested version.
             /* .template_str= */ "{{ bos_token }}{% for message in messages %}{{ 'GPT4 Correct ' + message['role'].title() + ': ' + message['content'] + '<|end_of_turn|>'}}{% endfor %}{% if add_generation_prompt %}{{ 'GPT4 Correct Assistant:' }}{% endif %}",
-<<<<<<< HEAD
-            /* .expected_output_adhoc= */ "You are a helpful assistant<|end_of_turn|>GPT4 Correct User: Hello<|end_of_turn|>GPT4 Correct Assistant: Hi there<|end_of_turn|>GPT4 Correct User: Who are you<|end_of_turn|>GPT4 Correct Assistant:    I am an assistant   <|end_of_turn|>GPT4 Correct User: Another question<|end_of_turn|>GPT4 Correct Assistant:",
+            /* .expected_output= */                            "You are a helpful assistant<|end_of_turn|>GPT4 Correct User: Hello<|end_of_turn|>GPT4 Correct Assistant: Hi there<|end_of_turn|>GPT4 Correct User: Who are you<|end_of_turn|>GPT4 Correct Assistant:    I am an assistant   <|end_of_turn|>GPT4 Correct User: Another question<|end_of_turn|>GPT4 Correct Assistant:",
             /* .expected_output_jinja= */ "GPT4 Correct System: You are a helpful assistant<|end_of_turn|>GPT4 Correct User: Hello<|end_of_turn|>GPT4 Correct Assistant: Hi there<|end_of_turn|>GPT4 Correct User: Who are you<|end_of_turn|>GPT4 Correct Assistant:    I am an assistant   <|end_of_turn|>GPT4 Correct User: Another question<|end_of_turn|>GPT4 Correct Assistant:",
-=======
-            /* .expected_output= */ "You are a helpful assistant<|end_of_turn|>GPT4 Correct User: Hello<|end_of_turn|>GPT4 Correct Assistant: Hi there<|end_of_turn|>GPT4 Correct User: Who are you<|end_of_turn|>GPT4 Correct Assistant:    I am an assistant   <|end_of_turn|>GPT4 Correct User: Another question<|end_of_turn|>GPT4 Correct Assistant:",
->>>>>>> bbf3e55e
         },
         {
             /* .name= */ "deepseek-ai/deepseek-coder-33b-instruct",
             /* .template_str= */ "{% if not add_generation_prompt is defined %}\n{% set add_generation_prompt = false %}\n{% endif %}\n{%- set ns = namespace(found=false) -%}\n{%- for message in messages -%}\n    {%- if message['role'] == 'system' -%}\n        {%- set ns.found = true -%}\n    {%- endif -%}\n{%- endfor -%}\n{{bos_token}}{%- if not ns.found -%}\n{{'You are an AI programming assistant, utilizing the Deepseek Coder model, developed by Deepseek Company, and you only answer questions related to computer science. For politically sensitive questions, security and privacy issues, and other non-computer science questions, you will refuse to answer\\n'}}\n{%- endif %}\n{%- for message in messages %}\n    {%- if message['role'] == 'system' %}\n{{ message['content'] }}\n    {%- else %}\n        {%- if message['role'] == 'user' %}\n{{'### Instruction:\\n' + message['content'] + '\\n'}}\n        {%- else %}\n{{'### Response:\\n' + message['content'] + '\\n<|EOT|>\\n'}}\n        {%- endif %}\n    {%- endif %}\n{%- endfor %}\n{% if add_generation_prompt %}\n{{'### Response:'}}\n{% endif %}",
-<<<<<<< HEAD
-            /* .expected_output_adhoc= */ "You are a helpful assistant### Instruction:\nHello\n### Response:\nHi there\n<|EOT|>\n### Instruction:\nWho are you\n### Response:\n   I am an assistant   \n<|EOT|>\n### Instruction:\nAnother question\n### Response:\n",
-            /* .expected_output_jinja= */ "",
-=======
             /* .expected_output= */ "You are a helpful assistant### Instruction:\nHello\n### Response:\nHi there\n<|EOT|>\n### Instruction:\nWho are you\n### Response:\n   I am an assistant   \n<|EOT|>\n### Instruction:\nAnother question\n### Response:\n",
->>>>>>> bbf3e55e
+            /* .expected_output_jinja= */ "",
         },
         {
             /* .name= */ "eachadea/vicuna-13b-1.1",
             // No template included in tokenizer_config.json, so this template likely needs to be manually set.
             /* .template_str= */ "{%- for message in messages %}{%- if message['role'] == 'system' -%}{{- '' + message['content'] + '\n\n' -}}{%- else -%}{%- if message['role'] == 'user' -%}{{-'USER: ' + message['content'] + '\n'-}}{%- else -%}{{-'ASSISTANT: ' + message['content'] + '</s>\n' -}}{%- endif -%}{%- endif -%}{%- endfor -%}{%- if add_generation_prompt -%}{{-'ASSISTANT:'-}}{%- endif -%}",
-<<<<<<< HEAD
-            /* .expected_output_adhoc= */ "You are a helpful assistant\n\nUSER: Hello\nASSISTANT: Hi there</s>\nUSER: Who are you\nASSISTANT:    I am an assistant   </s>\nUSER: Another question\nASSISTANT:",
-            /* .expected_output_jinja= */ "",
-            /* .bos_token= */ "",
-            /* .eos_token= */ "",
-=======
             /* .expected_output= */ "You are a helpful assistant\n\nUSER: Hello\nASSISTANT: Hi there</s>\nUSER: Who are you\nASSISTANT:    I am an assistant   </s>\nUSER: Another question\nASSISTANT:",
->>>>>>> bbf3e55e
+            /* .expected_output_jinja= */ "",
+            /* .bos_token= */ "",
+            /* .eos_token= */ "",
         },
         {
             /* .name= */ "Orca-Vicuna",
             // No template included in tokenizer_config.json, so this template likely needs to be manually set.
             /* .template_str= */ "{%- for message in messages %}{%- if message['role'] == 'system' -%}{{-'SYSTEM: ' + message['content'] + '\n' -}}{%- else -%}{%- if message['role'] == 'user' -%}{{-'USER: ' + message['content'] + '\n'-}}{%- else -%}{{-'ASSISTANT: ' + message['content'] + '</s>\n' -}}{%- endif -%}{%- endif -%}{%- endfor -%}{%- if add_generation_prompt -%}{{-'ASSISTANT:'-}}{%- endif -%}",
-<<<<<<< HEAD
-            /* .expected_output_adhoc= */ "SYSTEM: You are a helpful assistant\nUSER: Hello\nASSISTANT: Hi there</s>\nUSER: Who are you\nASSISTANT:    I am an assistant   </s>\nUSER: Another question\nASSISTANT:",
-            /* .expected_output_jinja= */ "",
-            /* .bos_token= */ "",
-            /* .eos_token= */ "",
-=======
             /* .expected_output= */ "SYSTEM: You are a helpful assistant\nUSER: Hello\nASSISTANT: Hi there</s>\nUSER: Who are you\nASSISTANT:    I am an assistant   </s>\nUSER: Another question\nASSISTANT:",
->>>>>>> bbf3e55e
+            /* .expected_output_jinja= */ "",
+            /* .bos_token= */ "",
+            /* .eos_token= */ "",
         },
         {
             /* .name= */ "CohereForAI/c4ai-command-r-plus",
             /* .template_str= */ "{{ bos_token }}{% if messages[0]['role'] == 'system' %}{% set loop_messages = messages[1:] %}{% set system_message = messages[0]['content'] %}{% elif false == true %}{% set loop_messages = messages %}{% set system_message = 'You are Command-R, a brilliant, sophisticated, AI-assistant trained to assist human users by providing thorough responses. You are trained by Cohere.' %}{% else %}{% set loop_messages = messages %}{% set system_message = false %}{% endif %}{% if system_message != false %}{{ '<|START_OF_TURN_TOKEN|><|SYSTEM_TOKEN|>' + system_message + '<|END_OF_TURN_TOKEN|>' }}{% endif %}{% for message in loop_messages %}{% if (message['role'] == 'user') != (loop.index0 % 2 == 0) %}{{ raise_exception('Conversation roles must alternate user/assistant/user/assistant/...') }}{% endif %}{% set content = message['content'] %}{% if message['role'] == 'user' %}{{ '<|START_OF_TURN_TOKEN|><|USER_TOKEN|>' + content.strip() + '<|END_OF_TURN_TOKEN|>' }}{% elif message['role'] == 'assistant' %}{{ '<|START_OF_TURN_TOKEN|><|CHATBOT_TOKEN|>'  + content.strip() + '<|END_OF_TURN_TOKEN|>' }}{% endif %}{% endfor %}{% if add_generation_prompt %}{{ '<|START_OF_TURN_TOKEN|><|CHATBOT_TOKEN|>' }}{% endif %}",
-<<<<<<< HEAD
-            /* .expected_output_adhoc= */ "<|START_OF_TURN_TOKEN|><|SYSTEM_TOKEN|>You are a helpful assistant<|END_OF_TURN_TOKEN|><|START_OF_TURN_TOKEN|><|USER_TOKEN|>Hello<|END_OF_TURN_TOKEN|><|START_OF_TURN_TOKEN|><|CHATBOT_TOKEN|>Hi there<|END_OF_TURN_TOKEN|><|START_OF_TURN_TOKEN|><|USER_TOKEN|>Who are you<|END_OF_TURN_TOKEN|><|START_OF_TURN_TOKEN|><|CHATBOT_TOKEN|>I am an assistant<|END_OF_TURN_TOKEN|><|START_OF_TURN_TOKEN|><|USER_TOKEN|>Another question<|END_OF_TURN_TOKEN|><|START_OF_TURN_TOKEN|><|CHATBOT_TOKEN|>",
-            /* .expected_output_jinja= */ "",
-=======
             /* .expected_output= */ "<|START_OF_TURN_TOKEN|><|SYSTEM_TOKEN|>You are a helpful assistant<|END_OF_TURN_TOKEN|><|START_OF_TURN_TOKEN|><|USER_TOKEN|>Hello<|END_OF_TURN_TOKEN|><|START_OF_TURN_TOKEN|><|CHATBOT_TOKEN|>Hi there<|END_OF_TURN_TOKEN|><|START_OF_TURN_TOKEN|><|USER_TOKEN|>Who are you<|END_OF_TURN_TOKEN|><|START_OF_TURN_TOKEN|><|CHATBOT_TOKEN|>I am an assistant<|END_OF_TURN_TOKEN|><|START_OF_TURN_TOKEN|><|USER_TOKEN|>Another question<|END_OF_TURN_TOKEN|><|START_OF_TURN_TOKEN|><|CHATBOT_TOKEN|>",
->>>>>>> bbf3e55e
+            /* .expected_output_jinja= */ "",
         },
         {
             /* .name= */ "Llama-3",
             /* .template_str= */ "{% set loop_messages = messages %}{% for message in loop_messages %}{% set content = '<|start_header_id|>' + message['role'] + '<|end_header_id|>\n\n'+ message['content'] | trim + '<|eot_id|>' %}{% if loop.index0 == 0 %}{% set content = bos_token + content %}{% endif %}{{ content }}{% endfor %}{{ '<|start_header_id|>assistant<|end_header_id|>\n\n' }}",
-<<<<<<< HEAD
-            /* .expected_output_adhoc= */ "<|start_header_id|>system<|end_header_id|>\n\nYou are a helpful assistant<|eot_id|><|start_header_id|>user<|end_header_id|>\n\nHello<|eot_id|><|start_header_id|>assistant<|end_header_id|>\n\nHi there<|eot_id|><|start_header_id|>user<|end_header_id|>\n\nWho are you<|eot_id|><|start_header_id|>assistant<|end_header_id|>\n\nI am an assistant<|eot_id|><|start_header_id|>user<|end_header_id|>\n\nAnother question<|eot_id|><|start_header_id|>assistant<|end_header_id|>\n\n",
-            /* .expected_output_jinja= */ "",
-=======
             /* .expected_output= */ "<|start_header_id|>system<|end_header_id|>\n\nYou are a helpful assistant<|eot_id|><|start_header_id|>user<|end_header_id|>\n\nHello<|eot_id|><|start_header_id|>assistant<|end_header_id|>\n\nHi there<|eot_id|><|start_header_id|>user<|end_header_id|>\n\nWho are you<|eot_id|><|start_header_id|>assistant<|end_header_id|>\n\nI am an assistant<|eot_id|><|start_header_id|>user<|end_header_id|>\n\nAnother question<|eot_id|><|start_header_id|>assistant<|end_header_id|>\n\n",
->>>>>>> bbf3e55e
+            /* .expected_output_jinja= */ "",
         },
         {
             /* .name= */ "Phi-3-mini",
             /* .template_str= */ "{{ bos_token }}{% for message in messages %}{% if (message['role'] == 'user') %}{{'<|user|>' + '\n' + message['content'] + '<|end|>' + '\n' + '<|assistant|>' + '\n'}}{% elif (message['role'] == 'assistant') %}{{message['content'] + '<|end|>' + '\n'}}{% endif %}{% endfor %}",
-<<<<<<< HEAD
-            /* .expected_output_adhoc= */ "<|system|>\nYou are a helpful assistant<|end|>\n<|user|>\nHello<|end|>\n<|assistant|>\nHi there<|end|>\n<|user|>\nWho are you<|end|>\n<|assistant|>\n   I am an assistant   <|end|>\n<|user|>\nAnother question<|end|>\n<|assistant|>\n",
+            /* .expected_output= */     "<|system|>\nYou are a helpful assistant<|end|>\n<|user|>\nHello<|end|>\n<|assistant|>\nHi there<|end|>\n<|user|>\nWho are you<|end|>\n<|assistant|>\n   I am an assistant   <|end|>\n<|user|>\nAnother question<|end|>\n<|assistant|>\n",
             /* .expected_output_jinja= */ "<|user|>\nYou are a helpful assistant\nHello<|end|>\n<|assistant|>\nHi there<|end|>\n<|user|>\nWho are you<|end|>\n<|assistant|>\n   I am an assistant   <|end|>\n<|user|>\nAnother question<|end|>\n<|assistant|>\n",
-=======
-            /* .expected_output= */ "<|system|>\nYou are a helpful assistant<|end|>\n<|user|>\nHello<|end|>\n<|assistant|>\nHi there<|end|>\n<|user|>\nWho are you<|end|>\n<|assistant|>\n   I am an assistant   <|end|>\n<|user|>\nAnother question<|end|>\n<|assistant|>\n",
->>>>>>> bbf3e55e
         },
         {
             /* .name= */ "Phi-3-small",
             /* .template_str= */ "{{ bos_token }}{% for message in messages %}{{'<|' + message['role'] + '|>' + '\n' + message['content'] + '<|end|>\n' }}{% endfor %}{% if add_generation_prompt %}{{ '<|assistant|>\n' }}{% else %}{{ eos_token }}{% endif %}",
-<<<<<<< HEAD
-            /* .expected_output_adhoc= */ "<|system|>\nYou are a helpful assistant<|end|>\n<|user|>\nHello<|end|>\n<|assistant|>\nHi there<|end|>\n<|user|>\nWho are you<|end|>\n<|assistant|>\n   I am an assistant   <|end|>\n<|user|>\nAnother question<|end|>\n<|assistant|>\n",
-            /* .expected_output_jinja= */ "",
-=======
             /* .expected_output= */ "<|system|>\nYou are a helpful assistant<|end|>\n<|user|>\nHello<|end|>\n<|assistant|>\nHi there<|end|>\n<|user|>\nWho are you<|end|>\n<|assistant|>\n   I am an assistant   <|end|>\n<|user|>\nAnother question<|end|>\n<|assistant|>\n",
->>>>>>> bbf3e55e
+            /* .expected_output_jinja= */ "",
         },
         {
             /* .name= */ "Phi-3-medium",
             /* .template_str= */ "{% for message in messages %}{% if (message['role'] == 'user') %}{{'<|user|>' + '\n' + message['content'] + '<|end|>' + '\n' + '<|assistant|>' + '\n'}}{% elif (message['role'] == 'assistant') %}{{message['content'] + '<|end|>' + '\n'}}{% endif %}{% endfor %}",
-<<<<<<< HEAD
-            /* .expected_output_adhoc= */ "<|system|>\nYou are a helpful assistant<|end|>\n<|user|>\nHello<|end|>\n<|assistant|>\nHi there<|end|>\n<|user|>\nWho are you<|end|>\n<|assistant|>\n   I am an assistant   <|end|>\n<|user|>\nAnother question<|end|>\n<|assistant|>\n",
+            /* .expected_output= */     "<|system|>\nYou are a helpful assistant<|end|>\n<|user|>\nHello<|end|>\n<|assistant|>\nHi there<|end|>\n<|user|>\nWho are you<|end|>\n<|assistant|>\n   I am an assistant   <|end|>\n<|user|>\nAnother question<|end|>\n<|assistant|>\n",
             /* .expected_output_jinja= */ "<|user|>\nYou are a helpful assistant\nHello<|end|>\n<|assistant|>\nHi there<|end|>\n<|user|>\nWho are you<|end|>\n<|assistant|>\n   I am an assistant   <|end|>\n<|user|>\nAnother question<|end|>\n<|assistant|>\n",
-=======
-            /* .expected_output= */ "<|system|>\nYou are a helpful assistant<|end|>\n<|user|>\nHello<|end|>\n<|assistant|>\nHi there<|end|>\n<|user|>\nWho are you<|end|>\n<|assistant|>\n   I am an assistant   <|end|>\n<|user|>\nAnother question<|end|>\n<|assistant|>\n",
->>>>>>> bbf3e55e
         },
         {
             /* .name= */ "Phi-3-vision",
             /* .template_str= */ "{% for message in messages %}{{'<|' + message['role'] + '|>' + '\n' + message['content'] + '<|end|>\n' }}{% endfor %}{% if add_generation_prompt and messages[-1]['role'] != 'assistant' %}{{- '<|assistant|>\n' -}}{% endif %}",
-<<<<<<< HEAD
-            /* .expected_output_adhoc= */ "<|system|>\nYou are a helpful assistant<|end|>\n<|user|>\nHello<|end|>\n<|assistant|>\nHi there<|end|>\n<|user|>\nWho are you<|end|>\n<|assistant|>\n   I am an assistant   <|end|>\n<|user|>\nAnother question<|end|>\n<|assistant|>\n",
-            /* .expected_output_jinja= */ "",
-            /* .bos_token= */ "",
-            /* .eos_token= */ "",
-=======
             /* .expected_output= */ "<|system|>\nYou are a helpful assistant<|end|>\n<|user|>\nHello<|end|>\n<|assistant|>\nHi there<|end|>\n<|user|>\nWho are you<|end|>\n<|assistant|>\n   I am an assistant   <|end|>\n<|user|>\nAnother question<|end|>\n<|assistant|>\n",
->>>>>>> bbf3e55e
+            /* .expected_output_jinja= */ "",
+            /* .bos_token= */ "",
+            /* .eos_token= */ "",
         },
         {
             /* .name= */ "ChatGLM3",
             /* .template_str= */ "{% for message in messages %}{% if loop.first %}[gMASK]sop<|{{ message['role'] }}|>\n {{ message['content'] }}{% else %}<|{{ message['role'] }}|>\n {{ message['content'] }}{% endif %}{% endfor %}{% if add_generation_prompt %}<|assistant|>{% endif %}",
-<<<<<<< HEAD
-            /* .expected_output_adhoc= */ "[gMASK]sop<|system|>\n You are a helpful assistant<|user|>\n Hello<|assistant|>\n Hi there<|user|>\n Who are you<|assistant|>\n    I am an assistant   <|user|>\n Another question<|assistant|>",
+            /* .expected_output= */       "[gMASK]sop<|system|>\n You are a helpful assistant<|user|>\n Hello<|assistant|>\n Hi there<|user|>\n Who are you<|assistant|>\n    I am an assistant   <|user|>\n Another question<|assistant|>",
             /* .expected_output_jinja= */ "[gMASK]sop<|system|>\nYou are a helpful assistant<|user|>\nHello<|assistant|>\nHi there<|user|>\nWho are you<|assistant|>\n   I am an assistant   <|user|>\nAnother question<|assistant|>",
-=======
-            /* .expected_output= */ "[gMASK]sop<|system|>\n You are a helpful assistant<|user|>\n Hello<|assistant|>\n Hi there<|user|>\n Who are you<|assistant|>\n    I am an assistant   <|user|>\n Another question<|assistant|>",
->>>>>>> bbf3e55e
         },
         {
             /* .name= */ "ChatGLM4",
             /* .template_str= */ u8"[gMASK]<sop>{% for item in messages %}{% if item['tools'] is defined %}<|system|>\n你是一个名为 ChatGLM 的人工智能助手。你是基于智谱AI训练的语言模型 GLM-4 模型开发的，你的任务是针对用户的问题和要求提供适当的答复和支持。\n\n# 可用工具{% set tools = item['tools'] %}{% for tool in tools %}{% if tool['type'] == 'function' %}\n\n## {{ tool['function']['name'] }}\n\n{{ tool['function'] | tojson(indent=4) }}\n......{% endif %}{% endfor %}{% endif %}{% if item['content'] %}<|{{ item['role'] }}|>{{ item['metadata'] }}\n{{ item['content'] }}{% endif %}{% endfor %}{% if add_generation_prompt %}<|assistant|>{% endif %}",
-<<<<<<< HEAD
-            /* .expected_output_adhoc= */ "[gMASK]<sop><|system|>\nYou are a helpful assistant<|user|>\nHello<|assistant|>\nHi there<|user|>\nWho are you<|assistant|>\n   I am an assistant   <|user|>\nAnother question<|assistant|>",
-            /* .expected_output_jinja= */ "",
-            /* .bos_token= */ "",
-            /* .eos_token= */ "",
-=======
             /* .expected_output= */ "[gMASK]<sop><|system|>\nYou are a helpful assistant<|user|>\nHello<|assistant|>\nHi there<|user|>\nWho are you<|assistant|>\n   I am an assistant   <|user|>\nAnother question<|assistant|>",
->>>>>>> bbf3e55e
+            /* .expected_output_jinja= */ "",
+            /* .bos_token= */ "",
+            /* .eos_token= */ "",
         },
         {
             /* .name= */ "MiniCPM-3B-OpenHermes-2.5-v2-GGUF",
             /* .template_str= */ u8"{% for message in messages %}{% if message['role'] == 'user' %}{{'<用户>' + message['content'].strip() + '<AI>'}}{% else %}{{message['content'].strip()}}{% endif %}{% endfor %}",
-<<<<<<< HEAD
-            /* .expected_output_adhoc= */ u8"You are a helpful assistant<用户>Hello<AI>Hi there<用户>Who are you<AI>I am an assistant<用户>Another question<AI>",
-            /* .expected_output_jinja= */ "",
-            /* .bos_token= */ "",
-            /* .eos_token= */ "",
-=======
             /* .expected_output= */ u8"You are a helpful assistant<用户>Hello<AI>Hi there<用户>Who are you<AI>I am an assistant<用户>Another question<AI>",
->>>>>>> bbf3e55e
+            /* .expected_output_jinja= */ "",
+            /* .bos_token= */ "",
+            /* .eos_token= */ "",
         },
         {
             /* .name= */ "DeepSeek-V2",
             /* .template_str= */ "{% if not add_generation_prompt is defined %}{% set add_generation_prompt = false %}{% endif %}{{ bos_token }}{% for message in messages %}{% if message['role'] == 'user' %}{{ 'User: ' + message['content'] + '\n\n' }}{% elif message['role'] == 'assistant' %}{{ 'Assistant: ' + message['content'] + eos_token }}{% elif message['role'] == 'system' %}{{ message['content'] + '\n\n' }}{% endif %}{% endfor %}{% if add_generation_prompt %}{{ 'Assistant:' }}{% endif %}",
-<<<<<<< HEAD
-            /* .expected_output_adhoc= */ u8"You are a helpful assistant\n\nUser: Hello\n\nAssistant: Hi there<｜end▁of▁sentence｜>User: Who are you\n\nAssistant:    I am an assistant   <｜end▁of▁sentence｜>User: Another question\n\nAssistant:",
+            /* .expected_output= */ u8"You are a helpful assistant\n\nUser: Hello\n\nAssistant: Hi there<｜end▁of▁sentence｜>User: Who are you\n\nAssistant:    I am an assistant   <｜end▁of▁sentence｜>User: Another question\n\nAssistant:",
             /* .expected_output_jinja= */ "",
             /* .bos_token= */ "",
             /* .eos_token= */ "<｜end▁of▁sentence｜>",
-=======
-            /* .expected_output= */ u8"You are a helpful assistant\n\nUser: Hello\n\nAssistant: Hi there<｜end▁of▁sentence｜>User: Who are you\n\nAssistant:    I am an assistant   <｜end▁of▁sentence｜>User: Another question\n\nAssistant:",
->>>>>>> bbf3e55e
         },
         {
             /* .name= */ "ibm-granite/granite-3.0-8b-instruct",
             /* .template_str= */ "{%- if tools %}\n    {{- '<|start_of_role|>available_tools<|end_of_role|>\n' }}\n    {%- for tool in tools %}\n    {{- tool | tojson(indent=4) }}\n    {%- if not loop.last %}\n        {{- '\n\n' }}\n    {%- endif %}\n    {%- endfor %}\n    {{- '<|end_of_text|>\n' }}\n{%- endif %}\n{%- for message in messages %}\n    {%- if message['role'] == 'system' %}\n    {{- '<|start_of_role|>system<|end_of_role|>' + message['content'] + '<|end_of_text|>\n' }}\n    {%- elif message['role'] == 'user' %}\n    {{- '<|start_of_role|>user<|end_of_role|>' + message['content'] + '<|end_of_text|>\n' }}\n    {%- elif message['role'] == 'assistant' %}\n    {{- '<|start_of_role|>assistant<|end_of_role|>'  + message['content'] + '<|end_of_text|>\n' }}\n    {%- elif message['role'] == 'assistant_tool_call' %}\n    {{- '<|start_of_role|>assistant<|end_of_role|><|tool_call|>' + message['content'] + '<|end_of_text|>\n' }}\n    {%- elif message['role'] == 'tool_response' %}\n    {{- '<|start_of_role|>tool_response<|end_of_role|>' + message['content'] + '<|end_of_text|>\n' }}\n    {%- endif %}\n    {%- if loop.last and add_generation_prompt %}\n    {{- '<|start_of_role|>assistant<|end_of_role|>' }}\n    {%- endif %}\n{%- endfor %}",
-<<<<<<< HEAD
-            /* .expected_output_adhoc= */ "<|start_of_role|>system<|end_of_role|>You are a helpful assistant<|end_of_text|>\n<|start_of_role|>user<|end_of_role|>Hello<|end_of_text|>\n<|start_of_role|>assistant<|end_of_role|>Hi there<|end_of_text|>\n<|start_of_role|>user<|end_of_role|>Who are you<|end_of_text|>\n<|start_of_role|>assistant<|end_of_role|>   I am an assistant   <|end_of_text|>\n<|start_of_role|>user<|end_of_role|>Another question<|end_of_text|>\n<|start_of_role|>assistant<|end_of_role|>\n",
+            /* .expected_output= */       "<|start_of_role|>system<|end_of_role|>You are a helpful assistant<|end_of_text|>\n<|start_of_role|>user<|end_of_role|>Hello<|end_of_text|>\n<|start_of_role|>assistant<|end_of_role|>Hi there<|end_of_text|>\n<|start_of_role|>user<|end_of_role|>Who are you<|end_of_text|>\n<|start_of_role|>assistant<|end_of_role|>   I am an assistant   <|end_of_text|>\n<|start_of_role|>user<|end_of_role|>Another question<|end_of_text|>\n<|start_of_role|>assistant<|end_of_role|>\n",
             /* .expected_output_jinja= */ "<|start_of_role|>system<|end_of_role|>You are a helpful assistant<|end_of_text|>\n<|start_of_role|>user<|end_of_role|>Hello<|end_of_text|>\n<|start_of_role|>assistant<|end_of_role|>Hi there<|end_of_text|>\n<|start_of_role|>user<|end_of_role|>Who are you<|end_of_text|>\n<|start_of_role|>assistant<|end_of_role|>   I am an assistant   <|end_of_text|>\n<|start_of_role|>user<|end_of_role|>Another question<|end_of_text|>\n<|start_of_role|>assistant<|end_of_role|>",
-=======
-            /* .expected_output= */ "<|start_of_role|>system<|end_of_role|>You are a helpful assistant<|end_of_text|>\n<|start_of_role|>user<|end_of_role|>Hello<|end_of_text|>\n<|start_of_role|>assistant<|end_of_role|>Hi there<|end_of_text|>\n<|start_of_role|>user<|end_of_role|>Who are you<|end_of_text|>\n<|start_of_role|>assistant<|end_of_role|>   I am an assistant   <|end_of_text|>\n<|start_of_role|>user<|end_of_role|>Another question<|end_of_text|>\n<|start_of_role|>assistant<|end_of_role|>\n",
->>>>>>> bbf3e55e
         },
         {
             /* .name= */ "mistralai/Mistral-7B-Instruct-v0.2 (mistralai 'v1' template with a system prompt)",
             /* .template_str= */ "{%- if messages[0]['role'] == 'system' %}\n    {%- set system_message = messages[0]['content'] %}\n    {%- set loop_messages = messages[1:] %}\n{%- else %}\n    {%- set loop_messages = messages %}\n{%- endif %}\n\n{{- bos_token }}\n{%- for message in loop_messages %}\n    {%- if (message['role'] == 'user') != (loop.index0 % 2 == 0) %}\n        {{- raise_exception('After the optional system message, conversation roles must alternate user/assistant/user/assistant/...') }}\n    {%- endif %}\n    {%- if message['role'] == 'user' %}\n        {%- if loop.first and system_message is defined %}\n            {{- ' [INST] ' + system_message + '\\n\\n' + message['content'] + ' [/INST]' }}\n        {%- else %}\n            {{- ' [INST] ' + message['content'] + ' [/INST]' }}\n        {%- endif %}\n    {%- elif message['role'] == 'assistant' %}\n        {{- ' ' + message['content'] + eos_token}}\n    {%- else %}\n        {{- raise_exception('Only user and assistant roles are supported, with the exception of an initial optional system message!') }}\n    {%- endif %}\n{%- endfor %}\n",
-<<<<<<< HEAD
-            /* .expected_output_adhoc= */ " [INST] You are a helpful assistant\n\nHello [/INST] Hi there</s> [INST] Who are you [/INST]    I am an assistant   </s> [INST] Another question [/INST]",
-            /* .expected_output_jinja= */ "",
-            /* .bos_token= */ "",
-            /* .eos_token= */ "</s>",
-=======
             /* .expected_output= */ " [INST] You are a helpful assistant\n\nHello [/INST] Hi there</s> [INST] Who are you [/INST]    I am an assistant   </s> [INST] Another question [/INST]",
->>>>>>> bbf3e55e
+            /* .expected_output_jinja= */ "",
+            /* .bos_token= */ "",
+            /* .eos_token= */ "</s>",
         },
         {
             /* .name= */ "Mistral-Large-Instruct-2407 (mistralai 'v3' template; modified to have system prompt at start)",
             /* .template_str= */ "{%- if messages[0][\"role\"] == \"system\" %}\n    {%- set system_message = messages[0][\"content\"] %}\n    {%- set loop_messages = messages[1:] %}\n{%- else %}\n    {%- set loop_messages = messages %}\n{%- endif %}\n{%- if not tools is defined %}\n    {%- set tools = none %}\n{%- endif %}\n{%- set user_messages = loop_messages | selectattr(\"role\", \"equalto\", \"user\") | list %}\n\n{#- This block checks for alternating user/assistant messages, skipping tool calling messages #}\n{%- set ns = namespace() %}\n{%- set ns.index = 0 %}\n{%- for message in loop_messages %}\n    {%- if not (message.role == \"tool\" or message.role == \"tool_results\" or (message.tool_calls is defined and message.tool_calls is not none)) %}\n        {%- if (message[\"role\"] == \"user\") != (ns.index % 2 == 0) %}\n            {{- raise_exception(\"After the optional system message, conversation roles must alternate user/assistant/user/assistant/...\") }}\n        {%- endif %}\n        {%- set ns.index = ns.index + 1 %}\n    {%- endif %}\n{%- endfor %}\n\n{{- bos_token }}\n{%- for message in loop_messages %}\n    {%- if message[\"role\"] == \"user\" %}\n        {%- if tools is not none and (message == user_messages[-1]) %}\n            {{- \"[AVAILABLE_TOOLS] [\" }}\n            {%- for tool in tools %}\n                {%- set tool = tool.function %}\n                {{- '{\"type\": \"function\", \"function\": {' }}\n                {%- for key, val in tool.items() if key != \"return\" %}\n                    {%- if val is string %}\n                        {{- '\"' + key + '\": \"' + val + '\"' }}\n                    {%- else %}\n                        {{- '\"' + key + '\": ' + val|tojson }}\n                    {%- endif %}\n                    {%- if not loop.last %}\n                        {{- \", \" }}\n                    {%- endif %}\n                {%- endfor %}\n                {{- \"}}\" }}\n                {%- if not loop.last %}\n                    {{- \", \" }}\n                {%- else %}\n                    {{- \"]\" }}\n                {%- endif %}\n            {%- endfor %}\n            {{- \"[/AVAILABLE_TOOLS]\" }}\n            {%- endif %}\n        {%- if loop.last and system_message is defined %}\n            {{- \"[INST] \" + system_message + \"\\n\\n\" + message[\"content\"] + \"[/INST]\" }}\n        {%- else %}\n            {{- \"[INST] \" + message[\"content\"] + \"[/INST]\" }}\n        {%- endif %}\n    {%- elif message.tool_calls is defined and message.tool_calls is not none %}\n        {{- \"[TOOL_CALLS] [\" }}\n        {%- for tool_call in message.tool_calls %}\n            {%- set out = tool_call.function|tojson %}\n            {{- out[:-1] }}\n            {%- if not tool_call.id is defined or tool_call.id|length != 9 %}\n                {{- raise_exception(\"Tool call IDs should be alphanumeric strings with length 9!\") }}\n            {%- endif %}\n            {{- ', \"id\": \"' + tool_call.id + '\"}' }}\n            {%- if not loop.last %}\n                {{- \", \" }}\n            {%- else %}\n                {{- \"]\" + eos_token }}\n            {%- endif %}\n        {%- endfor %}\n    {%- elif message[\"role\"] == \"assistant\" %}\n        {{- \" \" + message[\"content\"]|trim + eos_token}}\n    {%- elif message[\"role\"] == \"tool_results\" or message[\"role\"] == \"tool\" %}\n        {%- if message.content is defined and message.content.content is defined %}\n            {%- set content = message.content.content %}\n        {%- else %}\n            {%- set content = message.content %}\n        {%- endif %}\n        {{- '[TOOL_RESULTS] {\"content\": ' + content|string + \", \" }}\n        {%- if not message.tool_call_id is defined or message.tool_call_id|length != 9 %}\n            {{- raise_exception(\"Tool call IDs should be alphanumeric strings with length 9!\") }}\n        {%- endif %}\n        {{- '\"call_id\": \"' + message.tool_call_id + '\"}[/TOOL_RESULTS]' }}\n    {%- else %}\n        {{- raise_exception(\"Only user and assistant roles are supported, with the exception of an initial optional system message!\") }}\n    {%- endif %}\n{%- endfor %}\n",
-<<<<<<< HEAD
-            /* .expected_output_adhoc= */ "[INST] You are a helpful assistant\n\nHello[/INST] Hi there</s>[INST] Who are you[/INST] I am an assistant</s>[INST] Another question[/INST]",
+            /* .expected_output= */       "[INST] You are a helpful assistant\n\nHello[/INST] Hi there</s>[INST] Who are you[/INST] I am an assistant</s>[INST] Another question[/INST]",
             /* .expected_output_jinja= */ "[INST] Hello[/INST] Hi there</s>[INST] Who are you[/INST] I am an assistant</s>[INST] You are a helpful assistant\n\nAnother question[/INST]",
             /* .bos_token= */ "",
             /* .eos_token= */ "</s>",
-=======
-            /* .expected_output= */ "[INST] You are a helpful assistant\n\nHello[/INST] Hi there</s>[INST] Who are you[/INST] I am an assistant</s>[INST] Another question[/INST]",
->>>>>>> bbf3e55e
         },
         {
             /* .name= */ "Mistral-Nemo-Instruct-2407 (mistralai 'v3-tekken' template; modified to have system prompt at start)",
             /* .template_str= */ "{%- if messages[0][\"role\"] == \"system\" %}\n    {%- set system_message = messages[0][\"content\"] %}\n    {%- set loop_messages = messages[1:] %}\n{%- else %}\n    {%- set loop_messages = messages %}\n{%- endif %}\n{%- if not tools is defined %}\n    {%- set tools = none %}\n{%- endif %}\n{%- set user_messages = loop_messages | selectattr(\"role\", \"equalto\", \"user\") | list %}\n\n{#- This block checks for alternating user/assistant messages, skipping tool calling messages #}\n{%- set ns = namespace() %}\n{%- set ns.index = 0 %}\n{%- for message in loop_messages %}\n    {%- if not (message.role == \"tool\" or message.role == \"tool_results\" or (message.tool_calls is defined and message.tool_calls is not none)) %}\n        {%- if (message[\"role\"] == \"user\") != (ns.index % 2 == 0) %}\n            {{- raise_exception(\"After the optional system message, conversation roles must alternate user/assistant/user/assistant/...\") }}\n        {%- endif %}\n        {%- set ns.index = ns.index + 1 %}\n    {%- endif %}\n{%- endfor %}\n\n{{- bos_token }}\n{%- for message in loop_messages %}\n    {%- if message[\"role\"] == \"user\" %}\n        {%- if tools is not none and (message == user_messages[-1]) %}\n            {{- \"[AVAILABLE_TOOLS][\" }}\n            {%- for tool in tools %}\n                {%- set tool = tool.function %}\n                {{- '{\"type\": \"function\", \"function\": {' }}\n                {%- for key, val in tool.items() if key != \"return\" %}\n                    {%- if val is string %}\n                        {{- '\"' + key + '\": \"' + val + '\"' }}\n                    {%- else %}\n                        {{- '\"' + key + '\": ' + val|tojson }}\n                    {%- endif %}\n                    {%- if not loop.last %}\n                        {{- \", \" }}\n                    {%- endif %}\n                {%- endfor %}\n                {{- \"}}\" }}\n                {%- if not loop.last %}\n                    {{- \", \" }}\n                {%- else %}\n                    {{- \"]\" }}\n                {%- endif %}\n            {%- endfor %}\n            {{- \"[/AVAILABLE_TOOLS]\" }}\n            {%- endif %}\n        {%- if loop.last and system_message is defined %}\n            {{- \"[INST]\" + system_message + \"\\n\\n\" + message[\"content\"] + \"[/INST]\" }}\n        {%- else %}\n            {{- \"[INST]\" + message[\"content\"] + \"[/INST]\" }}\n        {%- endif %}\n    {%- elif (message.tool_calls is defined and message.tool_calls is not none) %}\n        {{- \"[TOOL_CALLS][\" }}\n        {%- for tool_call in message.tool_calls %}\n            {%- set out = tool_call.function|tojson %}\n            {{- out[:-1] }}\n            {%- if not tool_call.id is defined or tool_call.id|length != 9 %}\n                {{- raise_exception(\"Tool call IDs should be alphanumeric strings with length 9!\") }}\n            {%- endif %}\n            {{- ', \"id\": \"' + tool_call.id + '\"}' }}\n            {%- if not loop.last %}\n                {{- \", \" }}\n            {%- else %}\n                {{- \"]\" + eos_token }}\n            {%- endif %}\n        {%- endfor %}\n    {%- elif message[\"role\"] == \"assistant\" %}\n        {{- message[\"content\"] + eos_token}}\n    {%- elif message[\"role\"] == \"tool_results\" or message[\"role\"] == \"tool\" %}\n        {%- if message.content is defined and message.content.content is defined %}\n            {%- set content = message.content.content %}\n        {%- else %}\n            {%- set content = message.content %}\n        {%- endif %}\n        {{- '[TOOL_RESULTS]{\"content\": ' + content|string + \", \" }}\n        {%- if not message.tool_call_id is defined or message.tool_call_id|length != 9 %}\n            {{- raise_exception(\"Tool call IDs should be alphanumeric strings with length 9!\") }}\n        {%- endif %}\n        {{- '\"call_id\": \"' + message.tool_call_id + '\"}[/TOOL_RESULTS]' }}\n    {%- else %}\n        {{- raise_exception(\"Only user and assistant roles are supported, with the exception of an initial optional system message!\") }}\n    {%- endif %}\n{%- endfor %}\n",
-<<<<<<< HEAD
-            /* .expected_output_adhoc= */ "[INST]You are a helpful assistant\n\nHello[/INST]Hi there</s>[INST]Who are you[/INST]   I am an assistant   </s>[INST]Another question[/INST]",
+            /* .expected_output= */       "[INST]You are a helpful assistant\n\nHello[/INST]Hi there</s>[INST]Who are you[/INST]   I am an assistant   </s>[INST]Another question[/INST]",
             /* .expected_output_jinja= */ "[INST]Hello[/INST]Hi there</s>[INST]Who are you[/INST]   I am an assistant   </s>[INST]You are a helpful assistant\n\nAnother question[/INST]",
             /* .bos_token= */ "",
             /* .eos_token= */ "</s>",
-=======
-            /* .expected_output= */ "[INST]You are a helpful assistant\n\nHello[/INST]Hi there</s>[INST]Who are you[/INST]   I am an assistant   </s>[INST]Another question[/INST]",
->>>>>>> bbf3e55e
         },
         {
             /* .name= */ "mistralai/Mistral-Large-Instruct-2411 (mistralai 'v7' template)",
             /* .template_str= */ "{{ bos_token }}{% for message in messages %}{% if message['role'] == 'user' %}{{ '[INST] ' + message['content'] + '[/INST]' }}{% elif message['role'] == 'system' %}{{ '[SYSTEM_PROMPT] ' + message['content'] + '[/SYSTEM_PROMPT]' }}{% elif message['role'] == 'assistant' %}{{ ' ' + message['content'] + eos_token }}{% else %}{{ raise_exception('Only user, system and assistant roles are supported!') }}{% endif %}{% endfor %}",
-<<<<<<< HEAD
-            /* .expected_output_adhoc= */ "[SYSTEM_PROMPT] You are a helpful assistant[/SYSTEM_PROMPT][INST] Hello[/INST] Hi there</s>[INST] Who are you[/INST]    I am an assistant   </s>[INST] Another question[/INST]",
-            /* .expected_output_jinja= */ "",
-            /* .bos_token= */ "",
-            /* .eos_token= */ "</s>",
-=======
             /* .expected_output= */ "[SYSTEM_PROMPT] You are a helpful assistant[/SYSTEM_PROMPT][INST] Hello[/INST] Hi there</s>[INST] Who are you[/INST]    I am an assistant   </s>[INST] Another question[/INST]",
->>>>>>> bbf3e55e
+            /* .expected_output_jinja= */ "",
+            /* .bos_token= */ "",
+            /* .eos_token= */ "</s>",
         },
         {
             /* .name= */ "ai-sage/GigaChat-20B-A3B-instruct",
             /* .template_str= */ "{% if messages[0]['role'] == 'system' -%}\n    {%- set loop_messages = messages[1:] -%}\n    {%- set system_message = bos_token + messages[0]['content'] + additional_special_tokens[1] -%}\n{%- else -%}\n    {%- set loop_messages = messages -%}\n    {%- set system_message = bos_token + '' -%}\n{%- endif -%}\n{%- for message in loop_messages %}\n    {% if (message['role'] == 'user') != (loop.index0 % 2 == 0) %}\n        {{ raise_exception('Conversation roles must alternate user/assistant/user/assistant/...') }}\n    {% endif %}\n    \n    {%- if loop.index0 == 0 -%}\n        {{ system_message -}}\n    {%- endif -%}\n    {%- if message['role'] == 'user' -%}\n        {{ message['role'] + additional_special_tokens[0] + message['content'] + additional_special_tokens[1] -}}\n        {{ 'available functions' + additional_special_tokens[0] + additional_special_tokens[2] + additional_special_tokens[3]  + additional_special_tokens[1] -}}\n    {%- endif -%}\n    {%- if message['role'] == 'assistant' -%}\n        {{ message['role'] + additional_special_tokens[0] + message['content'] + additional_special_tokens[1] -}}\n    {%- endif -%}\n    {%- if loop.last and add_generation_prompt -%}\n        {{ 'assistant' + additional_special_tokens[0] -}}\n    {%- endif -%}\n{%- endfor %}",
-<<<<<<< HEAD
-            /* .expected_output_adhoc= */ "<s>You are a helpful assistant<|message_sep|>user<|role_sep|>Hello<|message_sep|>available functions<|role_sep|>[]<|message_sep|>assistant<|role_sep|>Hi there<|message_sep|>user<|role_sep|>Who are you<|message_sep|>available functions<|role_sep|>[]<|message_sep|>assistant<|role_sep|>   I am an assistant   <|message_sep|>user<|role_sep|>Another question<|message_sep|>available functions<|role_sep|>[]<|message_sep|>assistant<|role_sep|>",
+            /* .expected_output= */ "<s>You are a helpful assistant<|message_sep|>user<|role_sep|>Hello<|message_sep|>available functions<|role_sep|>[]<|message_sep|>assistant<|role_sep|>Hi there<|message_sep|>user<|role_sep|>Who are you<|message_sep|>available functions<|role_sep|>[]<|message_sep|>assistant<|role_sep|>   I am an assistant   <|message_sep|>user<|role_sep|>Another question<|message_sep|>available functions<|role_sep|>[]<|message_sep|>assistant<|role_sep|>",
             /* .expected_output_jinja= */ "",
             /* .bos_token= */ "",
             /* .eos_token= */ "",
             /* .supported_with_jinja= */ false, // Requires additional_special_tokens as extra context
-=======
-            /* .expected_output= */ "<s>You are a helpful assistant<|message_sep|>user<|role_sep|>Hello<|message_sep|>available functions<|role_sep|>[]<|message_sep|>assistant<|role_sep|>Hi there<|message_sep|>user<|role_sep|>Who are you<|message_sep|>available functions<|role_sep|>[]<|message_sep|>assistant<|role_sep|>   I am an assistant   <|message_sep|>user<|role_sep|>Another question<|message_sep|>available functions<|role_sep|>[]<|message_sep|>assistant<|role_sep|>",
->>>>>>> bbf3e55e
         },
         {
             /* .name= */ "Infinigence/Megrez-3B-Instruct",
             /* .template_str= */ u8"{% for message in messages %}{% if loop.first and messages[0]['role'] != 'system' %}{{ '<|role_start|>system<|role_end|>你是Megrez-3B-Instruct，将针对用户的问题给出详细的、积极的回答。<|turn_end|>' }}{% endif %}{{ '<|role_start|>' + message['role'] + '<|role_end|>' + message['content'] + '<|turn_end|>' }}{% endfor %}{% if add_generation_prompt %}{{ '<|role_start|>assistant<|role_end|>' }}{% endif %}",
-<<<<<<< HEAD
-            /* .expected_output_adhoc= */ "<|role_start|>system<|role_end|>You are a helpful assistant<|turn_end|><|role_start|>user<|role_end|>Hello<|turn_end|><|role_start|>assistant<|role_end|>Hi there<|turn_end|><|role_start|>user<|role_end|>Who are you<|turn_end|><|role_start|>assistant<|role_end|>   I am an assistant   <|turn_end|><|role_start|>user<|role_end|>Another question<|turn_end|><|role_start|>assistant<|role_end|>",
-            /* .expected_output_jinja= */ "",
-            /* .bos_token= */ "",
-            /* .eos_token= */ "",
-=======
             /* .expected_output= */ "<|role_start|>system<|role_end|>You are a helpful assistant<|turn_end|><|role_start|>user<|role_end|>Hello<|turn_end|><|role_start|>assistant<|role_end|>Hi there<|turn_end|><|role_start|>user<|role_end|>Who are you<|turn_end|><|role_start|>assistant<|role_end|>   I am an assistant   <|turn_end|><|role_start|>user<|role_end|>Another question<|turn_end|><|role_start|>assistant<|role_end|>",
->>>>>>> bbf3e55e
+            /* .expected_output_jinja= */ "",
+            /* .bos_token= */ "",
+            /* .eos_token= */ "",
         },
         {
             /* .name= */ "phi-4",
             /* .template_str= */ "{% for message in messages %}{% if (message['role'] == 'system') %}{{'<|im_start|>system<|im_sep|>' + message['content'] + '<|im_end|>'}}{% elif (message['role'] == 'user') %}{{'<|im_start|>user<|im_sep|>' + message['content'] + '<|im_end|><|im_start|>assistant<|im_sep|>'}}{% elif (message['role'] == 'assistant') %}{{message['content'] + '<|im_end|>'}}{% endif %}{% endfor %}",
-<<<<<<< HEAD
-            /* .expected_output_adhoc= */ "<|im_start|>system<|im_sep|>You are a helpful assistant<|im_end|><|im_start|>user<|im_sep|>Hello<|im_end|><|im_start|>assistant<|im_sep|>Hi there<|im_end|><|im_start|>user<|im_sep|>Who are you<|im_end|><|im_start|>assistant<|im_sep|>   I am an assistant   <|im_end|><|im_start|>user<|im_sep|>Another question<|im_end|><|im_start|>assistant<|im_sep|>",
-            /* .expected_output_jinja= */ "",
-            /* .bos_token= */ "",
-            /* .eos_token= */ "",
-=======
             /* .expected_output= */ "<|im_start|>system<|im_sep|>You are a helpful assistant<|im_end|><|im_start|>user<|im_sep|>Hello<|im_end|><|im_start|>assistant<|im_sep|>Hi there<|im_end|><|im_start|>user<|im_sep|>Who are you<|im_end|><|im_start|>assistant<|im_sep|>   I am an assistant   <|im_end|><|im_start|>user<|im_sep|>Another question<|im_end|><|im_start|>assistant<|im_sep|>",
->>>>>>> bbf3e55e
+            /* .expected_output_jinja= */ "",
+            /* .bos_token= */ "",
+            /* .eos_token= */ "",
         },
     };
     std::vector<char> formatted_chat(1024);
@@ -394,28 +272,18 @@
             test_case.template_str.c_str(),
             conversation.data(),
             conversation.size(),
-<<<<<<< HEAD
             add_generation_prompt,
-=======
-            true,
->>>>>>> bbf3e55e
             formatted_chat.data(),
             formatted_chat.size()
         );
         formatted_chat.resize(res);
         std::string output(formatted_chat.data(), formatted_chat.size());
-<<<<<<< HEAD
-        if (output != test_case.expected_output_adhoc) {
-            printf("Expected:\n%s\n", test_case.expected_output_adhoc.c_str());
+        if (output != test_case.expected_output) {
+            printf("Expected:\n%s\n", test_case.expected_output.c_str());
             printf("-------------------------\n");
             printf("Actual:\n%s\n", output.c_str());
-            assert(output == test_case.expected_output_adhoc);
+            assert(output == test_case.expected_output);
         }
-=======
-        printf("%s\n", output.c_str());
-        printf("-------------------------\n");
-        assert(output == test_case.expected_output);
->>>>>>> bbf3e55e
     }
 
     json messages = json::array();
@@ -433,7 +301,7 @@
         try {
             minja::chat_template tmpl(test_case.template_str, test_case.bos_token, test_case.eos_token);
             auto output = tmpl.apply(messages, json(), add_generation_prompt);
-            auto expected_output = test_case.expected_output_jinja.empty() ? test_case.expected_output_adhoc : test_case.expected_output_jinja;
+            auto expected_output = test_case.expected_output_jinja.empty() ? test_case.expected_output : test_case.expected_output_jinja;
             if (output != expected_output) {
                 printf("Expected:\n%s\n", expected_output.c_str());
                 printf("-------------------------\n");
@@ -494,7 +362,5 @@
     assert(fmt_single("llama3") == "<|start_header_id|>user<|end_header_id|>\n\nHow are you<|eot_id|><|start_header_id|>assistant<|end_header_id|>\n\n");
     assert(fmt_single("gigachat") == "user<|role_sep|>How are you<|message_sep|>available functions<|role_sep|>[]<|message_sep|>assistant<|role_sep|>");
 
-    printf("Test chat templates: OK\n");
-
     return 0;
 }