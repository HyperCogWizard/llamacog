--- conflicted
+++ resolved
@@ -236,41 +236,6 @@
     ggml_abort_callback abort_callback      = nullptr;
     void *              abort_callback_data = nullptr;
 
-<<<<<<< HEAD
-    // input tensors
-    struct ggml_tensor * inp_tokens;        // I32 [n_batch]
-    struct ggml_tensor * inp_embd;          // F32 [n_embd, n_batch]
-    struct ggml_tensor * inp_pos;           // I32 [n_batch]
-    struct ggml_tensor * inp_out_ids;       // I32 [n_outputs]
-    struct ggml_tensor * inp_KQ_mask;       // F32 [kv_size, n_batch]
-    struct ggml_tensor * inp_KQ_mask_swa;   // F32 [kv_size, n_batch]
-    struct ggml_tensor * inp_K_shift;       // I32 [kv_size]
-    struct ggml_tensor * inp_mean;          // F32 [n_batch, n_batch]
-    struct ggml_tensor * inp_cls;           // I32 [n_batch]
-    struct ggml_tensor * inp_s_copy;        // I32 [kv_size]
-    struct ggml_tensor * inp_pos_bucket;    // I32 [n_batch|n_kv, n_batch]
-    struct ggml_tensor * inp_embd_enc;      // F32 [n_embd, n_outputs_enc]
-    struct ggml_tensor * inp_KQ_mask_cross; // F32 [n_outputs_enc, n_batch]
-};
-
-// TODO: make these methods of llama_context
-void llama_set_k_shift(struct llama_context & lctx);
-
-void llama_set_s_copy(struct llama_context & lctx);
-
-void llama_set_inputs(llama_context & lctx, const llama_ubatch & ubatch);
-
-// Make sure enough space is available for outputs.
-// Returns max number of outputs for which space was reserved.
-size_t llama_output_reserve(struct llama_context & lctx, size_t n_outputs);
-
-// make the outputs have the same order they had in the user-provided batch
-void llama_output_reorder(struct llama_context & ctx);
-
-// For internal test use
-// TODO: remove
-const std::vector<std::pair<std::string, struct ggml_tensor *>> & llama_internal_get_tensor_map(struct llama_context * ctx);
-=======
     std::vector<std::pair<ggml_backend_t, ggml_backend_set_n_threads_t>> set_n_threads_fns;
 
     // buffer types used for the compute buffer of each backend
@@ -296,5 +261,4 @@
 
     mutable int32_t n_p_eval = 0; // number of tokens in eval calls for the prompt (with batch size > 1)
     mutable int32_t n_eval   = 0; // number of eval calls
-};
->>>>>>> b1dd4d08
+};