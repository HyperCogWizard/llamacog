#include "llama-impl.h"

#include "llama-chat.h"
#include "llama-mmap.h"
#include "llama-context.h"
#include "llama-vocab.h"
#include "llama-model-loader.h"
#include "llama-model.h"

#include "ggml.h"
#include "ggml-alloc.h"
#include "ggml-backend.h"
#include "ggml-cpp.h"

#include <algorithm>
#include <array>
#include <cassert>
#include <cfloat>
#include <cmath>
#include <cstddef>
#include <cstdint>
#include <cstdio>
#include <cstring>
#include <ctime>
#include <functional>
#include <cinttypes>

#if defined(_MSC_VER)
#pragma warning(disable: 4244 4267) // possible loss of data
#endif

//
// llm_build
//

using llm_build_cb = std::function<void(struct ggml_tensor * cur, const char * name, int nl)>;

enum llm_ffn_op_type {
    LLM_FFN_SILU,
    LLM_FFN_GELU,
    LLM_FFN_RELU,
    LLM_FFN_RELU_SQR,
    LLM_FFN_SWIGLU,
};

enum llm_ffn_gate_type {
    LLM_FFN_SEQ,
    LLM_FFN_PAR, // ffn_gate is parallel to ffn_up
};

enum llm_norm_type {
    LLM_NORM,
    LLM_NORM_RMS,
    LLM_NORM_GROUP,
};

struct llm_build_context {
          llama_context      & lctx;
    const llama_model        & model;
    const llama_hparams      & hparams;
    const llama_cparams      & cparams;
    const llama_ubatch       & ubatch;
    const llama_adapter_cvec & cvec;
    const llama_loras        & loras;

    const int64_t n_embd;
    const int64_t n_layer;
    const int64_t n_rot;
    const int64_t n_ctx;       // user-specified context size (can be different from n_ctx_train)
    const int64_t n_head;
    const int64_t n_head_kv;
    const int64_t n_embd_head_k;
    const int64_t n_embd_k_gqa;
    const int64_t n_embd_head_v;
    const int64_t n_embd_v_gqa;
    const int64_t n_expert;
    const int64_t n_expert_used;

    const float freq_base;
    const float freq_scale;
    const float ext_factor;
    const float attn_factor;
    const float beta_fast;
    const float beta_slow;
    const float norm_eps;
    const float norm_rms_eps;

    const int32_t n_tokens;
    const int32_t n_outputs;
    const int32_t n_outputs_enc;
    const int32_t n_ctx_orig;

    const bool worst_case;
    const bool flash_attn;

    const enum llama_pooling_type pooling_type;
    const enum llama_rope_type    rope_type;

    const llm_build_cb & cb;

    std::vector<uint8_t> & buf_compute_meta;

    struct ggml_context * ctx0 = nullptr;

    // TODO: consider making the entire interface noexcept
    llm_build_context(
            llama_context & lctx,
       const llama_ubatch & ubatch,
       const llm_build_cb & cb,
                     bool   worst_case) :
        lctx             (lctx),
        model            (lctx.model),
        hparams          (model.hparams),
        cparams          (lctx.cparams),
        ubatch           (ubatch),
        cvec             (lctx.cvec),
        loras            (lctx.loras),
        n_embd           (hparams.n_embd),
        n_layer          (hparams.n_layer),
        n_rot            (hparams.n_rot),
        n_ctx            (cparams.n_ctx),
        n_head           (hparams.n_head()),
        n_head_kv        (hparams.n_head_kv()),
        n_embd_head_k    (hparams.n_embd_head_k),
        n_embd_k_gqa     (hparams.n_embd_k_gqa()),
        n_embd_head_v    (hparams.n_embd_head_v),
        n_embd_v_gqa     (hparams.n_embd_v_gqa()),
        n_expert         (hparams.n_expert),
        n_expert_used    (hparams.n_expert_used),
        freq_base        (cparams.rope_freq_base),
        freq_scale       (cparams.rope_freq_scale),
        ext_factor       (cparams.yarn_ext_factor),
        attn_factor      (cparams.yarn_attn_factor),
        beta_fast        (cparams.yarn_beta_fast),
        beta_slow        (cparams.yarn_beta_slow),
        norm_eps         (hparams.f_norm_eps),
        norm_rms_eps     (hparams.f_norm_rms_eps),
        n_tokens         (ubatch.n_tokens),
        n_outputs        (worst_case ? n_tokens : lctx.n_outputs),
        n_outputs_enc    (worst_case ? n_tokens : lctx.embd_enc.size() / hparams.n_embd),
        n_ctx_orig       (cparams.n_ctx_orig_yarn),
        worst_case       (worst_case),
        flash_attn       (cparams.flash_attn),
        pooling_type     (cparams.pooling_type),
        rope_type        (hparams.rope_type),
        cb               (cb),
        buf_compute_meta (lctx.buf_compute_meta) {
            // all initializations should be done in init()
        }

    void init() {
        struct ggml_init_params params = {
            /*.mem_size   =*/ buf_compute_meta.size(),
            /*.mem_buffer =*/ buf_compute_meta.data(),
            /*.no_alloc   =*/ true,
        };

        ctx0 = ggml_init(params);

        lctx.reset();
    }

    void free() {
        ggml_free(ctx0);
        ctx0 = nullptr;
    }

    struct ggml_tensor * build_inp_embd(struct ggml_tensor * tok_embd) {
        struct ggml_tensor * inpL;

        if (ubatch.token) {
            lctx.inp_tokens = ggml_new_tensor_1d(ctx0, GGML_TYPE_I32, ubatch.n_tokens);
            cb(lctx.inp_tokens, "inp_tokens", -1);
            ggml_set_input(lctx.inp_tokens);

            inpL = ggml_get_rows(ctx0, tok_embd, lctx.inp_tokens);

            // apply lora for embedding tokens if needed
            for (const auto & lora : loras) {
                struct llama_adapter_lora_weight * lw = lora.first->get_weight(tok_embd);
                if (lw == nullptr) {
                    continue;
                }

                const float adapter_scale = lora.second;
                const float scale = lw->get_scale(lora.first->alpha, adapter_scale);

                struct ggml_tensor * inpL_delta = ggml_scale(ctx0, ggml_mul_mat(
                            ctx0, lw->b, // non-transposed lora_b
                            ggml_get_rows(ctx0, lw->a, lctx.inp_tokens)
                            ), scale);

                inpL = ggml_add(ctx0, inpL, inpL_delta);
            }
        } else {
            lctx.inp_embd = ggml_new_tensor_2d(ctx0, GGML_TYPE_F32, n_embd, ubatch.n_tokens);
            inpL = lctx.inp_embd;
            ggml_set_input(lctx.inp_embd);
        }

        // For Granite architecture
        if (hparams.f_embedding_scale != 0.0f) {
            inpL = ggml_scale(ctx0, inpL, hparams.f_embedding_scale);
        }

        cb(inpL, "inp_embd", -1);

        return inpL;
    }

    // do mat_mul, while optionally apply lora
    struct ggml_tensor * build_lora_mm(
              struct ggml_tensor * w,
              struct ggml_tensor * cur) {
        struct ggml_tensor * res = ggml_mul_mat(ctx0, w, cur);

        for (const auto & lora : loras) {
            struct llama_adapter_lora_weight * lw = lora.first->get_weight(w);
            if (lw == nullptr) {
                continue;
            }

            const float adapter_scale = lora.second;
            const float scale = lw->get_scale(lora.first->alpha, adapter_scale);

            struct ggml_tensor * ab_cur = ggml_mul_mat(
                ctx0, lw->b,
                ggml_mul_mat(ctx0, lw->a, cur)
            );

            ab_cur = ggml_scale(ctx0, ab_cur, scale);
            res = ggml_add(ctx0, res, ab_cur);
        }

        return res;
    }

    // do mat_mul_id, while optionally apply lora
    struct ggml_tensor * build_lora_mm_id(
              struct ggml_tensor * w,   // struct ggml_tensor * as
              struct ggml_tensor * cur, // struct ggml_tensor * b
              struct ggml_tensor * ids) {
        struct ggml_tensor * res = ggml_mul_mat_id(ctx0, w, cur, ids);
        for (const auto & lora : loras) {
            struct llama_adapter_lora_weight * lw = lora.first->get_weight(w);
            if (lw == nullptr) {
                continue;
            }

            const float alpha = lora.first->alpha;
            const float rank  = (float) lw->b->ne[0];
            const float scale = alpha ? lora.second * alpha / rank : lora.second;

            struct ggml_tensor * ab_cur = ggml_mul_mat_id(
                ctx0, lw->b,
                ggml_mul_mat_id(ctx0, lw->a, cur, ids),
                ids
            );

            ab_cur = ggml_scale(ctx0, ab_cur, scale);
            res = ggml_add(ctx0, res, ab_cur);
        }

        return res;
    }

    struct ggml_tensor * build_norm(
             struct ggml_tensor * cur,
             struct ggml_tensor * mw,
             struct ggml_tensor * mb,
                  llm_norm_type   type,
                            int   il) {
        switch (type) {
            case LLM_NORM:       cur = ggml_norm      (ctx0, cur, hparams.f_norm_eps);     break;
            case LLM_NORM_RMS:   cur = ggml_rms_norm  (ctx0, cur, hparams.f_norm_rms_eps); break;
            case LLM_NORM_GROUP:
                {
                    cur = ggml_reshape_3d(ctx0, cur, cur->ne[0], 1, cur->ne[1]);
                    cur = ggml_group_norm(ctx0, cur, hparams.n_norm_groups, hparams.f_norm_group_eps);
                    cur = ggml_reshape_2d(ctx0, cur, cur->ne[0],    cur->ne[2]);
                } break;
        }

        if (mw || mb) {
            cb(cur, "norm", il);
        }

        if (mw) {
            cur = ggml_mul(ctx0, cur, mw);
            if (mb) {
                cb(cur, "norm_w", il);
            }
        }

        if (mb) {
            cur = ggml_add(ctx0, cur, mb);
        }

        return cur;
    }

    struct ggml_tensor * build_ffn(
             struct ggml_tensor * cur,
             struct ggml_tensor * up,
             struct ggml_tensor * up_b,
             struct ggml_tensor * up_s,
             struct ggml_tensor * gate,
             struct ggml_tensor * gate_b,
             struct ggml_tensor * gate_s,
             struct ggml_tensor * down,
             struct ggml_tensor * down_b,
             struct ggml_tensor * down_s,
             struct ggml_tensor * act_scales,
                llm_ffn_op_type   type_op,
              llm_ffn_gate_type   type_gate,
             const llm_build_cb & cb,
                            int   il) {
        struct ggml_tensor * tmp = up ? build_lora_mm(up, cur) : cur;
        cb(tmp, "ffn_up", il);

        if (up_b) {
            tmp = ggml_add(ctx0, tmp, up_b);
            cb(tmp, "ffn_up_b", il);
        }

        if (up_s) {
            tmp = ggml_mul(ctx0, tmp, up_s);
            cb(tmp, "ffn_up_s", il);
        }

        if (gate) {
            switch (type_gate) {
                case LLM_FFN_SEQ:
                    {
                        cur = build_lora_mm(gate, tmp);
                        cb(cur, "ffn_gate", il);
                    } break;
                case LLM_FFN_PAR:
                    {
                        cur = build_lora_mm(gate, cur);
                        cb(cur, "ffn_gate", il);
                    } break;
            }

            if (gate_b) {
                cur = ggml_add(ctx0, cur, gate_b);
                cb(cur, "ffn_gate_b", il);
            }

            if (gate_s) {
                cur = ggml_mul(ctx0, cur, gate_s);
                cb(cur, "ffn_gate_s", il);
            }

        } else {
            cur = tmp;
        }

        switch (type_op) {
            case LLM_FFN_SILU:
                {
                    cur = ggml_silu(ctx0, cur);
                    cb(cur, "ffn_silu", il);
                } break;
            case LLM_FFN_GELU:
                {
                    cur = ggml_gelu(ctx0, cur);
                    cb(cur, "ffn_gelu", il);
                    if (act_scales != NULL) {
                        cur = ggml_div(ctx0, cur, act_scales);
                        cb(cur, "ffn_act", il);
                    }
                } break;
            case LLM_FFN_RELU:
                {
                    cur = ggml_relu(ctx0, cur);
                    cb(cur, "ffn_relu", il);
                } break;
            case LLM_FFN_RELU_SQR:
                {
                    cur = ggml_relu(ctx0, cur);
                    cb(cur, "ffn_relu", il);

                    cur = ggml_sqr(ctx0, cur);
                    cb(cur, "ffn_sqr(relu)", il);
                } break;
            case LLM_FFN_SWIGLU:
                {
                    // Project to 4h. If using swiglu double the output width, see https://arxiv.org/pdf/2002.05202.pdf
                    int64_t split_point = cur->ne[0] / 2;
                    struct ggml_tensor * x0 = ggml_cont(ctx0, ggml_view_2d(ctx0, cur, split_point, cur->ne[1], cur->nb[1], 0));
                    struct ggml_tensor * x1 = ggml_cont(ctx0, ggml_view_2d(ctx0, cur, split_point, cur->ne[1], cur->nb[1], split_point * ggml_element_size(cur)));

                    x0 = ggml_silu(ctx0, x0);
                    cb(cur, "ffn_silu", il);

                    cur = ggml_mul(ctx0, x0, x1);
                    cb(cur, "ffn_mul", il);
                } break;
        }

        if (type_gate == LLM_FFN_PAR) {
            cur = ggml_mul(ctx0, cur, tmp);
            cb(cur, "ffn_gate_par", il);
        }

        if (down) {
            cur = build_lora_mm(down, cur);
        }

        if (down_b) {
            cb(cur, "ffn_down", il);
        }

        if (down_b) {
            cur = ggml_add(ctx0, cur, down_b);
        }

        if (down_s) {
            cur = ggml_mul(ctx0, cur, down_s);
            cb(cur, "ffn_down_s", il);
        }

        return cur;
    }

    struct ggml_tensor * build_moe_ffn(
             struct ggml_tensor * cur,
             struct ggml_tensor * gate_inp,
             struct ggml_tensor * up_exps,
             struct ggml_tensor * gate_exps,
             struct ggml_tensor * down_exps,
             struct ggml_tensor * exp_probs_b,
                        int64_t   n_expert,
                        int64_t   n_expert_used,
                llm_ffn_op_type   type_op,
                           bool   norm_w,
                           bool   scale_w,
                          float   w_scale,
  llama_expert_gating_func_type   gating_op,
             const llm_build_cb & cb,
                            int   il) {
        int64_t n_embd = cur->ne[0];
        int64_t n_tokens = cur->ne[1];

        ggml_tensor * logits = build_lora_mm(gate_inp, cur); // [n_expert, n_tokens]
        cb(logits, "ffn_moe_logits", il);

        ggml_tensor * probs = nullptr;
        switch (gating_op) {
            case LLAMA_EXPERT_GATING_FUNC_TYPE_SOFTMAX:
                {
                    probs = ggml_soft_max(ctx0, logits); // [n_expert, n_tokens]
                } break;
            case LLAMA_EXPERT_GATING_FUNC_TYPE_SIGMOID:
                {
                    probs = ggml_sigmoid(ctx0, logits); // [n_expert, n_tokens]
                } break;
            default:
                GGML_ABORT("fatal error");
        }
        cb(probs, "ffn_moe_probs", il);

        // add experts selection bias - introduced in DeepSeek V3
        // leave probs unbiased as it's later used to get expert weights
        ggml_tensor * selection_probs = probs;
        if (exp_probs_b != nullptr) {
            selection_probs = ggml_add(ctx0, probs, exp_probs_b);
            cb(selection_probs, "ffn_moe_probs_biased", il);
        }

        // select experts
        ggml_tensor * selected_experts = ggml_top_k(ctx0, selection_probs, n_expert_used); // [n_expert_used, n_tokens]
        cb(selected_experts->src[0], "ffn_moe_argsort", il);
        cb(selected_experts, "ffn_moe_topk", il);

        ggml_tensor * weights = ggml_get_rows(ctx0,
                ggml_reshape_3d(ctx0, probs, 1, n_expert, n_tokens), selected_experts); // [1, n_expert_used, n_tokens]
        cb(weights, "ffn_moe_weights", il);

        if (norm_w) {
            weights = ggml_reshape_2d(ctx0, weights, n_expert_used, n_tokens);

            ggml_tensor * weights_sum = ggml_sum_rows(ctx0, weights); // [1, n_tokens]
            cb(weights_sum, "ffn_moe_weights_sum", il);

            weights = ggml_div(ctx0, weights, weights_sum); // [n_expert_used, n_tokens]
            cb(weights, "ffn_moe_weights_norm", il);

            weights = ggml_reshape_3d(ctx0, weights, 1, n_expert_used, n_tokens);
        }
        if (scale_w) {
            weights = ggml_scale(ctx0, weights, w_scale);
            cb(weights, "ffn_moe_weights_scaled", il);
        }

        cur = ggml_reshape_3d(ctx0, cur, n_embd, 1, n_tokens);
        ggml_tensor * up = build_lora_mm_id(up_exps, cur, selected_experts); // [n_ff, n_expert_used, n_tokens]
        cb(up, "ffn_moe_up", il);

        ggml_tensor * gate = build_lora_mm_id(gate_exps, cur, selected_experts); // [n_ff, n_expert_used, n_tokens]
        cb(gate, "ffn_moe_gate", il);

        switch (type_op) {
            case LLM_FFN_SILU:
                {
                    gate = ggml_silu(ctx0, gate);
                    cb(gate, "ffn_moe_silu", il);
                } break;
            case LLM_FFN_GELU:
                {
                    gate = ggml_gelu(ctx0, gate);
                    cb(gate, "ffn_moe_gelu", il);
                } break;
            default:
                GGML_ABORT("fatal error");
        }

        ggml_tensor * par = ggml_mul(ctx0, up, gate); // [n_ff, n_expert_used, n_tokens]
        cb(par, "ffn_moe_gate_par", il);

        ggml_tensor * experts = build_lora_mm_id(down_exps, par, selected_experts); // [n_embd, n_expert_used, n_tokens]
        cb(experts, "ffn_moe_down", il);

        experts = ggml_mul(ctx0, experts, weights);

        // aggregate experts
        ggml_tensor * moe_out = nullptr;
        for (int i = 0; i < n_expert_used; ++i) {
            ggml_tensor * cur_expert = ggml_view_2d(ctx0, experts, n_embd, n_tokens,
                    experts->nb[2], i*experts->nb[1]);

            if (i == 0) {
                moe_out = cur_expert;
            } else {
                moe_out = ggml_add(ctx0, moe_out, cur_expert);
            }
        }

        if (n_expert_used == 1) {
            // avoid returning a non-contiguous tensor
            moe_out = ggml_cont(ctx0, moe_out);
        }

        return moe_out;
    }

    struct ggml_tensor * build_attn(
             struct ggml_cgraph * graph,
             struct ggml_tensor * wo,
             struct ggml_tensor * wo_b,
             struct ggml_tensor * k_cur,
             struct ggml_tensor * v_cur,
             struct ggml_tensor * q_cur,
                        int32_t   n_tokens,
                        float     kq_scale,
             const llm_build_cb & cb,
                        int       il) {
        // these nodes are added to the graph together so that they are not reordered
        // by doing so, the number of splits in the graph is reduced
        ggml_build_forward_expand(graph, q_cur);
        ggml_build_forward_expand(graph, k_cur);
        ggml_build_forward_expand(graph, v_cur);

        //build_kv_store(graph, k_cur, v_cur, il);
        lctx.build_attn_kv_store(ctx0, graph, k_cur, v_cur, n_tokens, il, worst_case);

        struct ggml_tensor * cur;

        //cur = build_kqv(graph, wo, wo_b, q_cur, kq_mask, kq_scale, il);
        cur = lctx.build_attn_qkv(ctx0, graph, wo, wo_b, q_cur, n_tokens, kq_scale, il, worst_case);
        cb(cur, "kqv_out", il);

        return cur;
    }

    //struct ggml_tensor * build_rwkv6_time_mix(
    //        const struct llama_layer * layer,
    //        struct ggml_tensor * cur,
    //        struct ggml_tensor * x_prev,
    //        struct ggml_tensor ** wkv_state,
    //        size_t wkv_head_size,
    //        size_t head_count_kv) {
    //    size_t n_embd       = cur->ne[0];
    //    size_t n_seq_tokens = cur->ne[1];
    //    size_t n_seqs       = cur->ne[2];

    //    size_t head_size  = wkv_head_size;
    //    size_t head_count = n_embd / head_size;

    //    size_t n_tokens = n_seqs * n_seq_tokens;

    //    bool is_qrwkv = layer->time_mix_first == nullptr;

    //    struct ggml_tensor * sx = ggml_sub(ctx0, x_prev, cur);

    //    sx  = ggml_reshape_2d(ctx0, sx,  n_embd, n_tokens);
    //    cur = ggml_reshape_2d(ctx0, cur, n_embd, n_tokens);

    //    struct ggml_tensor * xxx = ggml_add(ctx0, ggml_mul(ctx0, sx, layer->time_mix_lerp_x), cur);

    //    xxx = ggml_reshape_4d(
    //        ctx0,
    //        ggml_tanh(
    //            ctx0,
    //            ggml_mul_mat(ctx0, layer->time_mix_w1, xxx)
    //        ),
    //        layer->time_mix_w1->ne[1] / 5, 1, 5, n_tokens
    //    );

    //    xxx = ggml_cont(ctx0, ggml_permute(ctx0, xxx, 0, 1, 3, 2));

    //    xxx = ggml_mul_mat(
    //        ctx0,
    //        ggml_reshape_4d(
    //            ctx0,
    //            layer->time_mix_w2,
    //            layer->time_mix_w2->ne[0], layer->time_mix_w2->ne[1], 1, 5
    //        ),
    //        xxx
    //    );

    //    struct ggml_tensor *xw, *xk, *xv, *xr, *xg;
    //    if (layer->time_mix_lerp_fused) {
    //        // fusing these weights makes some performance improvement
    //        sx  = ggml_reshape_3d(ctx0, sx,  n_embd, 1, n_tokens);
    //        cur = ggml_reshape_3d(ctx0, cur, n_embd, 1, n_tokens);
    //        xxx = ggml_add(ctx0, ggml_mul(ctx0, ggml_add(ctx0, xxx, layer->time_mix_lerp_fused), sx), cur);
    //        xw = ggml_view_2d(ctx0, xxx, n_embd, n_tokens, xxx->nb[1], 0);
    //        xk = ggml_view_2d(ctx0, xxx, n_embd, n_tokens, xxx->nb[1], n_embd * n_tokens * sizeof(float));
    //        xv = ggml_view_2d(ctx0, xxx, n_embd, n_tokens, xxx->nb[1], n_embd * n_tokens * 2 * sizeof(float));
    //        xr = ggml_view_2d(ctx0, xxx, n_embd, n_tokens, xxx->nb[1], n_embd * n_tokens * 3 * sizeof(float));
    //        xg = ggml_view_2d(ctx0, xxx, n_embd, n_tokens, xxx->nb[1], n_embd * n_tokens * 4 * sizeof(float));
    //    } else {
    //        // for backward compatibility
    //        xw = ggml_view_2d(ctx0, xxx, n_embd, n_tokens, xxx->nb[1], 0);
    //        xk = ggml_view_2d(ctx0, xxx, n_embd, n_tokens, xxx->nb[1], n_embd * n_tokens * sizeof(float));
    //        xv = ggml_view_2d(ctx0, xxx, n_embd, n_tokens, xxx->nb[1], n_embd * n_tokens * 2 * sizeof(float));
    //        xr = ggml_view_2d(ctx0, xxx, n_embd, n_tokens, xxx->nb[1], n_embd * n_tokens * 3 * sizeof(float));
    //        xg = ggml_view_2d(ctx0, xxx, n_embd, n_tokens, xxx->nb[1], n_embd * n_tokens * 4 * sizeof(float));

    //        xw = ggml_add(ctx0, ggml_mul(ctx0, ggml_add(ctx0, xw, layer->time_mix_lerp_w), sx), cur);
    //        xk = ggml_add(ctx0, ggml_mul(ctx0, ggml_add(ctx0, xk, layer->time_mix_lerp_k), sx), cur);
    //        xv = ggml_add(ctx0, ggml_mul(ctx0, ggml_add(ctx0, xv, layer->time_mix_lerp_v), sx), cur);
    //        xr = ggml_add(ctx0, ggml_mul(ctx0, ggml_add(ctx0, xr, layer->time_mix_lerp_r), sx), cur);
    //        xg = ggml_add(ctx0, ggml_mul(ctx0, ggml_add(ctx0, xg, layer->time_mix_lerp_g), sx), cur);
    //    }

    //    struct ggml_tensor * r = build_lora_mm(layer->time_mix_receptance, xr);
    //    struct ggml_tensor * k = build_lora_mm(layer->time_mix_key,        xk);
    //    struct ggml_tensor * v = build_lora_mm(layer->time_mix_value,      xv);
    //    if (layer->time_mix_receptance_b) {
    //        r = ggml_add(ctx0, r, layer->time_mix_receptance_b);
    //    }
    //    if (layer->time_mix_key_b) {
    //        k = ggml_add(ctx0, k, layer->time_mix_key_b);
    //    }
    //    if (layer->time_mix_value_b) {
    //        v = ggml_add(ctx0, v, layer->time_mix_value_b);
    //    }

    //    struct ggml_tensor * g = build_lora_mm(layer->time_mix_gate, xg);
    //    if (is_qrwkv) {
    //        g = ggml_sigmoid(ctx0, g);
    //    } else {
    //        g = ggml_silu(ctx0, g);
    //    }

    //    if (head_count_kv != head_count) {
    //        GGML_ASSERT(head_count % head_count_kv == 0);
    //        k = ggml_reshape_4d(ctx0, k, head_size, 1, head_count_kv, n_tokens);
    //        v = ggml_reshape_4d(ctx0, v, head_size, 1, head_count_kv, n_tokens);
    //        struct ggml_tensor * tmp = ggml_new_tensor_4d(ctx0, GGML_TYPE_F32, head_size, head_count / head_count_kv, head_count_kv, n_tokens);
    //        k = ggml_repeat(ctx0, k, tmp);
    //        v = ggml_repeat(ctx0, v, tmp);
    //    }

    //    k = ggml_reshape_3d(ctx0, k, head_size, head_count, n_tokens);
    //    v = ggml_reshape_3d(ctx0, v, head_size, head_count, n_tokens);
    //    r = ggml_reshape_3d(ctx0, r, head_size, head_count, n_tokens);

    //    struct ggml_tensor * w = ggml_mul_mat(
    //        ctx0,
    //        layer->time_mix_decay_w2,
    //        ggml_tanh(
    //            ctx0,
    //            ggml_mul_mat(ctx0, layer->time_mix_decay_w1, xw)
    //        )
    //    );

    //    w = ggml_add(ctx0, w, layer->time_mix_decay);
    //    w = ggml_exp(ctx0, ggml_neg(ctx0, ggml_exp(ctx0, w)));
    //    w = ggml_reshape_3d(ctx0, w, head_size, head_count, n_tokens);

    //    if (is_qrwkv) {
    //        // k = k * (1 - w)
    //        k = ggml_sub(ctx0, k, ggml_mul(ctx0, k, w));
    //    }

    //    struct ggml_tensor * wkv_output;
    //    if (!layer->time_mix_first) {
    //        wkv_output = ggml_gated_linear_attn(ctx0, k, v, r, w, *wkv_state, pow(head_size, -0.5f));
    //    } else {
    //        wkv_output = ggml_rwkv_wkv6(ctx0, k, v, r, layer->time_mix_first, w, *wkv_state);
    //    }
    //    cur = ggml_view_1d(ctx0, wkv_output, n_embd * n_tokens, 0);
    //    *wkv_state = ggml_view_1d(ctx0, wkv_output, n_embd * head_size * n_seqs, n_embd * n_tokens * sizeof(float));

    //    if (!is_qrwkv) {
    //        // group norm with head_count groups
    //        cur = ggml_reshape_3d(ctx0, cur, n_embd / head_count, head_count, n_tokens);
    //        cur = ggml_norm(ctx0, cur, 64e-5f);

    //        // Convert back to regular vectors.
    //        cur = ggml_reshape_2d(ctx0, cur, n_embd, n_tokens);
    //        cur = ggml_add(ctx0, ggml_mul(ctx0, cur, layer->time_mix_ln), layer->time_mix_ln_b);
    //    } else {
    //        cur = ggml_reshape_2d(ctx0, cur, n_embd, n_tokens);
    //    }

    //    cur = ggml_mul(ctx0, cur, g);
    //    cur = build_lora_mm(layer->time_mix_output, cur);

    //    return ggml_reshape_3d(ctx0, cur, n_embd, n_seq_tokens, n_seqs);
    //}

    //struct ggml_tensor * build_rwkv6_channel_mix(
    //    const struct llama_layer * layer,
    //    struct ggml_tensor * cur,
    //    struct ggml_tensor * x_prev) {
    //    struct ggml_tensor * sx = ggml_sub(ctx0, x_prev, cur);
    //    struct ggml_tensor * xk = ggml_add(ctx0, ggml_mul(ctx0, sx, layer->channel_mix_lerp_k), cur);
    //    struct ggml_tensor * xr = ggml_add(ctx0, ggml_mul(ctx0, sx, layer->channel_mix_lerp_r), cur);

    //    struct ggml_tensor * r = ggml_sigmoid(ctx0, build_lora_mm(layer->channel_mix_receptance, xr));
    //    struct ggml_tensor * k = ggml_sqr(
    //            ctx0,
    //            ggml_relu(
    //                ctx0,
    //                build_lora_mm(layer->channel_mix_key, xk)
    //                )
    //            );

    //    return ggml_mul(ctx0, r, build_lora_mm(layer->channel_mix_value, k));
    //}

    struct ggml_cgraph * build_k_shift() {
        struct ggml_cgraph * gf = ggml_new_graph_custom(ctx0, model.max_nodes(), false);

        lctx.build_k_shift(ctx0, gf);

        return gf;
    }

    struct ggml_cgraph * build_defrag() {
        struct ggml_cgraph * gf = ggml_new_graph_custom(ctx0, model.max_nodes(), false);

        lctx.build_defrag(ctx0, gf);

        return gf;
    }

    struct ggml_tensor * build_inp_pos() {
        lctx.inp_pos = ggml_new_tensor_1d(ctx0, GGML_TYPE_I32, n_tokens);
        cb(lctx.inp_pos, "inp_pos", -1);
        ggml_set_input(lctx.inp_pos);
        return lctx.inp_pos;
    }

    struct ggml_tensor * build_inp_out_ids() {
        lctx.inp_out_ids = ggml_new_tensor_1d(ctx0, GGML_TYPE_I32, n_outputs);
        cb(lctx.inp_out_ids, "inp_out_ids", -1);
        ggml_set_input(lctx.inp_out_ids);
        return lctx.inp_out_ids;
    }

    struct ggml_tensor * build_inp_mean() {
        lctx.inp_mean = ggml_new_tensor_2d(ctx0, GGML_TYPE_F32, n_tokens, n_tokens);
        cb(lctx.inp_mean, "inp_mean", -1);
        ggml_set_input(lctx.inp_mean);
        return lctx.inp_mean;
    }

    struct ggml_tensor * build_inp_cls() {
        lctx.inp_cls = ggml_new_tensor_1d(ctx0, GGML_TYPE_I32, n_tokens);
        cb(lctx.inp_cls, "inp_cls", -1);
        ggml_set_input(lctx.inp_cls);
        return lctx.inp_cls;
    }

    struct ggml_cgraph * append_pooling(struct ggml_cgraph * gf) {
        // find result_norm tensor for input
        struct ggml_tensor * inp = nullptr;
        for (int i = ggml_graph_n_nodes(gf) - 1; i >= 0; --i) {
            inp = ggml_graph_node(gf, i);
            if (strcmp(inp->name, "result_norm") == 0 || strcmp(inp->name, "result_embd") == 0) {
                break;
            }

            inp = nullptr;
        }
        GGML_ASSERT(inp != nullptr && "missing result_norm/result_embd tensor");

        struct ggml_tensor * cur;

        switch (pooling_type) {
            case LLAMA_POOLING_TYPE_NONE:
                {
                    cur = inp;
                } break;
            case LLAMA_POOLING_TYPE_MEAN:
                {
                    struct ggml_tensor * inp_mean = build_inp_mean();
                    cur = ggml_mul_mat(ctx0, ggml_cont(ctx0, ggml_transpose(ctx0, inp)), inp_mean);
                } break;
            case LLAMA_POOLING_TYPE_CLS:
            case LLAMA_POOLING_TYPE_LAST:
                {
                    struct ggml_tensor * inp_cls = build_inp_cls();
                    cur = ggml_get_rows(ctx0, inp, inp_cls);
                } break;
            case LLAMA_POOLING_TYPE_RANK:
                {
                    struct ggml_tensor * inp_cls = build_inp_cls();
                    inp = ggml_get_rows(ctx0, inp, inp_cls);

                    // classification head
                    // https://github.com/huggingface/transformers/blob/5af7d41e49bbfc8319f462eb45253dcb3863dfb7/src/transformers/models/roberta/modeling_roberta.py#L1566
                    GGML_ASSERT(model.cls       != nullptr);
                    GGML_ASSERT(model.cls_b     != nullptr);

                    cur = ggml_add (ctx0, ggml_mul_mat(ctx0, model.cls, inp), model.cls_b);
                    cur = ggml_tanh(ctx0, cur);

                    // some models don't have `cls_out`, for example: https://huggingface.co/jinaai/jina-reranker-v1-tiny-en
                    // https://huggingface.co/jinaai/jina-reranker-v1-tiny-en/blob/cb5347e43979c3084a890e3f99491952603ae1b7/modeling_bert.py#L884-L896
                    if (model.cls_out) {
                        GGML_ASSERT(model.cls_out_b != nullptr);

                        cur = ggml_add (ctx0, ggml_mul_mat(ctx0, model.cls_out, cur), model.cls_out_b);
                    }
                } break;
            default:
                {
                    GGML_ABORT("unknown pooling type");
                }
        }

        cb(cur, "result_embd_pooled", -1);

        ggml_build_forward_expand(gf, cur);

        return gf;
    }

    //struct ggml_tensor * build_pos_bucket(bool causal) {
    //    if (causal) {
    //        lctx.inp_pos_bucket = ggml_new_tensor_2d(ctx0, GGML_TYPE_I32, n_kv,     n_tokens);
    //    } else {
    //        lctx.inp_pos_bucket = ggml_new_tensor_2d(ctx0, GGML_TYPE_I32, n_tokens, n_tokens);
    //    }

    //    ggml_set_input(lctx.inp_pos_bucket);
    //    cb(lctx.inp_pos_bucket, "pos_bucket", -1);

    //    return lctx.inp_pos_bucket;
    //}

    //struct ggml_tensor * build_pos_bias(struct ggml_tensor * pos_bucket, struct ggml_tensor * attn_rel_b) {
    //    struct ggml_tensor * pos_bucket_1d = ggml_view_1d(ctx0, pos_bucket, pos_bucket->ne[0] * pos_bucket->ne[1], 0);
    //    cb(pos_bucket_1d, "pos_bucket_1d", -1);

    //    struct ggml_tensor * pos_bias = ggml_get_rows(ctx0, attn_rel_b, pos_bucket_1d);
    //    cb(pos_bias, "pos_bias", -1);

    //    pos_bias = ggml_view_3d(ctx0, pos_bias, pos_bias->ne[0], lctx.inp_pos_bucket->ne[0], lctx.inp_pos_bucket->ne[1], ggml_element_size(pos_bias) * pos_bias->ne[0], ggml_element_size(pos_bias) * pos_bias->ne[0] * lctx.inp_pos_bucket->ne[0],  0);
    //    cb(pos_bias, "pos_bias", -1);

    //    pos_bias = ggml_permute(ctx0, pos_bias, 2, 0, 1, 3);
    //    cb(pos_bias, "pos_bias", -1);

    //    pos_bias = ggml_cont(ctx0, pos_bias);
    //    cb(pos_bias, "pos_bias", -1);

    //    return pos_bias;
    //}

    struct ggml_tensor * build_inp_embd_enc() {
        const int64_t n_embd = hparams.n_embd;
        lctx.inp_embd_enc = ggml_new_tensor_2d(ctx0, GGML_TYPE_F32, n_embd, n_outputs_enc);
        ggml_set_input(lctx.inp_embd_enc);
        cb(lctx.inp_embd_enc, "embd_enc", -1);
        return lctx.inp_embd_enc;
    }

    struct ggml_tensor * build_inp_KQ_mask_cross() {
        lctx.inp_KQ_mask_cross = ggml_new_tensor_2d(ctx0, GGML_TYPE_F32, n_outputs_enc, GGML_PAD(n_tokens, GGML_KQ_MASK_PAD));
        ggml_set_input(lctx.inp_KQ_mask_cross);
        cb(lctx.inp_KQ_mask_cross, "KQ_mask_cross", -1);
        return lctx.inp_KQ_mask_cross;
    }

    struct ggml_cgraph * build_llama() {
        struct ggml_cgraph * gf = ggml_new_graph_custom(ctx0, model.max_nodes(), false);

        // mutable variable, needed during the last layer of the computation to skip unused tokens
        int32_t n_tokens = this->n_tokens;

        const int64_t n_embd_head = hparams.n_embd_head_v;
        GGML_ASSERT(n_embd_head == hparams.n_embd_head_k);
        GGML_ASSERT(n_embd_head == hparams.n_rot);

        struct ggml_tensor * cur;
        struct ggml_tensor * inpL;

        inpL = build_inp_embd(model.tok_embd);

        // inp_pos - contains the positions
        struct ggml_tensor * inp_pos = build_inp_pos();

        lctx.build_attn_inp(ctx0, n_tokens, true, false, worst_case);

        const float kq_scale = hparams.f_attention_scale == 0.0f ? 1.0f/sqrtf(float(n_embd_head)) : hparams.f_attention_scale;
        for (int il = 0; il < n_layer; ++il) {
            struct ggml_tensor * inpSA = inpL;

            // norm
            cur = build_norm(inpL,
                    model.layers[il].attn_norm, NULL,
                    LLM_NORM_RMS, il);
            cb(cur, "attn_norm", il);

            // self-attention
            {
                // rope freq factors for llama3; may return nullptr for llama2 and other models
                struct ggml_tensor * rope_factors = lctx.get_rope_factors(il);

                // compute Q and K and RoPE them
                struct ggml_tensor * Qcur = build_lora_mm(model.layers[il].wq, cur);
                cb(Qcur, "Qcur", il);
                if (model.layers[il].bq) {
                    Qcur = ggml_add(ctx0, Qcur, model.layers[il].bq);
                    cb(Qcur, "Qcur", il);
                }

                struct ggml_tensor * Kcur = build_lora_mm(model.layers[il].wk, cur);
                cb(Kcur, "Kcur", il);
                if (model.layers[il].bk) {
                    Kcur = ggml_add(ctx0, Kcur, model.layers[il].bk);
                    cb(Kcur, "Kcur", il);
                }

                struct ggml_tensor * Vcur = build_lora_mm(model.layers[il].wv, cur);
                cb(Vcur, "Vcur", il);
                if (model.layers[il].bv) {
                    Vcur = ggml_add(ctx0, Vcur, model.layers[il].bv);
                    cb(Vcur, "Vcur", il);
                }

                Qcur = ggml_rope_ext(
                    ctx0, ggml_reshape_3d(ctx0, Qcur, n_embd_head, n_head, n_tokens), inp_pos, rope_factors,
                    n_rot, rope_type, n_ctx_orig, freq_base, freq_scale,
                    ext_factor, attn_factor, beta_fast, beta_slow
                );
                cb(Qcur, "Qcur", il);

                Kcur = ggml_rope_ext(
                    ctx0, ggml_reshape_3d(ctx0, Kcur, n_embd_head, n_head_kv, n_tokens), inp_pos, rope_factors,
                    n_rot, rope_type, n_ctx_orig, freq_base, freq_scale,
                    ext_factor, attn_factor, beta_fast, beta_slow
                );
                cb(Kcur, "Kcur", il);

                cur = build_attn(gf,
                        model.layers[il].wo, model.layers[il].bo,
                        Kcur, Vcur, Qcur, n_tokens, kq_scale, cb, il);
            }

            if (il == n_layer - 1) {
                // skip computing output for unused tokens
                struct ggml_tensor * inp_out_ids = build_inp_out_ids();
                n_tokens = n_outputs;
                cur   = ggml_get_rows(ctx0,   cur, inp_out_ids);
                inpSA = ggml_get_rows(ctx0, inpSA, inp_out_ids);
            }

            // For Granite architecture
            if (hparams.f_residual_scale) {
                cur = ggml_scale(ctx0, cur, hparams.f_residual_scale);
            }

            struct ggml_tensor * ffn_inp = ggml_add(ctx0, cur, inpSA);
            cb(ffn_inp, "ffn_inp", il);

            // feed-forward network
            if (model.layers[il].ffn_gate_inp == nullptr) {

                cur = build_norm(ffn_inp,
                        model.layers[il].ffn_norm, NULL,
                        LLM_NORM_RMS, il);
                cb(cur, "ffn_norm", il);

                cur = build_ffn(cur,
                        model.layers[il].ffn_up,   model.layers[il].ffn_up_b,   NULL,
                        model.layers[il].ffn_gate, model.layers[il].ffn_gate_b, NULL,
                        model.layers[il].ffn_down, model.layers[il].ffn_down_b, NULL,
                        NULL,
                        LLM_FFN_SILU, LLM_FFN_PAR, cb, il);
                cb(cur, "ffn_out", il);
            } else {
                // MoE branch
                cur = build_norm(ffn_inp,
                        model.layers[il].ffn_norm, NULL,
                        LLM_NORM_RMS, il);
                cb(cur, "ffn_norm", il);

                cur = build_moe_ffn(cur,
                        model.layers[il].ffn_gate_inp,
                        model.layers[il].ffn_up_exps,
                        model.layers[il].ffn_gate_exps,
                        model.layers[il].ffn_down_exps,
                        nullptr,
                        n_expert, n_expert_used,
                        LLM_FFN_SILU, true,
                        false, 0.0,
                        LLAMA_EXPERT_GATING_FUNC_TYPE_SOFTMAX,
                        cb, il);
                cb(cur, "ffn_moe_out", il);
            }

            // For Granite architecture
            if (hparams.f_residual_scale) {
                cur = ggml_scale(ctx0, cur, hparams.f_residual_scale);
            }

            cur = ggml_add(ctx0, cur, ffn_inp);
            cb(cur, "ffn_out", il);

            cur = cvec.apply_to(ctx0, cur, il);
            cb(cur, "l_out", il);

            // input for next layer
            inpL = cur;
        }

        cur = inpL;

        cur = build_norm(cur,
                model.output_norm, NULL,
                LLM_NORM_RMS, -1);
        cb(cur, "result_norm", -1);

        // lm_head
        cur = build_lora_mm(model.output, cur);

        // For Granite architecture
        if (hparams.f_logit_scale) {
            cur = ggml_scale(ctx0, cur, 1.0f / hparams.f_logit_scale);
        }

        cb(cur, "result_output", -1);

        ggml_build_forward_expand(gf, cur);

        return gf;
    }

    struct ggml_cgraph * build_deci() {
        struct ggml_cgraph * gf = ggml_new_graph_custom(ctx0, model.max_nodes(), false);

        // mutable variable, needed during the last layer of the computation to skip unused tokens
        int32_t n_tokens = this->n_tokens;

        const int64_t n_embd_head = hparams.n_embd_head_v;
        GGML_ASSERT(n_embd_head == hparams.n_embd_head_k);
        GGML_ASSERT(n_embd_head == hparams.n_rot);

        struct ggml_tensor * cur;
        struct ggml_tensor * inpL;

        inpL = build_inp_embd(model.tok_embd);

        // inp_pos - contains the positions
        struct ggml_tensor * inp_pos = build_inp_pos();

        lctx.build_attn_inp(ctx0, n_tokens, true, false, worst_case);

        const float kq_scale = hparams.f_attention_scale == 0.0f ? 1.0f/sqrtf(float(n_embd_head)) : hparams.f_attention_scale;
        for (int il = 0; il < n_layer; ++il) {
            struct ggml_tensor * inpSA = inpL;
            const int64_t n_head_kv = hparams.n_head_kv(il);
            const int64_t n_head    = hparams.n_head(il);

            if (n_head == 0) {
                // attention-free layer of Llama-3_1-Nemotron-51B
                cur = inpL;
            } else {
                // norm
                cur = build_norm(inpL,
                        model.layers[il].attn_norm, NULL,
                        LLM_NORM_RMS, il);
                cb(cur, "attn_norm", il);
            }

            if (n_head > 0 && n_head_kv == 0) {
                // "linear attention" of Llama-3_1-Nemotron-51B
                cur = build_lora_mm(model.layers[il].wo, cur);
                cb(cur, "wo", il);
            } else if (n_head > 0) {
                // self-attention
                // rope freq factors for llama3; may return nullptr for llama2 and other models
                struct ggml_tensor * rope_factors = lctx.get_rope_factors(il);

                // compute Q and K and RoPE them
                struct ggml_tensor * Qcur = build_lora_mm(model.layers[il].wq, cur);
                cb(Qcur, "Qcur", il);
                if (model.layers[il].bq) {
                    Qcur = ggml_add(ctx0, Qcur, model.layers[il].bq);
                    cb(Qcur, "Qcur", il);
                }

                struct ggml_tensor * Kcur = build_lora_mm(model.layers[il].wk, cur);
                cb(Kcur, "Kcur", il);
                if (model.layers[il].bk) {
                    Kcur = ggml_add(ctx0, Kcur, model.layers[il].bk);
                    cb(Kcur, "Kcur", il);
                }

                struct ggml_tensor * Vcur = build_lora_mm(model.layers[il].wv, cur);
                cb(Vcur, "Vcur", il);
                if (model.layers[il].bv) {
                    Vcur = ggml_add(ctx0, Vcur, model.layers[il].bv);
                    cb(Vcur, "Vcur", il);
                }

                Qcur = ggml_rope_ext(
                    ctx0, ggml_reshape_3d(ctx0, Qcur, n_embd_head, n_head, n_tokens), inp_pos, rope_factors,
                    n_rot, rope_type, n_ctx_orig, freq_base, freq_scale,
                    ext_factor, attn_factor, beta_fast, beta_slow
                );
                cb(Qcur, "Qcur", il);

                Kcur = ggml_rope_ext(
                    ctx0, ggml_reshape_3d(ctx0, Kcur, n_embd_head, n_head_kv, n_tokens), inp_pos, rope_factors,
                    n_rot, rope_type, n_ctx_orig, freq_base, freq_scale,
                    ext_factor, attn_factor, beta_fast, beta_slow
                );
                cb(Kcur, "Kcur", il);

                cur = build_attn(gf,
                        model.layers[il].wo, model.layers[il].bo,
                        Kcur, Vcur, Qcur, n_tokens, kq_scale, cb, il);
            }

            if (il == n_layer - 1) {
                // skip computing output for unused tokens
                struct ggml_tensor * inp_out_ids = build_inp_out_ids();
                n_tokens = n_outputs;
                cur   = ggml_get_rows(ctx0,   cur, inp_out_ids);
                inpSA = ggml_get_rows(ctx0, inpSA, inp_out_ids);
            }

            // For Granite architecture
            if (hparams.f_residual_scale) {
                cur = ggml_scale(ctx0, cur, hparams.f_residual_scale);
            }

            // modified to support attention-free layer of Llama-3_1-Nemotron-51B
            struct ggml_tensor * ffn_inp = cur;
            if (n_head > 0) {
                ffn_inp = ggml_add(ctx0, cur, inpSA);
                cb(ffn_inp, "ffn_inp", il);
            }

            // feed-forward network
            if (model.layers[il].ffn_gate_inp == nullptr) {
                cur = build_norm(ffn_inp,
                        model.layers[il].ffn_norm, NULL,
                        LLM_NORM_RMS, il);
                cb(cur, "ffn_norm", il);

                cur = build_ffn(cur,
                        model.layers[il].ffn_up,   model.layers[il].ffn_up_b,   NULL,
                        model.layers[il].ffn_gate, model.layers[il].ffn_gate_b, NULL,
                        model.layers[il].ffn_down, model.layers[il].ffn_down_b, NULL,
                        NULL,
                        LLM_FFN_SILU, LLM_FFN_PAR, cb, il);
                cb(cur, "ffn_out", il);
            }

            // For Granite architecture
            if (hparams.f_residual_scale) {
                cur = ggml_scale(ctx0, cur, hparams.f_residual_scale);
            }

            cur = ggml_add(ctx0, cur, ffn_inp);
            cb(cur, "ffn_out", il);

            cur = cvec.apply_to(ctx0, cur, il);
            cb(cur, "l_out", il);

            // input for next layer
            inpL = cur;
        }

        cur = inpL;

        cur = build_norm(cur,
                model.output_norm, NULL,
                LLM_NORM_RMS, -1);
        cb(cur, "result_norm", -1);

        // lm_head
        cur = build_lora_mm(model.output, cur);

        // For Granite architecture
        if (hparams.f_logit_scale) {
            cur = ggml_scale(ctx0, cur, 1.0f / hparams.f_logit_scale);
        }

        cb(cur, "result_output", -1);

        ggml_build_forward_expand(gf, cur);

        return gf;
    }

    struct ggml_cgraph * build_baichuan() {
        struct ggml_cgraph * gf = ggml_new_graph_custom(ctx0, model.max_nodes(), false);

        const int64_t n_embd_head = hparams.n_embd_head_v;
        GGML_ASSERT(n_embd_head == hparams.n_embd_head_k);
        GGML_ASSERT(n_embd_head == hparams.n_rot);

        struct ggml_tensor * cur;
        struct ggml_tensor * inpL;

        inpL = build_inp_embd(model.tok_embd);

        // inp_pos - contains the positions
        struct ggml_tensor * inp_pos = model.type == LLM_TYPE_7B ? build_inp_pos() : nullptr;

        lctx.build_attn_inp(ctx0, n_tokens, true, false, worst_case);

        for (int il = 0; il < n_layer; ++il) {
            struct ggml_tensor * inpSA = inpL;

            cur = build_norm(inpL,
                    model.layers[il].attn_norm, NULL,
                    LLM_NORM_RMS, il);
            cb(cur, "attn_norm", il);

            // self-attention
            {
                struct ggml_tensor * Qcur = build_lora_mm(model.layers[il].wq, cur);
                cb(Qcur, "Qcur", il);

                struct ggml_tensor * Kcur = build_lora_mm(model.layers[il].wk, cur);
                cb(Kcur, "Kcur", il);

                struct ggml_tensor * Vcur = build_lora_mm(model.layers[il].wv, cur);
                cb(Vcur, "Vcur", il);

                switch (model.type) {
                    case LLM_TYPE_7B:
                        Qcur = ggml_rope_ext(
                            ctx0, ggml_reshape_3d(ctx0, Qcur, n_embd_head, n_head, n_tokens), inp_pos, nullptr,
                            n_rot, rope_type, n_ctx_orig, freq_base, freq_scale,
                            ext_factor, attn_factor, beta_fast, beta_slow
                        );
                        Kcur = ggml_rope_ext(
                            ctx0, ggml_reshape_3d(ctx0, Kcur, n_embd_head, n_head_kv, n_tokens), inp_pos, nullptr,
                            n_rot, rope_type, n_ctx_orig, freq_base, freq_scale,
                            ext_factor, attn_factor, beta_fast, beta_slow
                        );
                        break;
                    case LLM_TYPE_13B:
                        Qcur = ggml_reshape_3d(ctx0, Qcur, n_embd/n_head, n_head, n_tokens);
                        Kcur = ggml_reshape_3d(ctx0, Kcur, n_embd/n_head, n_head, n_tokens);
                        break;
                    default:
                        GGML_ABORT("fatal error");
                }
                cb(Qcur, "Qcur", il);
                cb(Kcur, "Kcur", il);

                cur = build_attn(gf,
                        model.layers[il].wo, NULL,
                        Kcur, Vcur, Qcur, n_tokens, 1.0f/sqrtf(float(n_embd_head)), cb, il);
            }

            if (il == n_layer - 1) {
                // skip computing output for unused tokens
                struct ggml_tensor * inp_out_ids = build_inp_out_ids();
                cur   = ggml_get_rows(ctx0,   cur, inp_out_ids);
                inpSA = ggml_get_rows(ctx0, inpSA, inp_out_ids);
            }

            struct ggml_tensor * ffn_inp = ggml_add(ctx0, cur, inpSA);
            cb(ffn_inp, "ffn_inp", il);

            // feed-forward network
            {
                cur = build_norm(ffn_inp,
                        model.layers[il].ffn_norm, NULL,
                        LLM_NORM_RMS, il);
                cb(cur, "ffn_norm", il);

                cur = build_ffn(cur,
                        model.layers[il].ffn_up,   NULL, NULL,
                        model.layers[il].ffn_gate, NULL, NULL,
                        model.layers[il].ffn_down, NULL, NULL,
                        NULL,
                        LLM_FFN_SILU, LLM_FFN_PAR, cb, il);
                cb(cur, "ffn_out", il);
            }

            cur = ggml_add(ctx0, cur, ffn_inp);
            cur = cvec.apply_to(ctx0, cur, il);
            cb(cur, "l_out", il);

            // input for next layer
            inpL = cur;
        }

        cur = inpL;

        cur = build_norm(cur,
                model.output_norm, NULL,
                LLM_NORM_RMS, -1);
        cb(cur, "result_norm", -1);

        // lm_head
        cur = build_lora_mm(model.output, cur);
        cb(cur, "result_output", -1);

        ggml_build_forward_expand(gf, cur);

        return gf;
    }

    struct ggml_cgraph * build_xverse() {
        struct ggml_cgraph * gf = ggml_new_graph_custom(ctx0, model.max_nodes(), false);

        const int64_t n_embd_head = hparams.n_embd_head_v;
        GGML_ASSERT(n_embd_head == hparams.n_embd_head_k);
        GGML_ASSERT(n_embd_head == hparams.n_rot);

        struct ggml_tensor * cur;
        struct ggml_tensor * inpL;

        inpL = build_inp_embd(model.tok_embd);

        // inp_pos - contains the positions
        struct ggml_tensor * inp_pos = build_inp_pos();

        lctx.build_attn_inp(ctx0, n_tokens, true, false, worst_case);

        for (int il = 0; il < n_layer; ++il) {
            struct ggml_tensor * inpSA = inpL;

            cur = build_norm(inpL,
                    model.layers[il].attn_norm, NULL,
                    LLM_NORM_RMS, il);
            cb(cur, "attn_norm", il);

            // self-attention
            {
                struct ggml_tensor * Qcur = build_lora_mm(model.layers[il].wq, cur);
                cb(Qcur, "Qcur", il);

                struct ggml_tensor * Kcur = build_lora_mm(model.layers[il].wk, cur);
                cb(Kcur, "Kcur", il);

                struct ggml_tensor * Vcur = build_lora_mm(model.layers[il].wv, cur);
                cb(Vcur, "Vcur", il);

                Qcur = ggml_rope_ext(
                    ctx0, ggml_reshape_3d(ctx0, Qcur, n_embd_head, n_head, n_tokens), inp_pos, nullptr,
                    n_rot, rope_type, n_ctx_orig, freq_base, freq_scale,
                    ext_factor, attn_factor, beta_fast, beta_slow
                );
                cb(Qcur, "Qcur", il);

                Kcur = ggml_rope_ext(
                    ctx0, ggml_reshape_3d(ctx0, Kcur, n_embd_head, n_head_kv, n_tokens), inp_pos, nullptr,
                    n_rot, rope_type, n_ctx_orig, freq_base, freq_scale,
                    ext_factor, attn_factor, beta_fast, beta_slow
                );
                cb(Kcur, "Kcur", il);
                cur = build_attn(gf,
                        model.layers[il].wo, NULL,
                        Kcur, Vcur, Qcur, n_tokens, 1.0f/sqrtf(float(n_embd_head)), cb, il);
            }

            if (il == n_layer - 1) {
                // skip computing output for unused tokens
                struct ggml_tensor * inp_out_ids = build_inp_out_ids();
                cur   = ggml_get_rows(ctx0,   cur, inp_out_ids);
                inpSA = ggml_get_rows(ctx0, inpSA, inp_out_ids);
            }

            struct ggml_tensor * ffn_inp = ggml_add(ctx0, cur, inpSA);
            cb(ffn_inp, "ffn_inp", il);

            // feed-forward network
            {
                cur = build_norm(ffn_inp,
                        model.layers[il].ffn_norm, NULL,
                        LLM_NORM_RMS, il);
                cb(cur, "ffn_norm", il);

                cur = build_ffn(cur,
                        model.layers[il].ffn_up,   NULL, NULL,
                        model.layers[il].ffn_gate, NULL, NULL,
                        model.layers[il].ffn_down, NULL, NULL,
                        NULL,
                        LLM_FFN_SILU, LLM_FFN_PAR, cb, il);
                cb(cur, "ffn_out", il);
            }

            cur = ggml_add(ctx0, cur, ffn_inp);
            cur = cvec.apply_to(ctx0, cur, il);
            cb(cur, "l_out", il);

            // input for next layer
            inpL = cur;
        }

        cur = inpL;

        cur = build_norm(cur, model.output_norm, NULL, LLM_NORM_RMS, -1);
        cb(cur, "result_norm", -1);

        // lm_head
        cur = build_lora_mm(model.output, cur);
        cb(cur, "result_output", -1);

        ggml_build_forward_expand(gf, cur);

        return gf;
    }

    struct ggml_cgraph * build_falcon() {
        struct ggml_cgraph * gf = ggml_new_graph_custom(ctx0, model.max_nodes(), false);

        const int64_t n_embd_head = hparams.n_embd_head_v;
        const int64_t n_embd_gqa  = hparams.n_embd_v_gqa();
        GGML_ASSERT(n_embd_head == hparams.n_embd_head_k);
        GGML_ASSERT(n_embd_head == hparams.n_rot);

        struct ggml_tensor * cur;
        struct ggml_tensor * inpL;

        inpL = build_inp_embd(model.tok_embd);

        // inp_pos - contains the positions
        struct ggml_tensor * inp_pos = build_inp_pos();

        lctx.build_attn_inp(ctx0, n_tokens, true, false, worst_case);

        for (int il = 0; il < n_layer; ++il) {
            struct ggml_tensor * attn_norm;

            attn_norm = build_norm(inpL,
                    model.layers[il].attn_norm,
                    model.layers[il].attn_norm_b,
                    LLM_NORM, il);
            cb(attn_norm, "attn_norm", il);

            // self-attention
            {
                if (model.layers[il].attn_norm_2) {
                    // Falcon-40B
                    cur = build_norm(inpL,
                            model.layers[il].attn_norm_2,
                            model.layers[il].attn_norm_2_b,
                            LLM_NORM, il);
                    cb(cur, "attn_norm_2", il);
                } else {
                    cur = attn_norm;
                }

                cur = build_lora_mm(model.layers[il].wqkv, cur);
                cb(cur, "wqkv", il);

                struct ggml_tensor * Qcur = ggml_cont(ctx0, ggml_view_2d(ctx0, cur, n_embd,     n_tokens, cur->nb[1], 0*sizeof(float)*(n_embd)));
                struct ggml_tensor * Kcur = ggml_cont(ctx0, ggml_view_2d(ctx0, cur, n_embd_gqa, n_tokens, cur->nb[1], 1*sizeof(float)*(n_embd)));
                struct ggml_tensor * Vcur = ggml_cont(ctx0, ggml_view_2d(ctx0, cur, n_embd_gqa, n_tokens, cur->nb[1], 1*sizeof(float)*(n_embd + n_embd_gqa)));

                cb(Qcur, "Qcur", il);
                cb(Kcur, "Kcur", il);
                cb(Vcur, "Vcur", il);

                Qcur = ggml_reshape_3d(ctx0, Qcur, n_embd_head, n_head,    n_tokens);
                Kcur = ggml_reshape_3d(ctx0, Kcur, n_embd_head, n_head_kv, n_tokens);

                // using mode = 2 for neox mode
                Qcur = ggml_rope_ext(
                    ctx0, Qcur, inp_pos, nullptr, n_rot, rope_type, n_ctx_orig,
                    freq_base, freq_scale, ext_factor, attn_factor, beta_fast, beta_slow
                );
                cb(Qcur, "Qcur", il);

                Kcur = ggml_rope_ext(
                    ctx0, Kcur, inp_pos, nullptr, n_rot, rope_type, n_ctx_orig,
                    freq_base, freq_scale, ext_factor, attn_factor, beta_fast, beta_slow
                );
                cb(Kcur, "Kcur", il);

                cur = build_attn(gf,
                        model.layers[il].wo, NULL,
                        Kcur, Vcur, Qcur, n_tokens, 1.0f/sqrtf(float(n_embd_head)), cb, il);
            }

            if (il == n_layer - 1) {
                // skip computing output for unused tokens
                struct ggml_tensor * inp_out_ids = build_inp_out_ids();
                cur       = ggml_get_rows(ctx0,       cur, inp_out_ids);
                inpL      = ggml_get_rows(ctx0,      inpL, inp_out_ids);
                attn_norm = ggml_get_rows(ctx0, attn_norm, inp_out_ids);
            }

            struct ggml_tensor * ffn_inp = cur;

            // feed forward
            {
                cur = build_ffn(attn_norm, // !! use the attn norm, not the result
                        model.layers[il].ffn_up,   NULL, NULL,
                        NULL,                      NULL, NULL,
                        model.layers[il].ffn_down, NULL, NULL,
                        NULL,
                        LLM_FFN_GELU, LLM_FFN_SEQ, cb, il);
                cb(cur, "ffn_out", il);
            }

            cur = ggml_add(ctx0, cur, ffn_inp);
            cur = ggml_add(ctx0, cur, inpL);
            cur = cvec.apply_to(ctx0, cur, il);
            cb(cur, "l_out", il);

            // input for next layer
            inpL = cur;
        }

        cur = inpL;

        // norm
        cur = build_norm(cur,
                model.output_norm,
                model.output_norm_b,
                LLM_NORM, -1);
        cb(cur, "result_norm", -1);

        cur = build_lora_mm(model.output, cur);
        cb(cur, "result_output", -1);

        ggml_build_forward_expand(gf, cur);

        return gf;
    }

    struct ggml_cgraph * build_grok() {
        struct ggml_cgraph * gf = ggml_new_graph_custom(ctx0, model.max_nodes(), false);

        // mutable variable, needed during the last layer of the computation to skip unused tokens
        int32_t n_tokens = this->n_tokens;

        const int64_t n_embd_head = hparams.n_embd_head_v;
        GGML_ASSERT(n_embd_head == hparams.n_embd_head_k);
        GGML_ASSERT(n_embd_head == hparams.n_rot);

        struct ggml_tensor * cur;
        struct ggml_tensor * inpL;

        inpL = build_inp_embd(model.tok_embd);

        // multiply by embedding_multiplier_scale of 78.38367176906169
        inpL = ggml_scale(ctx0, inpL, 78.38367176906169f);

        // inp_pos - contains the positions
        struct ggml_tensor * inp_pos = build_inp_pos();

        lctx.build_attn_inp(ctx0, n_tokens, true, false, worst_case);

        for (int il = 0; il < n_layer; ++il) {
            struct ggml_tensor * inpSA = inpL;

            // norm
            cur = build_norm(inpL,
                    model.layers[il].attn_norm, NULL,
                    LLM_NORM_RMS, il);
            cb(cur, "attn_norm", il);


            // self-attention
            {
                // compute Q and K and RoPE them
                struct ggml_tensor * Qcur = build_lora_mm(model.layers[il].wq, cur);
                cb(Qcur, "Qcur", il);
                if (model.layers[il].bq) {
                    Qcur = ggml_add(ctx0, Qcur, model.layers[il].bq);
                    cb(Qcur, "Qcur", il);
                }

                struct ggml_tensor * Kcur = build_lora_mm(model.layers[il].wk, cur);
                cb(Kcur, "Kcur", il);
                if (model.layers[il].bk) {
                    Kcur = ggml_add(ctx0, Kcur, model.layers[il].bk);
                    cb(Kcur, "Kcur", il);
                }

                struct ggml_tensor * Vcur = build_lora_mm(model.layers[il].wv, cur);
                cb(Vcur, "Vcur", il);
                if (model.layers[il].bv) {
                    Vcur = ggml_add(ctx0, Vcur, model.layers[il].bv);
                    cb(Vcur, "Vcur", il);
                }

                Qcur = ggml_rope_ext(
                    ctx0, ggml_reshape_3d(ctx0, Qcur, n_embd_head, n_head, n_tokens), inp_pos, nullptr,
                    n_rot, rope_type, n_ctx_orig, freq_base, freq_scale,
                    ext_factor, attn_factor, beta_fast, beta_slow
                );
                cb(Qcur, "Qcur", il);

                Kcur = ggml_rope_ext(
                    ctx0, ggml_reshape_3d(ctx0, Kcur, n_embd_head, n_head_kv, n_tokens), inp_pos, nullptr,
                    n_rot, rope_type, n_ctx_orig, freq_base, freq_scale,
                    ext_factor, attn_factor, beta_fast, beta_slow
                );
                cb(Kcur, "Kcur", il);

                cur = build_attn(gf,
                        model.layers[il].wo, model.layers[il].bo,
                        Kcur, Vcur, Qcur, n_tokens, 1.0f, cb, il);
            }

            if (il == n_layer - 1) {
                // skip computing output for unused tokens
                struct ggml_tensor * inp_out_ids = build_inp_out_ids();
                n_tokens = n_outputs;
                cur   = ggml_get_rows(ctx0,   cur, inp_out_ids);
                inpSA = ggml_get_rows(ctx0, inpSA, inp_out_ids);
            }

            // Grok
            // if attn_out_norm is present then apply it before adding the input
            if (model.layers[il].attn_out_norm) {
                cur = build_norm(cur,
                        model.layers[il].attn_out_norm, NULL,
                        LLM_NORM_RMS, il);
                cb(cur, "attn_out_norm", il);
            }

            struct ggml_tensor * ffn_inp = ggml_add(ctx0, cur, inpSA);
            cb(ffn_inp, "ffn_inp", il);

            // feed-forward network
            // MoE branch
            cur = build_norm(ffn_inp,
                    model.layers[il].ffn_norm, NULL,
                    LLM_NORM_RMS, il);
            cb(cur, "ffn_norm", il);

            cur = build_moe_ffn(cur,
                    model.layers[il].ffn_gate_inp,
                    model.layers[il].ffn_up_exps,
                    model.layers[il].ffn_gate_exps,
                    model.layers[il].ffn_down_exps,
                    nullptr,
                    n_expert, n_expert_used,
                    LLM_FFN_GELU, true,
                    false, 0.0,
                    LLAMA_EXPERT_GATING_FUNC_TYPE_SOFTMAX,
                    cb, il);
            cb(cur, "ffn_moe_out", il);

            // Grok
            // if layer_out_norm is present then apply it before adding the input
            // Idea: maybe ffn_out_norm is a better name
            if (model.layers[il].layer_out_norm) {
                cur = build_norm(cur,
                        model.layers[il].layer_out_norm, NULL,
                        LLM_NORM_RMS, il);
                cb(cur, "layer_out_norm", il);
            }

            cur = ggml_add(ctx0, cur, ffn_inp);
            cb(cur, "ffn_out", il);

            cur = cvec.apply_to(ctx0, cur, il);
            cb(cur, "l_out", il);

            // input for next layer
            inpL = cur;
        }

        cur = inpL;

        cur = build_norm(cur,
                model.output_norm, NULL,
                LLM_NORM_RMS, -1);
        cb(cur, "result_norm", -1);

        // lm_head
        cur = build_lora_mm(model.output, cur);

        // Grok
        // multiply logits by output_multiplier_scale of 0.5773502691896257

        cur = ggml_scale(ctx0, cur, 0.5773502691896257f);

        cb(cur, "result_output", -1);

        ggml_build_forward_expand(gf, cur);

        return gf;
    }

    struct ggml_cgraph * build_dbrx() {
        struct ggml_cgraph * gf = ggml_new_graph_custom(ctx0, model.max_nodes(), false);

        // mutable variable, needed during the last layer of the computation to skip unused tokens
        int32_t n_tokens = this->n_tokens;

        const int64_t n_embd_head = hparams.n_embd_head_v;
        const int64_t n_embd_gqa  = hparams.n_embd_v_gqa();
        GGML_ASSERT(n_embd_head == hparams.n_embd_head_k);
        GGML_ASSERT(n_embd_head == hparams.n_rot);

        struct ggml_tensor * cur;
        struct ggml_tensor * inpL;

        inpL = build_inp_embd(model.tok_embd);

        // inp_pos - contains the positions
        struct ggml_tensor * inp_pos = build_inp_pos();

        lctx.build_attn_inp(ctx0, n_tokens, true, false, worst_case);

        for (int il = 0; il < n_layer; ++il) {
            struct ggml_tensor * inpSA = inpL;

            // norm
            cur = build_norm(inpL,
                    model.layers[il].attn_norm, NULL,
                    LLM_NORM, il);
            cb(cur, "attn_norm", il);

            // self-attention
            {
                struct ggml_tensor * Qcur = nullptr;
                struct ggml_tensor * Kcur = nullptr;
                struct ggml_tensor * Vcur = nullptr;

                cur = build_lora_mm(model.layers[il].wqkv, cur);
                cb(cur, "wqkv", il);

                cur = ggml_clamp(ctx0, cur, -hparams.f_clamp_kqv, hparams.f_clamp_kqv);
                cb(cur, "wqkv_clamped", il);

                Qcur = ggml_cont(ctx0, ggml_view_2d(ctx0, cur, n_embd,     n_tokens, cur->nb[1], 0*sizeof(float)*(n_embd)));
                Kcur = ggml_cont(ctx0, ggml_view_2d(ctx0, cur, n_embd_gqa, n_tokens, cur->nb[1], 1*sizeof(float)*(n_embd)));
                Vcur = ggml_cont(ctx0, ggml_view_2d(ctx0, cur, n_embd_gqa, n_tokens, cur->nb[1], 1*sizeof(float)*(n_embd + n_embd_gqa)));

                cb(Qcur, "Qcur", il);
                cb(Kcur, "Kcur", il);
                cb(Vcur, "Vcur", il);

                Qcur = ggml_rope_ext(
                    ctx0, ggml_reshape_3d(ctx0, Qcur, n_embd_head, n_head, n_tokens), inp_pos, nullptr,
                    n_rot, rope_type, n_ctx_orig, freq_base, freq_scale,
                    ext_factor, attn_factor, beta_fast, beta_slow
                );
                cb(Qcur, "Qcur", il);

                Kcur = ggml_rope_ext(
                    ctx0, ggml_reshape_3d(ctx0, Kcur, n_embd_head, n_head_kv, n_tokens), inp_pos, nullptr,
                    n_rot, rope_type, n_ctx_orig, freq_base, freq_scale,
                    ext_factor, attn_factor, beta_fast, beta_slow
                );
                cb(Kcur, "Kcur", il);

                cur = build_attn(gf,
                        model.layers[il].wo, NULL,
                        Kcur, Vcur, Qcur, n_tokens, 1.0f/sqrtf(float(n_embd_head)), cb, il);
            }

            if (il == n_layer - 1) {
                // skip computing output for unused tokens
                struct ggml_tensor * inp_out_ids = build_inp_out_ids();
                n_tokens = n_outputs;
                cur   = ggml_get_rows(ctx0,   cur, inp_out_ids);
                inpSA = ggml_get_rows(ctx0, inpSA, inp_out_ids);
            }

            struct ggml_tensor * ffn_inp = ggml_add(ctx0, cur, inpSA);
            cb(ffn_inp, "ffn_inp", il);

            // feed-forward network
            // MoE branch
            cur = build_norm(ffn_inp,
                    model.layers[il].attn_out_norm, NULL,
                    LLM_NORM, il);
            cb(cur, "attn_out_norm", il);

            cur = build_moe_ffn(cur,
                    model.layers[il].ffn_gate_inp,
                    model.layers[il].ffn_up_exps,
                    model.layers[il].ffn_gate_exps,
                    model.layers[il].ffn_down_exps,
                    nullptr,
                    n_expert, n_expert_used,
                    LLM_FFN_SILU, true,
                    false, 0.0,
                    LLAMA_EXPERT_GATING_FUNC_TYPE_SOFTMAX,
                    cb, il);
            cb(cur, "ffn_moe_out", il);

            cur = ggml_add(ctx0, cur, ffn_inp);
            cb(cur, "ffn_out", il);

            cur = cvec.apply_to(ctx0, cur, il);
            cb(cur, "l_out", il);

            // input for next layer
            inpL = cur;
        }

        cur = inpL;

        cur = build_norm(cur,
                model.output_norm, NULL,
                LLM_NORM, -1);
        cb(cur, "result_norm", -1);

        // lm_head
        cur = build_lora_mm(model.output, cur);

        cb(cur, "result_output", -1);

        ggml_build_forward_expand(gf, cur);

        return gf;
    }

    struct ggml_cgraph * build_starcoder() {
        struct ggml_cgraph * gf = ggml_new_graph_custom(ctx0, model.max_nodes(), false);

        const int64_t n_embd_head = hparams.n_embd_head_v;
        const int64_t n_embd_gqa  = hparams.n_embd_v_gqa();
        GGML_ASSERT(n_embd_head == hparams.n_embd_head_k);

        struct ggml_tensor * cur;
        struct ggml_tensor * inpL;

        inpL = build_inp_embd(model.tok_embd);

        // inp_pos - contains the positions
        struct ggml_tensor * inp_pos = build_inp_pos();

        lctx.build_attn_inp(ctx0, n_tokens, true, false, worst_case);

        struct ggml_tensor * pos = ggml_get_rows(ctx0, model.pos_embd, inp_pos);
        cb(pos, "pos_embd", -1);

        inpL = ggml_add(ctx0, inpL, pos);
        cb(inpL, "inpL", -1);

        for (int il = 0; il < n_layer; ++il) {
            cur = build_norm(inpL,
                    model.layers[il].attn_norm,
                    model.layers[il].attn_norm_b,
                    LLM_NORM, il);
            cb(cur, "attn_norm", il);

            // self-attention
            {
                cur = build_lora_mm(model.layers[il].wqkv, cur);
                cb(cur, "wqkv", il);

                cur = ggml_add(ctx0, cur, model.layers[il].bqkv);
                cb(cur, "bqkv", il);

                struct ggml_tensor * Qcur = ggml_cont(ctx0, ggml_view_2d(ctx0, cur, n_embd,     n_tokens, cur->nb[1], 0*sizeof(float)*(n_embd)));
                struct ggml_tensor * Kcur = ggml_cont(ctx0, ggml_view_2d(ctx0, cur, n_embd_gqa, n_tokens, cur->nb[1], 1*sizeof(float)*(n_embd)));
                struct ggml_tensor * Vcur = ggml_cont(ctx0, ggml_view_2d(ctx0, cur, n_embd_gqa, n_tokens, cur->nb[1], 1*sizeof(float)*(n_embd + n_embd_gqa)));

                cb(Qcur, "Qcur", il);
                cb(Kcur, "Kcur", il);
                cb(Vcur, "Vcur", il);

                Qcur = ggml_reshape_3d(ctx0, Qcur, n_embd_head, n_head, n_tokens);

                cur = build_attn(gf,
                        model.layers[il].wo, model.layers[il].bo,
                        Kcur, Vcur, Qcur, n_tokens, 1.0f/sqrtf(float(n_embd_head)), cb, il);
            }

            if (il == n_layer - 1) {
                // skip computing output for unused tokens
                struct ggml_tensor * inp_out_ids = build_inp_out_ids();
                cur  = ggml_get_rows(ctx0,  cur, inp_out_ids);
                inpL = ggml_get_rows(ctx0, inpL, inp_out_ids);
            }

            // add the input
            struct ggml_tensor * ffn_inp = ggml_add(ctx0, cur, inpL);
            cb(ffn_inp, "ffn_inp", il);

            // FF
            {
                cur = build_norm(ffn_inp,
                        model.layers[il].ffn_norm,
                        model.layers[il].ffn_norm_b,
                        LLM_NORM, il);
                cb(cur, "ffn_norm", il);

                cur = build_ffn(cur,
                        model.layers[il].ffn_up,   model.layers[il].ffn_up_b,   NULL,
                        NULL,                      NULL,                        NULL,
                        model.layers[il].ffn_down, model.layers[il].ffn_down_b, NULL,
                        NULL,
                        LLM_FFN_GELU, LLM_FFN_SEQ, cb, il);
                cb(cur, "ffn_out", il);
            }

            cur = ggml_add(ctx0, cur, ffn_inp);
            cur = cvec.apply_to(ctx0, cur, il);
            cb(cur, "l_out", il);

            // input for next layer
            inpL = cur;
        }

        cur = build_norm(inpL,
                model.output_norm,
                model.output_norm_b,
                LLM_NORM, -1);
        cb(cur, "result_norm", -1);

        cur = build_lora_mm(model.output, cur);
        cb(cur, "result_output", -1);

        ggml_build_forward_expand(gf, cur);

        return gf;
    }

    struct ggml_cgraph * build_refact() {
        struct ggml_cgraph * gf = ggml_new_graph_custom(ctx0, model.max_nodes(), false);

        const int64_t n_embd_head = hparams.n_embd_head_v;
        GGML_ASSERT(n_embd_head == hparams.n_embd_head_k);

        struct ggml_tensor * cur;
        struct ggml_tensor * inpL;

        inpL = build_inp_embd(model.tok_embd);

        lctx.build_attn_inp(ctx0, n_tokens, true, false, worst_case);

        for (int il = 0; il < n_layer; ++il) {
            struct ggml_tensor * inpSA = inpL;

            cur = build_norm(inpL,
                    model.layers[il].attn_norm, NULL,
                    LLM_NORM_RMS, il);
            cb(cur, "attn_norm", il);

            // self-attention
            {
                struct ggml_tensor * Qcur = build_lora_mm(model.layers[il].wq, cur);
                cb(Qcur, "Qcur", il);

                struct ggml_tensor * Kcur = build_lora_mm(model.layers[il].wk, cur);
                cb(Kcur, "Kcur", il);

                struct ggml_tensor * Vcur = build_lora_mm(model.layers[il].wv, cur);
                cb(Vcur, "Vcur", il);

                Kcur = ggml_reshape_3d(ctx0, Kcur, n_embd_head, n_head_kv, n_tokens);
                cb(Kcur, "Kcur", il);

                Qcur = ggml_reshape_3d(ctx0, Qcur, n_embd_head, n_head,    n_tokens);
                cb(Qcur, "Qcur", il);

                cur = build_attn(gf,
                        model.layers[il].wo, NULL,
                        Kcur, Vcur, Qcur, n_tokens, 1.0f/sqrtf(float(n_embd_head)), cb, il);
            }

            if (il == n_layer - 1) {
                // skip computing output for unused tokens
                struct ggml_tensor * inp_out_ids = build_inp_out_ids();
                cur   = ggml_get_rows(ctx0,   cur, inp_out_ids);
                inpSA = ggml_get_rows(ctx0, inpSA, inp_out_ids);
            }

            struct ggml_tensor * ffn_inp = ggml_add(ctx0, cur, inpSA);
            cb(ffn_inp, "ffn_inp", il);

            // feed-forward network
            {
                cur = build_norm(ffn_inp,
                        model.layers[il].ffn_norm, NULL,
                        LLM_NORM_RMS, il);
                cb(cur, "ffn_norm", il);

                cur = build_ffn(cur,
                        model.layers[il].ffn_up,   NULL, NULL,
                        model.layers[il].ffn_gate, NULL, NULL,
                        model.layers[il].ffn_down, NULL, NULL,
                        NULL,
                        LLM_FFN_SILU, LLM_FFN_PAR, cb, il);
                cb(cur, "ffn_out", il);
            }

            cur = ggml_add(ctx0, cur, ffn_inp);
            cur = cvec.apply_to(ctx0, cur, il);
            cb(cur, "l_out", il);

            // input for next layer
            inpL = cur;
        }

        cur = inpL;

        cur = build_norm(cur,
                model.output_norm, NULL,
                LLM_NORM_RMS, -1);
        cb(cur, "result_norm", -1);

        // lm_head
        cur = build_lora_mm(model.output, cur);
        cb(cur, "result_output", -1);

        ggml_build_forward_expand(gf, cur);

        return gf;
    }

    struct ggml_cgraph * build_bert() {
        struct ggml_cgraph * gf = ggml_new_graph_custom(ctx0, model.max_nodes(), false);

        const int64_t n_embd_head = hparams.n_embd_head_v;
        const int64_t n_embd_gqa  = hparams.n_embd_v_gqa();

        GGML_ASSERT(n_embd_head == hparams.n_embd_head_k);

        struct ggml_tensor * cur;
        struct ggml_tensor * inpL;
        struct ggml_tensor * inp_pos = nullptr;

        if (model.arch != LLM_ARCH_JINA_BERT_V2) {
            inp_pos = build_inp_pos();
        }

        // construct input embeddings (token, type, position)
        inpL = build_inp_embd(model.tok_embd);

        // token types are hardcoded to zero ("Sentence A")
        struct ggml_tensor * type_row0 = ggml_view_1d(ctx0, model.type_embd, n_embd, 0);
        inpL = ggml_add(ctx0, inpL, type_row0);
        if (model.arch == LLM_ARCH_BERT) {
            inpL = ggml_add(ctx0, ggml_get_rows(ctx0, model.pos_embd, inp_pos), inpL);
        }
        cb(inpL, "inp_embd", -1);

        // embed layer norm
        inpL = build_norm(inpL, model.tok_norm, model.tok_norm_b, LLM_NORM, -1);
        cb(inpL, "inp_norm", -1);

        lctx.build_attn_inp(ctx0, n_tokens, false, false, worst_case);

        // iterate layers
        for (int il = 0; il < n_layer; ++il) {
            struct ggml_tensor * cur = inpL;

            struct ggml_tensor * Qcur;
            struct ggml_tensor * Kcur;
            struct ggml_tensor * Vcur;

            // self-attention
            if (model.arch == LLM_ARCH_BERT || model.arch == LLM_ARCH_JINA_BERT_V2) {
                Qcur = ggml_add(ctx0, build_lora_mm(model.layers[il].wq, cur), model.layers[il].bq);
                cb(Qcur, "Qcur", il);

                if (model.layers[il].attn_q_norm) {
                    Qcur = build_norm(Qcur,
                            model.layers[il].attn_q_norm,
                            model.layers[il].attn_q_norm_b,
                            LLM_NORM, il);
                }

                Kcur = ggml_add(ctx0, build_lora_mm(model.layers[il].wk, cur), model.layers[il].bk);
                cb(Kcur, "Kcur", il);

                if (model.layers[il].attn_k_norm) {
                    Kcur = build_norm(Kcur,
                            model.layers[il].attn_k_norm,
                            model.layers[il].attn_k_norm_b,
                            LLM_NORM, il);
                }
                Vcur = ggml_add(ctx0, build_lora_mm(model.layers[il].wv, cur), model.layers[il].bv);
                cb(Vcur, "Vcur", il);

                Qcur = ggml_reshape_3d(ctx0, Qcur, n_embd_head, n_head,    n_tokens);
                Kcur = ggml_reshape_3d(ctx0, Kcur, n_embd_head, n_head_kv, n_tokens);
            } else {
                // compute Q and K and RoPE them
                cur = build_lora_mm(model.layers[il].wqkv, cur);
                cb(cur, "wqkv", il);

                Qcur = ggml_cont(ctx0, ggml_view_2d(ctx0, cur, n_embd,     n_tokens, cur->nb[1], 0*sizeof(float)*(n_embd)));
                Kcur = ggml_cont(ctx0, ggml_view_2d(ctx0, cur, n_embd_gqa, n_tokens, cur->nb[1], 1*sizeof(float)*(n_embd)));
                Vcur = ggml_cont(ctx0, ggml_view_2d(ctx0, cur, n_embd_gqa, n_tokens, cur->nb[1], 1*sizeof(float)*(n_embd + n_embd_gqa)));

                cb(Qcur, "Qcur", il);
                cb(Kcur, "Kcur", il);
                cb(Vcur, "Vcur", il);

                Qcur = ggml_rope_ext(
                    ctx0, ggml_reshape_3d(ctx0, Qcur, n_embd_head, n_head,    n_tokens), inp_pos, nullptr,
                    n_rot, rope_type, n_ctx_orig, freq_base, freq_scale,
                    ext_factor, attn_factor, beta_fast, beta_slow
                );
                cb(Qcur, "Qcur", il);

                Kcur = ggml_rope_ext(
                    ctx0, ggml_reshape_3d(ctx0, Kcur, n_embd_head, n_head_kv, n_tokens), inp_pos, nullptr,
                    n_rot, rope_type, n_ctx_orig, freq_base, freq_scale,
                    ext_factor, attn_factor, beta_fast, beta_slow
                );
                cb(Kcur, "Kcur", il);
            }

            struct ggml_tensor * q =                 ggml_permute(ctx0, Qcur, 0, 2, 1, 3);
            struct ggml_tensor * k = ggml_cont(ctx0, ggml_permute(ctx0, Kcur, 0, 2, 1, 3));

            struct ggml_tensor * kq = ggml_mul_mat(ctx0, k, q);
            cb(kq, "kq", il);

            //kq = ggml_soft_max_ext(ctx0, kq, KQ_mask, 1.0f/sqrtf(float(n_embd_head)), hparams.f_max_alibi_bias);
            kq = lctx.build_soft_max_ext(ctx0, kq, 1.0f/sqrtf(float(n_embd_head)));
            cb(kq, "kq_soft_max_ext", il);

            struct ggml_tensor * v = ggml_cont(ctx0, ggml_transpose(ctx0, ggml_reshape_2d(ctx0, Vcur, n_embd_gqa, n_tokens)));
            cb(v, "v", il);

            struct ggml_tensor * kqv = ggml_mul_mat(ctx0, ggml_reshape_3d(ctx0, v, n_tokens, n_embd_head, n_head_kv), kq);
            cb(kqv, "kqv", il);

            struct ggml_tensor * kqv_merged = ggml_permute(ctx0, kqv, 0, 2, 1, 3);
            cb(kqv_merged, "kqv_merged", il);

            cur = ggml_cont_2d(ctx0, kqv_merged, n_embd_gqa, n_tokens);
            cb(cur, "kqv_merged_cont", il);

            ggml_build_forward_expand(gf, cur);

            cur = build_lora_mm(model.layers[il].wo, cur);
            if (model.layers[il].bo) {
                cb(cur, "kqv_wo", il);
            }

            if (model.layers[il].bo) {
                cur = ggml_add(ctx0, cur, model.layers[il].bo);
            }
            cb(cur, "kqv_out", il);

            if (il == n_layer - 1 && pooling_type == LLAMA_POOLING_TYPE_NONE) {
                // skip computing output for unused tokens
                struct ggml_tensor * inp_out_ids = build_inp_out_ids();
                cur  = ggml_get_rows(ctx0,  cur, inp_out_ids);
                inpL = ggml_get_rows(ctx0, inpL, inp_out_ids);
            }

            // re-add the layer input
            cur = ggml_add(ctx0, cur, inpL);

            // attention layer norm
            cur = build_norm(cur, model.layers[il].attn_out_norm, model.layers[il].attn_out_norm_b, LLM_NORM, il);

            if (model.layers[il].attn_norm_2 != nullptr) {
                cur = ggml_add(ctx0, cur, inpL); // re-add the layer input
                cur = build_norm(cur, model.layers[il].attn_norm_2, model.layers[il].attn_norm_2_b, LLM_NORM, il);
            }

            struct ggml_tensor * ffn_inp = cur;
            cb(ffn_inp, "ffn_inp", il);

            // feed-forward network
            if (model.arch == LLM_ARCH_BERT) {
                cur = build_ffn(cur,
                        model.layers[il].ffn_up,   model.layers[il].ffn_up_b,   NULL,
                        NULL,                      NULL,                        NULL,
                        model.layers[il].ffn_down, model.layers[il].ffn_down_b, NULL,
                        NULL,
                        LLM_FFN_GELU, LLM_FFN_SEQ, cb, il);
            } else if (model.arch == LLM_ARCH_JINA_BERT_V2) {
                cur = build_ffn(cur,
                        model.layers[il].ffn_up,   NULL,                        NULL,
                        model.layers[il].ffn_gate, NULL,                        NULL,
                        model.layers[il].ffn_down, model.layers[il].ffn_down_b, NULL,
                        NULL,
                        LLM_FFN_GELU, LLM_FFN_PAR, cb, il);
            } else {
                cur = build_ffn(cur,
                        model.layers[il].ffn_up,   NULL, NULL,
                        model.layers[il].ffn_gate, NULL, NULL,
                        model.layers[il].ffn_down, NULL, NULL,
                        NULL,
                        LLM_FFN_SILU, LLM_FFN_PAR, cb, il);
            }
            cb(cur, "ffn_out", il);

            // attentions bypass the intermediate layer
            cur = ggml_add(ctx0, cur, ffn_inp);

            // output layer norm
            cur = build_norm(cur, model.layers[il].layer_out_norm, model.layers[il].layer_out_norm_b, LLM_NORM, il);

            // input for next layer
            inpL = cur;
        }

        cur = inpL;

        cb(cur, "result_embd", -1);

        ggml_build_forward_expand(gf, cur);

        return gf;
    }

    struct ggml_cgraph * build_bloom() {
        struct ggml_cgraph * gf = ggml_new_graph_custom(ctx0, model.max_nodes(), false);

        const int64_t n_embd_head = hparams.n_embd_head_v;
        const int64_t n_embd_gqa  = hparams.n_embd_v_gqa();
        GGML_ASSERT(n_embd_head == hparams.n_embd_head_k);

        struct ggml_tensor * cur;
        struct ggml_tensor * inpL;

        inpL = build_inp_embd(model.tok_embd);

        lctx.build_attn_inp(ctx0, n_tokens, true, false, worst_case);

        inpL = build_norm(inpL,
                model.tok_norm,
                model.tok_norm_b,
                LLM_NORM, -1);
        cb(inpL, "inp_norm", -1);

        for (int il = 0; il < n_layer; ++il) {
            cur = build_norm(inpL,
                    model.layers[il].attn_norm,
                    model.layers[il].attn_norm_b,
                    LLM_NORM, il);
            cb(cur, "attn_norm", il);

            // self-attention
            {
                cur = build_lora_mm(model.layers[il].wqkv, cur);
                cb(cur, "wqkv", il);

                cur = ggml_add(ctx0, cur, model.layers[il].bqkv);
                cb(cur, "bqkv", il);

                struct ggml_tensor * Qcur = ggml_cont(ctx0, ggml_view_2d(ctx0, cur, n_embd,     n_tokens, cur->nb[1], 0*sizeof(float)*(n_embd)));
                struct ggml_tensor * Kcur = ggml_cont(ctx0, ggml_view_2d(ctx0, cur, n_embd_gqa, n_tokens, cur->nb[1], 1*sizeof(float)*(n_embd)));
                struct ggml_tensor * Vcur = ggml_cont(ctx0, ggml_view_2d(ctx0, cur, n_embd_gqa, n_tokens, cur->nb[1], 1*sizeof(float)*(n_embd + n_embd_gqa)));

                cb(Qcur, "Qcur", il);
                cb(Kcur, "Kcur", il);
                cb(Vcur, "Vcur", il);

                Qcur = ggml_reshape_3d(ctx0, Qcur, n_embd_head, n_head, n_tokens);

                cur = build_attn(gf,
                        model.layers[il].wo, model.layers[il].bo,
                        Kcur, Vcur, Qcur, n_tokens, 1.0f/sqrtf(float(n_embd_head)), cb, il);
            }

            if (il == n_layer - 1) {
                // skip computing output for unused tokens
                struct ggml_tensor * inp_out_ids = build_inp_out_ids();
                cur  = ggml_get_rows(ctx0,  cur, inp_out_ids);
                inpL = ggml_get_rows(ctx0, inpL, inp_out_ids);
            }

            // Add the input
            struct ggml_tensor * ffn_inp = ggml_add(ctx0, cur, inpL);
            cb(ffn_inp, "ffn_inp", il);

            // FF
            {
                cur = build_norm(ffn_inp,
                        model.layers[il].ffn_norm,
                        model.layers[il].ffn_norm_b,
                        LLM_NORM, il);
                cb(cur, "ffn_norm", il);

                cur = build_ffn(cur,
                        model.layers[il].ffn_up,   model.layers[il].ffn_up_b,   NULL,
                        NULL,                      NULL,                        NULL,
                        model.layers[il].ffn_down, model.layers[il].ffn_down_b, NULL,
                        NULL,
                        LLM_FFN_GELU, LLM_FFN_SEQ, cb, il);
                cb(cur, "ffn_out", il);
            }

            cur = ggml_add(ctx0, cur, ffn_inp);
            cur = cvec.apply_to(ctx0, cur, il);
            cb(cur, "l_out", il);

            // input for next layer
            inpL = cur;
        }

        cur = build_norm(inpL,
                model.output_norm,
                model.output_norm_b,
                LLM_NORM, -1);
        cb(cur, "result_norm", -1);

        cur = build_lora_mm(model.output, cur);
        cb(cur, "result_output", -1);

        ggml_build_forward_expand(gf, cur);

        return gf;
    }

    struct ggml_cgraph * build_mpt() {
        struct ggml_cgraph * gf = ggml_new_graph_custom(ctx0, model.max_nodes(), false);

        const int64_t n_embd_head = hparams.n_embd_head_v;
        const int64_t n_embd_gqa  = hparams.n_embd_v_gqa();
        GGML_ASSERT(n_embd_head == hparams.n_embd_head_k);

        struct ggml_tensor * cur;
        struct ggml_tensor * pos;
        struct ggml_tensor * inpL;

        inpL = build_inp_embd(model.tok_embd);

        lctx.build_attn_inp(ctx0, n_tokens, true, false, worst_case);

        if (model.pos_embd) {
            // inp_pos - contains the positions
            struct ggml_tensor * inp_pos = build_inp_pos();
            pos = ggml_get_rows(ctx0, model.pos_embd, inp_pos);
            cb(pos, "pos_embd", -1);

            inpL = ggml_add(ctx0, inpL, pos);
            cb(inpL, "inpL", -1);
        }

        for (int il = 0; il < n_layer; ++il) {
            struct ggml_tensor * attn_norm;

            attn_norm = build_norm(inpL,
                    model.layers[il].attn_norm,
                    model.layers[il].attn_norm_b,
                    LLM_NORM, il);
            cb(attn_norm, "attn_norm", il);

            // self-attention
            {
                cur = attn_norm;

                cur = build_lora_mm(model.layers[il].wqkv, cur);
                cb(cur, "wqkv", il);

                if (model.layers[il].bqkv){
                    cur = ggml_add(ctx0, cur, model.layers[il].bqkv);
                    cb(cur, "bqkv", il);
                }

                if (hparams.f_clamp_kqv > 0.0f) {
                    cur = ggml_clamp(ctx0, cur, -hparams.f_clamp_kqv, hparams.f_clamp_kqv);
                    cb(cur, "wqkv_clamped", il);
                }

                struct ggml_tensor * Qcur = ggml_cont(ctx0, ggml_view_2d(ctx0, cur, n_embd,     n_tokens, cur->nb[1], 0*sizeof(float)*(n_embd)));
                struct ggml_tensor * Kcur = ggml_cont(ctx0, ggml_view_2d(ctx0, cur, n_embd_gqa, n_tokens, cur->nb[1], 1*sizeof(float)*(n_embd)));
                struct ggml_tensor * Vcur = ggml_cont(ctx0, ggml_view_2d(ctx0, cur, n_embd_gqa, n_tokens, cur->nb[1], 1*sizeof(float)*(n_embd + n_embd_gqa)));

                cb(Qcur, "Qcur", il);
                cb(Kcur, "Kcur", il);
                cb(Vcur, "Vcur", il);

                // Q/K Layernorm
                if (model.layers[il].attn_q_norm) {
                    Qcur = build_norm(Qcur,
                            model.layers[il].attn_q_norm,
                            model.layers[il].attn_q_norm_b,
                            LLM_NORM, il);
                    cb(Qcur, "Qcur", il);

                    Kcur = build_norm(Kcur,
                            model.layers[il].attn_k_norm,
                            model.layers[il].attn_k_norm_b,
                            LLM_NORM, il);
                    cb(Kcur, "Kcur", il);

                    Qcur = ggml_reshape_3d(ctx0, Qcur, n_embd_head, n_head,    n_tokens);
                    Kcur = ggml_reshape_3d(ctx0, Kcur, n_embd_head, n_head_kv, n_tokens);

                    cur = build_attn(gf,
                            model.layers[il].wo, model.layers[il].bo,
                            Kcur, Vcur, Qcur, n_tokens, 1.0f/sqrtf(float(n_embd_head)), cb, il);
                } else {
                    Qcur = ggml_reshape_3d(ctx0, Qcur, n_embd_head, n_head, n_tokens);

                    cur = build_attn(gf,
                            model.layers[il].wo, model.layers[il].bo,
                            Kcur, Vcur, Qcur, n_tokens, 1.0f/sqrtf(float(n_embd_head)), cb, il);
                }
            }

            if (il == n_layer - 1) {
                // skip computing output for unused tokens
                struct ggml_tensor * inp_out_ids = build_inp_out_ids();
                cur  = ggml_get_rows(ctx0,  cur, inp_out_ids);
                inpL = ggml_get_rows(ctx0, inpL, inp_out_ids);
            }

            // Add the input
            struct ggml_tensor * ffn_inp = ggml_add(ctx0, cur, inpL);
            cb(ffn_inp, "ffn_inp", il);

            // feed forward
            {
                cur = build_norm(ffn_inp,
                        model.layers[il].ffn_norm,
                        model.layers[il].ffn_norm_b,
                        LLM_NORM, il);
                cb(cur, "ffn_norm", il);
                cur = build_ffn(cur,
                        model.layers[il].ffn_up,   model.layers[il].ffn_up_b,   NULL,
                        NULL,                      NULL,                        NULL,
                        model.layers[il].ffn_down, model.layers[il].ffn_down_b, NULL,
                        model.layers[il].ffn_act,
                        LLM_FFN_GELU, LLM_FFN_SEQ, cb, il);
                cb(cur, "ffn_out", il);
            }

            cur = ggml_add(ctx0, cur, ffn_inp);
            cur = cvec.apply_to(ctx0, cur, il);
            cb(cur, "l_out", il);

            // input for next layer
            inpL = cur;
        }

        cur = inpL;

        cur = build_norm(cur,
                model.output_norm,
                model.output_norm_b,
                LLM_NORM, -1);
        cb(cur, "result_norm", -1);

        cur = build_lora_mm(model.output, cur);
        cb(cur, "result_output", -1);

        ggml_build_forward_expand(gf, cur);

        return gf;
    }

    struct ggml_cgraph * build_stablelm() {
        struct ggml_cgraph * gf = ggml_new_graph(ctx0);

        const int64_t n_embd_head = hparams.n_embd_head_v;
        GGML_ASSERT(n_embd_head == hparams.n_embd_head_k);

        struct ggml_tensor * cur;
        struct ggml_tensor * inpL;

        inpL = build_inp_embd(model.tok_embd);

        // inp_pos - contains the positions
        struct ggml_tensor * inp_pos = build_inp_pos();

        lctx.build_attn_inp(ctx0, n_tokens, true, false, worst_case);

        for (int il = 0; il < n_layer; ++il) {


            // norm
            cur = build_norm(inpL,
                    model.layers[il].attn_norm,
                    model.layers[il].attn_norm_b,
                    LLM_NORM, il);
            cb(cur, "attn_norm", il);

            struct ggml_tensor * inpSA = cur;

            // self-attention
            {
                // compute Q and K and RoPE them
                struct ggml_tensor * Qcur = build_lora_mm(model.layers[il].wq, cur);
                cb(Qcur, "Qcur", il);
                if (model.layers[il].bq) {
                    Qcur = ggml_add(ctx0, Qcur, model.layers[il].bq);
                    cb(Qcur, "Qcur", il);
                }

                struct ggml_tensor * Kcur = build_lora_mm(model.layers[il].wk, cur);
                cb(Kcur, "Kcur", il);
                if (model.layers[il].bk) {
                    Kcur = ggml_add(ctx0, Kcur, model.layers[il].bk);
                    cb(Kcur, "Kcur", il);
                }

                struct ggml_tensor * Vcur = build_lora_mm(model.layers[il].wv, cur);
                cb(Vcur, "Vcur", il);
                if (model.layers[il].bv) {
                    Vcur = ggml_add(ctx0, Vcur, model.layers[il].bv);
                    cb(Vcur, "Vcur", il);
                }

                Qcur = ggml_reshape_3d(ctx0, Qcur, n_embd_head, n_head,    n_tokens);
                cb(Qcur, "Qcur", il);
                Kcur = ggml_reshape_3d(ctx0, Kcur, n_embd_head, n_head_kv, n_tokens);
                cb(Kcur, "Kcur", il);

                if (model.layers[il].attn_q_norm) {
                    Qcur = build_norm(Qcur,
                            model.layers[il].attn_q_norm,
                            NULL,
                            LLM_NORM, il);
                    cb(Qcur, "Qcur", il);
                }
                if (model.layers[il].attn_k_norm) {
                    Kcur = build_norm(Kcur,
                            model.layers[il].attn_k_norm,
                            NULL,
                            LLM_NORM, il);
                    cb(Kcur, "Kcur", il);
                }


                Qcur = ggml_rope_ext(
                    ctx0, Qcur, inp_pos, nullptr,
                    n_rot, rope_type, n_ctx_orig, freq_base, freq_scale,
                    ext_factor, attn_factor, beta_fast, beta_slow
                );
                cb(Qcur, "Qcur", il);

                Kcur = ggml_rope_ext(
                    ctx0, Kcur, inp_pos, nullptr,
                    n_rot, rope_type, n_ctx_orig, freq_base, freq_scale,
                    ext_factor, attn_factor, beta_fast, beta_slow
                );
                cb(Kcur, "Kcur", il);

                cur = build_attn(gf,
                        model.layers[il].wo, NULL,
                        Kcur, Vcur, Qcur, n_tokens, 1.0f/sqrtf(float(n_embd_head)), cb, il);
            }

            if (il == n_layer - 1) {
                // skip computing output for unused tokens
                struct ggml_tensor * inp_out_ids = build_inp_out_ids();
                cur   = ggml_get_rows(ctx0,   cur, inp_out_ids);
                inpL  = ggml_get_rows(ctx0,  inpL, inp_out_ids);
                inpSA = ggml_get_rows(ctx0, inpSA, inp_out_ids);
            }

            struct ggml_tensor * ffn_inp = ggml_add(ctx0, cur, inpL);
            cb(ffn_inp, "ffn_inp", il);

            // feed-forward network
            {
                if (model.layers[il].ffn_norm) {
                    cur = build_norm(ffn_inp,
                            model.layers[il].ffn_norm,
                            model.layers[il].ffn_norm_b,
                            LLM_NORM, il);
                    cb(cur, "ffn_norm", il);
                } else {
                    // parallel residual
                    cur = inpSA;
                }
                cur = build_ffn(cur,
                        model.layers[il].ffn_up,   NULL, NULL,
                        model.layers[il].ffn_gate, NULL, NULL,
                        model.layers[il].ffn_down, NULL, NULL,
                        NULL,
                        LLM_FFN_SILU, LLM_FFN_PAR, cb, il);
                cb(cur, "ffn_out", il);
            }

            cur = ggml_add(ctx0, cur, ffn_inp);
            cur = cvec.apply_to(ctx0, cur, il);
            cb(cur, "l_out", il);

            // input for next layer
            inpL = cur;
        }

        cur = inpL;

        cur = build_norm(cur,
                model.output_norm,
                model.output_norm_b,
                LLM_NORM, -1);
        cb(cur, "result_norm", -1);

        // lm_head
        cur = build_lora_mm(model.output, cur);
        cb(cur, "result_output", -1);

        ggml_build_forward_expand(gf, cur);

        return gf;
    }

    struct ggml_cgraph * build_qwen() {
        struct ggml_cgraph * gf = ggml_new_graph_custom(ctx0, model.max_nodes(), false);

        const int64_t n_embd_head = hparams.n_embd_head_v;
        GGML_ASSERT(n_embd_head == hparams.n_embd_head_k);

        struct ggml_tensor * cur;
        struct ggml_tensor * inpL;

        inpL = build_inp_embd(model.tok_embd);

        // inp_pos - contains the positions
        struct ggml_tensor * inp_pos = build_inp_pos();

        lctx.build_attn_inp(ctx0, n_tokens, true, false, worst_case);

        for (int il = 0; il < n_layer; ++il) {
            struct ggml_tensor * inpSA = inpL;

            cur = build_norm(inpL,
                    model.layers[il].attn_norm, NULL,
                    LLM_NORM_RMS, il);
            cb(cur, "attn_norm", il);

            // self-attention
            {
                cur = build_lora_mm(model.layers[il].wqkv, cur);
                cb(cur, "wqkv", il);

                cur = ggml_add(ctx0, cur, model.layers[il].bqkv);
                cb(cur, "bqkv", il);

                struct ggml_tensor * Qcur = ggml_cont(ctx0, ggml_view_2d(ctx0, cur, n_embd, n_tokens, cur->nb[1], 0*sizeof(float)*(n_embd)));
                struct ggml_tensor * Kcur = ggml_cont(ctx0, ggml_view_2d(ctx0, cur, n_embd, n_tokens, cur->nb[1], 1*sizeof(float)*(n_embd)));
                struct ggml_tensor * Vcur = ggml_cont(ctx0, ggml_view_2d(ctx0, cur, n_embd, n_tokens, cur->nb[1], 2*sizeof(float)*(n_embd)));

                cb(Qcur, "Qcur", il);
                cb(Kcur, "Kcur", il);
                cb(Vcur, "Vcur", il);

                Qcur = ggml_reshape_3d(ctx0, Qcur, n_embd_head, n_head,    n_tokens);
                Kcur = ggml_reshape_3d(ctx0, Kcur, n_embd_head, n_head_kv, n_tokens);

                // using mode = 2 for neox mode
                Qcur = ggml_rope_ext(
                    ctx0, Qcur, inp_pos, nullptr, n_rot, rope_type, n_ctx_orig,
                    freq_base, freq_scale, ext_factor, attn_factor, beta_fast, beta_slow
                );
                cb(Qcur, "Qcur", il);

                Kcur = ggml_rope_ext(
                    ctx0, Kcur, inp_pos, nullptr, n_rot, rope_type, n_ctx_orig,
                    freq_base, freq_scale, ext_factor, attn_factor, beta_fast, beta_slow
                );
                cb(Kcur, "Kcur", il);

                cur = build_attn(gf,
                        model.layers[il].wo, NULL,
                        Kcur, Vcur, Qcur, n_tokens, 1.0f/sqrtf(float(n_embd_head)), cb, il);
            }

            if (il == n_layer - 1) {
                // skip computing output for unused tokens
                struct ggml_tensor * inp_out_ids = build_inp_out_ids();
                cur   = ggml_get_rows(ctx0,   cur, inp_out_ids);
                inpSA = ggml_get_rows(ctx0, inpSA, inp_out_ids);
            }

            struct ggml_tensor * ffn_inp = ggml_add(ctx0, cur, inpSA);
            cb(ffn_inp, "ffn_inp", il);

            // feed-forward forward
            {
                cur = build_norm(ffn_inp,
                        model.layers[il].ffn_norm, NULL,
                        LLM_NORM_RMS, il);
                cb(cur, "ffn_norm", il);

                cur = build_ffn(cur,
                        model.layers[il].ffn_up,   NULL, NULL,
                        model.layers[il].ffn_gate, NULL, NULL,
                        model.layers[il].ffn_down, NULL, NULL,
                        NULL,
                        LLM_FFN_SILU, LLM_FFN_PAR, cb, il);
                cb(cur, "ffn_out", il);
            }

            cur = ggml_add(ctx0, cur, ffn_inp);
            cur = cvec.apply_to(ctx0, cur, il);
            cb(cur, "l_out", il);

            // input for next layer
            inpL = cur;
        }

        cur = inpL;

        cur = build_norm(cur,
                model.output_norm, NULL,
                LLM_NORM_RMS, -1);
        cb(cur, "result_norm", -1);

        // lm_head
        cur = build_lora_mm(model.output, cur);
        cb(cur, "result_output", -1);

        ggml_build_forward_expand(gf, cur);

        return gf;
    }

    struct ggml_cgraph * build_qwen2() {
        struct ggml_cgraph * gf = ggml_new_graph_custom(ctx0, model.max_nodes(), false);

        const int64_t n_embd_head = hparams.n_embd_head_v;
        GGML_ASSERT(n_embd_head == hparams.n_embd_head_k);
        GGML_ASSERT(n_embd_head == hparams.n_rot);

        struct ggml_tensor * cur;
        struct ggml_tensor * inpL;

        inpL = build_inp_embd(model.tok_embd);

        // inp_pos - contains the positions
        struct ggml_tensor * inp_pos = build_inp_pos();

        lctx.build_attn_inp(ctx0, n_tokens, true, false, worst_case);

        for (int il = 0; il < n_layer; ++il) {
            struct ggml_tensor * inpSA = inpL;

            // norm
            cur = build_norm(inpL,
                    model.layers[il].attn_norm, NULL,
                    LLM_NORM_RMS, il);
            cb(cur, "attn_norm", il);

            // self-attention
            {
                // compute Q and K and RoPE them
                struct ggml_tensor * Qcur = build_lora_mm(model.layers[il].wq, cur);
                cb(Qcur, "Qcur", il);
                Qcur = ggml_add(ctx0, Qcur, model.layers[il].bq);
                cb(Qcur, "Qcur", il);

                struct ggml_tensor * Kcur = build_lora_mm(model.layers[il].wk, cur);
                cb(Kcur, "Kcur", il);
                Kcur = ggml_add(ctx0, Kcur, model.layers[il].bk);
                cb(Kcur, "Kcur", il);

                struct ggml_tensor * Vcur = build_lora_mm(model.layers[il].wv, cur);
                cb(Vcur, "Vcur", il);
                Vcur = ggml_add(ctx0, Vcur, model.layers[il].bv);
                cb(Vcur, "Vcur", il);

                Qcur = ggml_rope_ext(
                    ctx0, ggml_reshape_3d(ctx0, Qcur, n_embd_head, n_head,    n_tokens), inp_pos, nullptr,
                    n_rot, rope_type, n_ctx_orig, freq_base, freq_scale,
                    ext_factor, attn_factor, beta_fast, beta_slow
                );
                cb(Qcur, "Qcur", il);

                Kcur = ggml_rope_ext(
                    ctx0, ggml_reshape_3d(ctx0, Kcur, n_embd_head, n_head_kv, n_tokens), inp_pos, nullptr,
                    n_rot, rope_type, n_ctx_orig, freq_base, freq_scale,
                    ext_factor, attn_factor, beta_fast, beta_slow
                );
                cb(Kcur, "Kcur", il);

                cur = build_attn(gf,
                        model.layers[il].wo, model.layers[il].bo,
                        Kcur, Vcur, Qcur, n_tokens, 1.0f/sqrtf(float(n_embd_head)), cb, il);
            }

            if (il == n_layer - 1) {
                // skip computing output for unused tokens
                struct ggml_tensor * inp_out_ids = build_inp_out_ids();
                cur   = ggml_get_rows(ctx0,   cur, inp_out_ids);
                inpSA = ggml_get_rows(ctx0, inpSA, inp_out_ids);
            }

            struct ggml_tensor * ffn_inp = ggml_add(ctx0, cur, inpSA);
            cb(ffn_inp, "ffn_inp", il);

            // feed-forward network
            cur = build_norm(ffn_inp,
                    model.layers[il].ffn_norm, NULL,
                    LLM_NORM_RMS, il);
            cb(cur, "ffn_norm", il);

            cur = build_ffn(cur,
                    model.layers[il].ffn_up,   NULL, NULL,
                    model.layers[il].ffn_gate, NULL, NULL,
                    model.layers[il].ffn_down, NULL, NULL,
                    NULL,
                    LLM_FFN_SILU, LLM_FFN_PAR, cb, il);
            cb(cur, "ffn_out", il);

            cur = ggml_add(ctx0, cur, ffn_inp);
            cur = cvec.apply_to(ctx0, cur, il);
            cb(cur, "l_out", il);

            // input for next layer
            inpL = cur;
        }

        cur = inpL;

        cur = build_norm(cur,
                model.output_norm, NULL,
                LLM_NORM_RMS, -1);
        cb(cur, "result_norm", -1);

        // lm_head
        cur = build_lora_mm(model.output, cur);
        cb(cur, "result_output", -1);

        ggml_build_forward_expand(gf, cur);

        return gf;
    }

    struct ggml_cgraph * build_qwen2vl() {
        struct ggml_cgraph * gf = ggml_new_graph_custom(ctx0, model.max_nodes(), false);
        const int64_t n_embd_head = hparams.n_embd_head_v;
        GGML_ASSERT(n_embd_head == hparams.n_embd_head_k);
        GGML_ASSERT(n_embd_head == hparams.n_rot);

        struct ggml_tensor * cur;
        struct ggml_tensor * inpL;

        inpL = build_inp_embd(model.tok_embd);

        // inp_pos - contains the positions
        lctx.inp_pos = ggml_new_tensor_1d(ctx0, GGML_TYPE_I32, n_tokens * 4);
        cb(lctx.inp_pos, "inp_pos", -1);
        ggml_set_input(lctx.inp_pos);
        struct ggml_tensor * inp_pos = lctx.inp_pos;

        lctx.build_attn_inp(ctx0, n_tokens, true, false, worst_case);

        int sections[4];
        std::copy(std::begin(hparams.rope_sections), std::begin(hparams.rope_sections) + 4, sections);

        for (int il = 0; il < n_layer; ++il) {
            struct ggml_tensor * inpSA = inpL;

            // norm
            cur = build_norm(inpL,
                    model.layers[il].attn_norm, NULL,
                    LLM_NORM_RMS, il);
            cb(cur, "attn_norm", il);

            // self-attention
            {
                // compute Q and K and RoPE them
                struct ggml_tensor * Qcur = build_lora_mm(model.layers[il].wq, cur);
                cb(Qcur, "Qcur", il);
                Qcur = ggml_add(ctx0, Qcur, model.layers[il].bq);
                cb(Qcur, "Qcur", il);

                struct ggml_tensor * Kcur = build_lora_mm(model.layers[il].wk, cur);
                cb(Kcur, "Kcur", il);
                Kcur = ggml_add(ctx0, Kcur, model.layers[il].bk);
                cb(Kcur, "Kcur", il);

                struct ggml_tensor * Vcur = build_lora_mm(model.layers[il].wv, cur);
                cb(Vcur, "Vcur", il);
                Vcur = ggml_add(ctx0, Vcur, model.layers[il].bv);
                cb(Vcur, "Vcur", il);

                Qcur = ggml_rope_multi(
                    ctx0,
                    ggml_reshape_3d(ctx0, Qcur, n_embd_head, n_head, n_tokens), inp_pos, nullptr,
                    n_rot, sections, rope_type, n_ctx_orig, freq_base, freq_scale,
                    ext_factor, attn_factor, beta_fast, beta_slow
                );
                cb(Qcur, "Qcur", il);

                Kcur = ggml_rope_multi(
                    ctx0,
                    ggml_reshape_3d(ctx0, Kcur, n_embd_head, n_head_kv, n_tokens), inp_pos, nullptr,
                    n_rot, sections, rope_type, n_ctx_orig, freq_base, freq_scale,
                    ext_factor, attn_factor, beta_fast, beta_slow
                );
                cb(Kcur, "Kcur", il);

                cur = build_attn(gf,
                        model.layers[il].wo, model.layers[il].bo,
                        Kcur, Vcur, Qcur, n_tokens, 1.0f/sqrtf(float(n_embd_head)), cb, il);
            }

            if (il == n_layer - 1) {
                // skip computing output for unused tokens
                struct ggml_tensor * inp_out_ids = build_inp_out_ids();
                cur   = ggml_get_rows(ctx0,   cur, inp_out_ids);
                inpSA = ggml_get_rows(ctx0, inpSA, inp_out_ids);
            }

            struct ggml_tensor * ffn_inp = ggml_add(ctx0, cur, inpSA);
            cb(ffn_inp, "ffn_inp", il);

            // feed-forward network
            cur = build_norm(ffn_inp,
                    model.layers[il].ffn_norm, NULL,
                    LLM_NORM_RMS, il);
            cb(cur, "ffn_norm", il);

            cur = build_ffn(cur,
                    model.layers[il].ffn_up,   NULL, NULL,
                    model.layers[il].ffn_gate, NULL, NULL,
                    model.layers[il].ffn_down, NULL, NULL,
                    NULL,
                    LLM_FFN_SILU, LLM_FFN_PAR, cb, il);
            cb(cur, "ffn_out", il);

            cur = ggml_add(ctx0, cur, ffn_inp);
            cur = cvec.apply_to(ctx0, cur, il);
            cb(cur, "l_out", il);

            // input for next layer
            inpL = cur;
        }

        cur = inpL;

        cur = build_norm(cur,
                model.output_norm, NULL,
                LLM_NORM_RMS, -1);
        cb(cur, "result_norm", -1);

        // lm_head
        cur = build_lora_mm(model.output, cur);
        cb(cur, "result_output", -1);

        ggml_build_forward_expand(gf, cur);

        return gf;
    }

    struct ggml_cgraph * build_qwen2moe() {
        struct ggml_cgraph * gf = ggml_new_graph_custom(ctx0, model.max_nodes(), false);

        // mutable variable, needed during the last layer of the computation to skip unused tokens
        int32_t n_tokens = this->n_tokens;

        const int64_t n_embd_head = hparams.n_embd_head_v;
        GGML_ASSERT(n_embd_head == hparams.n_embd_head_k);
        GGML_ASSERT(n_embd_head == hparams.n_rot);

        struct ggml_tensor * cur;
        struct ggml_tensor * inpL;

        inpL = build_inp_embd(model.tok_embd);

        // inp_pos - contains the positions
        struct ggml_tensor * inp_pos = build_inp_pos();

        lctx.build_attn_inp(ctx0, n_tokens, true, false, worst_case);

        for (int il = 0; il < n_layer; ++il) {
            struct ggml_tensor * inpSA = inpL;

            // norm
            cur = build_norm(inpL,
                    model.layers[il].attn_norm, NULL,
                    LLM_NORM_RMS, il);
            cb(cur, "attn_norm", il);

            // self_attention
            {
                // compute Q and K and RoPE them
                struct ggml_tensor * Qcur = build_lora_mm(model.layers[il].wq, cur);
                cb(Qcur, "Qcur", il);
                Qcur = ggml_add(ctx0, Qcur, model.layers[il].bq);
                cb(Qcur, "Qcur", il);

                struct ggml_tensor * Kcur = build_lora_mm(model.layers[il].wk, cur);
                cb(Kcur, "Kcur", il);
                Kcur = ggml_add(ctx0, Kcur, model.layers[il].bk);
                cb(Kcur, "Kcur", il);

                struct ggml_tensor * Vcur = build_lora_mm(model.layers[il].wv, cur);
                cb(Vcur, "Vcur", il);
                Vcur = ggml_add(ctx0, Vcur, model.layers[il].bv);
                cb(Vcur, "Vcur", il);

                Qcur = ggml_rope_ext(
                    ctx0, ggml_reshape_3d(ctx0, Qcur, n_embd_head, n_head, n_tokens), inp_pos, nullptr,
                    n_rot, rope_type, n_ctx_orig, freq_base, freq_scale,
                    ext_factor, attn_factor, beta_fast, beta_slow
                );
                cb(Qcur, "Qcur", il);

                Kcur = ggml_rope_ext(
                    ctx0, ggml_reshape_3d(ctx0, Kcur, n_embd_head, n_head_kv, n_tokens), inp_pos, nullptr,
                    n_rot, rope_type, n_ctx_orig, freq_base, freq_scale,
                    ext_factor, attn_factor, beta_fast, beta_slow
                );
                cb(Kcur, "Kcur", il);

                cur = build_attn(gf,
                        model.layers[il].wo, model.layers[il].bo,
                        Kcur, Vcur, Qcur, n_tokens, 1.0f/sqrtf(float(n_embd_head)), cb, il);
            }

            if (il == n_layer - 1) {
                // skip computing output for unused tokens
                struct ggml_tensor * inp_out_ids = build_inp_out_ids();
                n_tokens = n_outputs;
                cur   = ggml_get_rows(ctx0,   cur, inp_out_ids);
                inpSA = ggml_get_rows(ctx0, inpSA, inp_out_ids);
            }

            struct ggml_tensor * ffn_inp = ggml_add(ctx0, cur, inpSA);
            cb(ffn_inp, "ffn_inp", il);

            // MoE branch
            cur = build_norm(ffn_inp,
                    model.layers[il].ffn_norm, NULL,
                    LLM_NORM_RMS, il);
            cb(cur, "ffn_norm", il);

            ggml_tensor * moe_out =
                    build_moe_ffn(cur,
                        model.layers[il].ffn_gate_inp,
                        model.layers[il].ffn_up_exps,
                        model.layers[il].ffn_gate_exps,
                        model.layers[il].ffn_down_exps,
                        nullptr,
                        n_expert, n_expert_used,
                        LLM_FFN_SILU, false,
                        false, 0.0,
                        LLAMA_EXPERT_GATING_FUNC_TYPE_SOFTMAX,
                        cb, il);
            cb(cur, "ffn_moe_out", il);

            // FFN shared expert
            {
                ggml_tensor * cur_gate_inp = build_lora_mm(model.layers[il].ffn_gate_inp_shexp, cur);
                cb(cur_gate_inp, "ffn_shexp_gate_inp", il);

                // sigmoid
                ggml_tensor * cur_gate = ggml_div(ctx0, ggml_silu(ctx0, cur_gate_inp), cur_gate_inp);
                cb(cur_gate, "ffn_shexp_gate", il);

                ggml_tensor * cur_ffn = build_ffn(cur,
                        model.layers[il].ffn_up_shexp,   NULL, NULL,
                        model.layers[il].ffn_gate_shexp, NULL, NULL,
                        model.layers[il].ffn_down_shexp, NULL, NULL,
                        NULL,
                        LLM_FFN_SILU, LLM_FFN_PAR, cb, il);
                cb(cur_ffn, "ffn_shexp", il);

                ggml_tensor * ffn_shexp_out = ggml_mul(ctx0, cur_ffn, cur_gate);
                cb(ffn_shexp_out, "ffn_shexp_out", il);

                moe_out = ggml_add(ctx0, moe_out, ffn_shexp_out);
                cb(moe_out, "ffn_out", il);

                cur = moe_out;
            }

            cur = ggml_add(ctx0, cur, ffn_inp);
            cur = cvec.apply_to(ctx0, cur, il);
            cb(cur, "l_out", il);

            // input for next layer
            inpL = cur;
        }

        cur = inpL;

        cur = build_norm(cur,
                model.output_norm, NULL,
                LLM_NORM_RMS, -1);
        cb(cur, "result_norm", -1);

        // lm_head
        cur = build_lora_mm(model.output, cur);
        cb(cur, "result_output", -1);

        ggml_build_forward_expand(gf, cur);

        return gf;
    }

    struct ggml_cgraph * build_phi2() {
        struct ggml_cgraph * gf = ggml_new_graph_custom(ctx0, model.max_nodes(), false);

        const int64_t n_embd_head = hparams.n_embd_head_v;
        const int64_t n_embd_gqa  = hparams.n_embd_v_gqa();
        GGML_ASSERT(n_embd_head == hparams.n_embd_head_k);

        struct ggml_tensor * cur;
        struct ggml_tensor * attn_norm_output;
        struct ggml_tensor * ffn_output;
        struct ggml_tensor * inpL;

        inpL = build_inp_embd(model.tok_embd);

        // inp_pos - contains the positions
        struct ggml_tensor * inp_pos = build_inp_pos();

        lctx.build_attn_inp(ctx0, n_tokens, true, false, worst_case);

        for (int il = 0; il < n_layer; ++il) {
            attn_norm_output = build_norm(inpL,
                    model.layers[il].attn_norm,
                    model.layers[il].attn_norm_b,
                    LLM_NORM, il);
            cb(attn_norm_output, "attn_norm", il);

            // self-attention
            {
                struct ggml_tensor * Qcur = nullptr;
                struct ggml_tensor * Kcur = nullptr;
                struct ggml_tensor * Vcur = nullptr;

                if (model.layers[il].wqkv) {
                    cur = build_lora_mm(model.layers[il].wqkv, attn_norm_output);
                    cb(cur, "wqkv", il);

                    cur = ggml_add(ctx0, cur, model.layers[il].bqkv);
                    cb(cur, "bqkv", il);

                    Qcur = ggml_cont(ctx0, ggml_view_2d(ctx0, cur, n_embd,     n_tokens, cur->nb[1], 0*sizeof(float)*(n_embd)));
                    Kcur = ggml_cont(ctx0, ggml_view_2d(ctx0, cur, n_embd_gqa, n_tokens, cur->nb[1], 1*sizeof(float)*(n_embd)));
                    Vcur = ggml_cont(ctx0, ggml_view_2d(ctx0, cur, n_embd_gqa, n_tokens, cur->nb[1], 1*sizeof(float)*(n_embd + n_embd_gqa)));
                } else {
                    Qcur = ggml_add(ctx0, build_lora_mm(model.layers[il].wq, attn_norm_output), model.layers[il].bq);
                    Kcur = ggml_add(ctx0, build_lora_mm(model.layers[il].wk, attn_norm_output), model.layers[il].bk);
                    Vcur = ggml_add(ctx0, build_lora_mm(model.layers[il].wv, attn_norm_output), model.layers[il].bv);
                }

                cb(Qcur, "Qcur", il);
                cb(Kcur, "Kcur", il);
                cb(Vcur, "Vcur", il);

                Qcur = ggml_reshape_3d(ctx0, Qcur, n_embd_head, n_head,    n_tokens);
                Kcur = ggml_reshape_3d(ctx0, Kcur, n_embd_head, n_head_kv, n_tokens);

                Qcur = ggml_rope_ext(
                    ctx0, Qcur, inp_pos, nullptr, n_rot, rope_type, n_ctx_orig,
                    freq_base, freq_scale, ext_factor, attn_factor, beta_fast, beta_slow
                );
                cb(Qcur, "Qcur", il);

                // with phi2, we scale the Q to avoid precision issues
                // ref: https://github.com/ml-explore/mlx-examples/blob/08e862336ade809bc37d1035f94b359e7d1a5152/phi2/phi2.py#L64-L66
                Qcur = ggml_scale(ctx0, Qcur, 1.0f/sqrtf(float(n_embd_head)));
                cb(Qcur, "Qcur", il);

                Kcur = ggml_rope_ext(
                    ctx0, Kcur, inp_pos, nullptr, n_rot, rope_type, n_ctx_orig,
                    freq_base, freq_scale, ext_factor, attn_factor, beta_fast, beta_slow
                );
                cb(Kcur, "Kcur", il);

                cur = build_attn(gf,
                        model.layers[il].wo, model.layers[il].bo,
                        Kcur, Vcur, Qcur, n_tokens, 1.0f, cb, il);
            }

            if (il == n_layer - 1) {
                // skip computing output for unused tokens
                struct ggml_tensor * inp_out_ids = build_inp_out_ids();
                cur              = ggml_get_rows(ctx0,              cur, inp_out_ids);
                inpL             = ggml_get_rows(ctx0,             inpL, inp_out_ids);
                attn_norm_output = ggml_get_rows(ctx0, attn_norm_output, inp_out_ids);
            }

            // FF
            {
                ffn_output = build_ffn(attn_norm_output,
                        model.layers[il].ffn_up,   model.layers[il].ffn_up_b,   NULL,
                        NULL,                      NULL,                        NULL,
                        model.layers[il].ffn_down, model.layers[il].ffn_down_b, NULL,
                        NULL,
                        LLM_FFN_GELU, LLM_FFN_SEQ, cb, il);
                cb(ffn_output, "ffn_out", il);
            }

            cur = ggml_add(ctx0, cur, ffn_output);
            cur = ggml_add(ctx0, cur, inpL);
            cur = cvec.apply_to(ctx0, cur, il);
            cb(cur, "l_out", il);

            // input for next layer
            inpL = cur;
        }

        cur = build_norm(inpL,
                model.output_norm,
                model.output_norm_b,
                LLM_NORM, -1);
        cb(cur, "result_norm", -1);

        cur = build_lora_mm(model.output, cur);
        cb(cur, "result_output_no_bias", -1);

        cur = ggml_add(ctx0, cur, model.output_b);
        cb(cur, "result_output", -1);
        ggml_build_forward_expand(gf, cur);
        return gf;
    }

    struct ggml_cgraph * build_phi3() {
        struct ggml_cgraph * gf = ggml_new_graph_custom(ctx0, model.max_nodes(), false);

        const int64_t n_embd_head = hparams.n_embd_head_v;
        const int64_t n_embd_gqa = hparams.n_embd_v_gqa();
        GGML_ASSERT(n_embd_head == hparams.n_embd_head_k);

        struct ggml_tensor * cur;
        struct ggml_tensor * inpL;

        inpL = build_inp_embd(model.tok_embd);

        // inp_pos - contains the positions
        struct ggml_tensor * inp_pos = build_inp_pos();

        // KQ_mask (mask for 1 head, it will be broadcasted to all heads)
        lctx.build_attn_inp(ctx0, n_tokens, true, true, worst_case);

        for (int il = 0; il < n_layer; ++il) {
            auto residual = inpL;

            // self-attention
            {
                // rope freq factors for 128k context
                struct ggml_tensor * rope_factors = lctx.get_rope_factors(il);

                struct ggml_tensor* attn_norm_output = build_norm(inpL,
                    model.layers[il].attn_norm,
                    model.layers[il].attn_norm_b,
                    LLM_NORM_RMS, il);
                cb(attn_norm_output, "attn_norm", il);

                struct ggml_tensor * Qcur = nullptr;
                struct ggml_tensor * Kcur = nullptr;
                struct ggml_tensor * Vcur = nullptr;

                if (model.layers[il].wqkv) {
                    cur = build_lora_mm(model.layers[il].wqkv, attn_norm_output);
                    cb(cur, "wqkv", il);

                    Qcur = ggml_cont(ctx0, ggml_view_2d(ctx0, cur, n_embd,     n_tokens, cur->nb[1], 0 * sizeof(float) * (n_embd)));
                    Kcur = ggml_cont(ctx0, ggml_view_2d(ctx0, cur, n_embd_gqa, n_tokens, cur->nb[1], 1 * sizeof(float) * (n_embd)));
                    Vcur = ggml_cont(ctx0, ggml_view_2d(ctx0, cur, n_embd_gqa, n_tokens, cur->nb[1], 1 * sizeof(float) * (n_embd + n_embd_gqa)));
                } else {
                    Qcur = ggml_add(ctx0, build_lora_mm(model.layers[il].wq, attn_norm_output), model.layers[il].bq);
                    Kcur = ggml_add(ctx0, build_lora_mm(model.layers[il].wk, attn_norm_output), model.layers[il].bk);
                    Vcur = ggml_add(ctx0, build_lora_mm(model.layers[il].wv, attn_norm_output), model.layers[il].bv);
                }

                cb(Qcur, "Qcur", il);
                cb(Kcur, "Kcur", il);
                cb(Vcur, "Vcur", il);

                Qcur = ggml_reshape_3d(ctx0, Qcur, n_embd_head, n_head,    n_tokens);
                Kcur = ggml_reshape_3d(ctx0, Kcur, n_embd_head, n_head_kv, n_tokens);

                Qcur = ggml_rope_ext(
                    ctx0, Qcur, inp_pos, rope_factors, n_rot, rope_type, n_ctx_orig,
                    freq_base, freq_scale, ext_factor, attn_factor, beta_fast, beta_slow
                );
                cb(Qcur, "Qcur", il);

                Qcur = ggml_scale(ctx0, Qcur, 1.0f / sqrtf(float(n_embd_head)));
                cb(Qcur, "Qcur", il);

                Kcur = ggml_rope_ext(
                    ctx0, Kcur, inp_pos, rope_factors, n_rot, rope_type, n_ctx_orig,
                    freq_base, freq_scale, ext_factor, attn_factor, beta_fast, beta_slow
                );
                cb(Kcur, "Kcur", il);

                cur = build_attn(gf,
                        model.layers[il].wo, model.layers[il].bo,
                        Kcur, Vcur, Qcur, n_tokens, 1.0f, cb, il);
            }

            if (il == n_layer - 1) {
                // skip computing output for unused tokens
                struct ggml_tensor* inp_out_ids = build_inp_out_ids();
                cur = ggml_get_rows(ctx0, cur, inp_out_ids);
                residual = ggml_get_rows(ctx0, residual, inp_out_ids);
            }

            cur = ggml_add(ctx0, cur, residual);
            residual = cur;

            cur = build_norm(cur,
                model.layers[il].ffn_norm, model.layers[il].ffn_norm_b,
                LLM_NORM_RMS, il);
            cb(cur, "ffn_norm", il);

            // feed-forward network
            if (model.layers[il].ffn_gate_inp == nullptr) {
                cur = build_ffn(cur,
                        model.layers[il].ffn_up,   NULL, NULL,
                        NULL,                      NULL, NULL,
                        model.layers[il].ffn_down, NULL, NULL,
                        NULL,
                        LLM_FFN_SWIGLU, LLM_FFN_SEQ, cb, il);
                cb(cur, "ffn_out", il);
            } else {
                // MoE branch
                cur = build_moe_ffn(cur,
                        model.layers[il].ffn_gate_inp,
                        model.layers[il].ffn_up_exps,
                        model.layers[il].ffn_gate_exps,
                        model.layers[il].ffn_down_exps,
                        nullptr,
                        n_expert, n_expert_used,
                        LLM_FFN_SILU, true,
                        false, 0.0,
                        LLAMA_EXPERT_GATING_FUNC_TYPE_SOFTMAX,
                        cb, il);
                cb(cur, "ffn_moe_out", il);
            }

            cur = ggml_add(ctx0, residual, cur);
            cur = cvec.apply_to(ctx0, cur, il);
            cb(cur, "l_out", il);

            // input for next layer
            inpL = cur;
        }

        cur = build_norm(inpL,
            model.output_norm,
            model.output_norm_b,
            LLM_NORM_RMS, -1);
        cb(cur, "result_norm", -1);

        cur = build_lora_mm(model.output, cur);

        if (model.output_b != nullptr) {
            cb(cur, "result_output_no_bias", -1);
            cur = ggml_add(ctx0, cur, model.output_b);
        }
        cb(cur, "result_output", -1);

        ggml_build_forward_expand(gf, cur);

        return gf;
    }


    struct ggml_cgraph * build_plamo() {
        struct ggml_cgraph * gf = ggml_new_graph(ctx0);

        const int64_t n_embd_head = hparams.n_embd_head_v;
        GGML_ASSERT(n_embd_head == hparams.n_embd_head_k);
        GGML_ASSERT(n_embd_head == hparams.n_rot);

        struct ggml_tensor * cur;
        struct ggml_tensor * inpL;

        inpL = build_inp_embd(model.tok_embd);

        // inp_pos - contains the positions
        struct ggml_tensor * inp_pos = build_inp_pos();

        lctx.build_attn_inp(ctx0, n_tokens, true, false, worst_case);

        for (int il = 0; il < n_layer; ++il) {

            // norm
            cur = build_norm(inpL,
                    model.layers[il].attn_norm, NULL,
                    LLM_NORM_RMS, il);
            cb(cur, "attn_norm", il);

            struct ggml_tensor * attention_norm = cur;

            // self-attention
            {
                // compute Q and K and RoPE them
                struct ggml_tensor * Qcur = build_lora_mm(model.layers[il].wq, cur);
                cb(Qcur, "Qcur", il);

                struct ggml_tensor * Kcur = build_lora_mm(model.layers[il].wk, cur);
                cb(Kcur, "Kcur", il);

                struct ggml_tensor * Vcur = build_lora_mm(model.layers[il].wv, cur);
                cb(Vcur, "Vcur", il);

                Qcur = ggml_rope_ext(
                        ctx0, ggml_reshape_3d(ctx0, Qcur, n_rot, n_head,    n_tokens), inp_pos, nullptr,
                        n_embd_head, rope_type, n_ctx_orig, freq_base, freq_scale,
                        ext_factor, attn_factor, beta_fast, beta_slow);
                cb(Qcur, "Qcur", il);

                Kcur = ggml_rope_ext(
                        ctx0, ggml_reshape_3d(ctx0, Kcur, n_rot, n_head_kv, n_tokens), inp_pos, nullptr,
                        n_embd_head, rope_type, n_ctx_orig, freq_base, freq_scale,
                        ext_factor, attn_factor, beta_fast, beta_slow);
                cb(Kcur, "Kcur", il);

                cur = build_attn(gf,
                        model.layers[il].wo, NULL,
                        Kcur, Vcur, Qcur, n_tokens, 1.0f/sqrtf(float(n_embd_head)), cb, il);
            }
            struct ggml_tensor * sa_out = cur;

            cur = attention_norm;

            if (il == n_layer - 1) {
                // skip computing output for unused tokens
                struct ggml_tensor * inp_out_ids = build_inp_out_ids();
                cur    = ggml_get_rows(ctx0,    cur, inp_out_ids);
                sa_out = ggml_get_rows(ctx0, sa_out, inp_out_ids);
                inpL   = ggml_get_rows(ctx0,   inpL, inp_out_ids);
            }

            // feed-forward network
            {
                cur = build_ffn(cur,
                        model.layers[il].ffn_up,   NULL, NULL,
                        model.layers[il].ffn_gate, NULL, NULL,
                        model.layers[il].ffn_down, NULL, NULL,
                        NULL,
                        LLM_FFN_SILU, LLM_FFN_PAR, cb, il);
                cb(cur, "ffn_out", il);
            }

            cur = ggml_add(ctx0, cur, sa_out);
            cur = ggml_add(ctx0, cur, inpL);
            cur = cvec.apply_to(ctx0, cur, il);
            cb(cur, "l_out", il);

            // input for next layer
            inpL = cur;
        }

        cur = inpL;

        cur = build_norm(cur,
                model.output_norm, NULL,
                LLM_NORM_RMS, -1);
        cb(cur, "result_norm", -1);

        // lm_head
        cur = build_lora_mm(model.output, cur);
        cb(cur, "result_output", -1);

        ggml_build_forward_expand(gf, cur);

        return gf;
    }

    struct ggml_cgraph * build_gpt2() {
        struct ggml_cgraph * gf = ggml_new_graph_custom(ctx0, model.max_nodes(), false);

        const int64_t n_embd_head = hparams.n_embd_head_v;
        const int64_t n_embd_gqa  = hparams.n_embd_v_gqa();
        GGML_ASSERT(n_embd_head == hparams.n_embd_head_k);

        struct ggml_tensor * cur;
        struct ggml_tensor * pos;
        struct ggml_tensor * inpL;

        inpL = build_inp_embd(model.tok_embd);

        // inp_pos - contains the positions
        struct ggml_tensor * inp_pos = build_inp_pos();

        lctx.build_attn_inp(ctx0, n_tokens, true, false, worst_case);

        pos = ggml_get_rows(ctx0, model.pos_embd, inp_pos);
        cb(pos, "pos_embd", -1);

        inpL = ggml_add(ctx0, inpL, pos);
        cb(inpL, "inpL", -1);

        for (int il = 0; il < n_layer; ++il) {
            cur = build_norm(inpL,
                    model.layers[il].attn_norm,
                    model.layers[il].attn_norm_b,
                    LLM_NORM, il);
            cb(cur, "attn_norm", il);

            // self-attention
            {
                cur = build_lora_mm(model.layers[il].wqkv, cur);
                cb(cur, "wqkv", il);

                cur = ggml_add(ctx0, cur, model.layers[il].bqkv);
                cb(cur, "bqkv", il);

                struct ggml_tensor * Qcur = ggml_cont(ctx0, ggml_view_2d(ctx0, cur, n_embd,     n_tokens, cur->nb[1], 0*sizeof(float)*(n_embd)));
                struct ggml_tensor * Kcur = ggml_cont(ctx0, ggml_view_2d(ctx0, cur, n_embd_gqa, n_tokens, cur->nb[1], 1*sizeof(float)*(n_embd)));
                struct ggml_tensor * Vcur = ggml_cont(ctx0, ggml_view_2d(ctx0, cur, n_embd_gqa, n_tokens, cur->nb[1], 1*sizeof(float)*(n_embd + n_embd_gqa)));

                cb(Qcur, "Qcur", il);
                cb(Kcur, "Kcur", il);
                cb(Vcur, "Vcur", il);

                Qcur = ggml_reshape_3d(ctx0, Qcur, n_embd_head, n_head, n_tokens);

                cur = build_attn(gf,
                        model.layers[il].wo, model.layers[il].bo,
                        Kcur, Vcur, Qcur, n_tokens, 1.0f/sqrtf(float(n_embd_head)), cb, il);
            }

            if (il == n_layer - 1) {
                // skip computing output for unused tokens
                struct ggml_tensor * inp_out_ids = build_inp_out_ids();
                cur  = ggml_get_rows(ctx0,  cur, inp_out_ids);
                inpL = ggml_get_rows(ctx0, inpL, inp_out_ids);
            }

            // add the input
            struct ggml_tensor * ffn_inp = ggml_add(ctx0, cur, inpL);
            cb(ffn_inp, "ffn_inp", il);

            // FF
            {
                cur = build_norm(ffn_inp,
                        model.layers[il].ffn_norm,
                        model.layers[il].ffn_norm_b,
                        LLM_NORM, il);
                cb(cur, "ffn_norm", il);

                cur = build_ffn(cur,
                        model.layers[il].ffn_up,   model.layers[il].ffn_up_b,   NULL,
                        NULL,                      NULL,                        NULL,
                        model.layers[il].ffn_down, model.layers[il].ffn_down_b, NULL,
                        NULL,
                        LLM_FFN_GELU, LLM_FFN_SEQ, cb, il);
                cb(cur, "ffn_out", il);
            }

            cur = ggml_add(ctx0, cur, ffn_inp);
            cur = cvec.apply_to(ctx0, cur, il);
            cb(cur, "l_out", il);

            // input for next layer
            inpL = cur;
        }

        cur = build_norm(inpL,
                model.output_norm,
                model.output_norm_b,
                LLM_NORM, -1);
        cb(cur, "result_norm", -1);

        cur = build_lora_mm(model.output, cur);
        cb(cur, "result_output", -1);

        ggml_build_forward_expand(gf, cur);

        return gf;
    }

    struct ggml_cgraph * build_codeshell() {
        struct ggml_cgraph * gf = ggml_new_graph_custom(ctx0, model.max_nodes(), false);

        const int64_t n_embd_head = hparams.n_embd_head_v;
        const int64_t n_embd_gqa  = hparams.n_embd_v_gqa();
        GGML_ASSERT(n_embd_head == hparams.n_embd_head_k);
        GGML_ASSERT(n_embd_head == hparams.n_rot);

        struct ggml_tensor * cur;
        struct ggml_tensor * inpL;

        inpL = build_inp_embd(model.tok_embd);

        // inp_pos - contains the positions
        struct ggml_tensor * inp_pos = build_inp_pos();

        lctx.build_attn_inp(ctx0, n_tokens, true, false, worst_case);

        for (int il = 0; il < n_layer; ++il) {
            cur = build_norm(inpL,
                    model.layers[il].attn_norm,
                    model.layers[il].attn_norm_b,
                    LLM_NORM, il);
            cb(cur, "attn_norm", il);

            // self-attention
            {
                cur = build_lora_mm(model.layers[il].wqkv, cur);
                cb(cur, "wqkv", il);

                cur = ggml_add(ctx0, cur, model.layers[il].bqkv);
                cb(cur, "bqkv", il);

                struct ggml_tensor * tmpq = ggml_cont(ctx0, ggml_view_2d(ctx0, cur, n_embd,     n_tokens, cur->nb[1], 0*sizeof(float)*(n_embd)));
                struct ggml_tensor * tmpk = ggml_cont(ctx0, ggml_view_2d(ctx0, cur, n_embd_gqa, n_tokens, cur->nb[1], 1*sizeof(float)*(n_embd)));
                struct ggml_tensor * Vcur = ggml_cont(ctx0, ggml_view_2d(ctx0, cur, n_embd_gqa, n_tokens, cur->nb[1], 1*sizeof(float)*(n_embd + n_embd_gqa)));

                cb(tmpq, "tmpq", il);
                cb(tmpk, "tmpk", il);
                cb(Vcur, "Vcur", il);

                struct ggml_tensor * Qcur = ggml_rope_ext(
                    ctx0, ggml_reshape_3d(ctx0, tmpq, n_embd_head, n_head,    n_tokens), inp_pos, nullptr,
                    n_rot, rope_type, n_ctx_orig, freq_base, freq_scale,
                    ext_factor, attn_factor, beta_fast, beta_slow
                );
                cb(Qcur, "Qcur", il);

                struct ggml_tensor * Kcur = ggml_rope_ext(
                    ctx0, ggml_reshape_3d(ctx0, tmpk, n_embd_head, n_head_kv, n_tokens), inp_pos, nullptr,
                    n_rot, rope_type, n_ctx_orig, freq_base, freq_scale,
                    ext_factor, attn_factor, beta_fast, beta_slow
                );
                cb(Kcur, "Kcur", il);

                cur = build_attn(gf,
                        model.layers[il].wo, model.layers[il].bo,
                        Kcur, Vcur, Qcur, n_tokens, 1.0f/sqrtf(float(n_embd_head)), cb, il);
            }

            if (il == n_layer - 1) {
                // skip computing output for unused tokens
                struct ggml_tensor * inp_out_ids = build_inp_out_ids();
                cur  = ggml_get_rows(ctx0,  cur, inp_out_ids);
                inpL = ggml_get_rows(ctx0, inpL, inp_out_ids);
            }

            // add the input
            struct ggml_tensor * ffn_inp = ggml_add(ctx0, cur, inpL);
            cb(ffn_inp, "ffn_inp", il);

            // FF
            {
                cur = build_norm(ffn_inp,
                        model.layers[il].ffn_norm,
                        model.layers[il].ffn_norm_b,
                        LLM_NORM, il);
                cb(cur, "ffn_norm", il);

                cur = build_ffn(cur,
                        model.layers[il].ffn_up,   model.layers[il].ffn_up_b,   NULL,
                        NULL,                      NULL,                        NULL,
                        model.layers[il].ffn_down, model.layers[il].ffn_down_b, NULL,
                        NULL,
                        LLM_FFN_GELU, LLM_FFN_SEQ, cb, il);
                cb(cur, "ffn_out", il);
            }

            cur = ggml_add(ctx0, cur, ffn_inp);
            cur = cvec.apply_to(ctx0, cur, il);
            cb(cur, "l_out", il);

            // input for next layer
            inpL = cur;
        }

        cur = build_norm(inpL,
                model.output_norm,
                model.output_norm_b,
                LLM_NORM, -1);
        cb(cur, "result_norm", -1);

        cur = build_lora_mm(model.output, cur);
        cb(cur, "result_output", -1);

        ggml_build_forward_expand(gf, cur);

        return gf;
    }

    struct ggml_cgraph * build_orion() {
        struct ggml_cgraph * gf = ggml_new_graph_custom(ctx0, model.max_nodes(), false);

        const int64_t n_embd_head = hparams.n_embd_head_v;
        GGML_ASSERT(n_embd_head == hparams.n_embd_head_k);
        GGML_ASSERT(n_embd_head == hparams.n_rot);

        struct ggml_tensor * cur;
        struct ggml_tensor * inpL;

        inpL = build_inp_embd(model.tok_embd);

        // inp_pos - contains the positions
        struct ggml_tensor * inp_pos = build_inp_pos();

        lctx.build_attn_inp(ctx0, n_tokens, true, false, worst_case);

        for (int il = 0; il < n_layer; ++il) {
            struct ggml_tensor * inpSA = inpL;

            // norm
            cur = build_norm(inpL,
                    model.layers[il].attn_norm, model.layers[il].attn_norm_b,
                    LLM_NORM, il);
            cb(cur, "attn_norm", il);

            // self-attention
            {
                // compute Q and K and RoPE them
                struct ggml_tensor * Qcur = build_lora_mm(model.layers[il].wq, cur);
                cb(Qcur, "Qcur", il);
                // if (model.layers[il].bq) {
                //     Qcur = ggml_add(ctx0, Qcur, model.layers[il].bq);
                //     cb(Qcur, "Qcur", il);
                // }

                struct ggml_tensor * Kcur = build_lora_mm(model.layers[il].wk, cur);
                cb(Kcur, "Kcur", il);
                // if (model.layers[il].bk) {
                //     Kcur = ggml_add(ctx0, Kcur, model.layers[il].bk);
                //     cb(Kcur, "Kcur", il);
                // }

                struct ggml_tensor * Vcur = build_lora_mm(model.layers[il].wv, cur);
                cb(Vcur, "Vcur", il);
                // if (model.layers[il].bv) {
                //     Vcur = ggml_add(ctx0, Vcur, model.layers[il].bv);
                //     cb(Vcur, "Vcur", il);
                // }

                Qcur = ggml_rope_ext(
                    ctx0, ggml_reshape_3d(ctx0, Qcur, n_embd_head, n_head,    n_tokens), inp_pos, nullptr,
                    n_rot, rope_type, n_ctx_orig, freq_base, freq_scale,
                    ext_factor, attn_factor, beta_fast, beta_slow
                );
                cb(Qcur, "Qcur", il);

                Kcur = ggml_rope_ext(
                    ctx0, ggml_reshape_3d(ctx0, Kcur, n_embd_head, n_head_kv, n_tokens), inp_pos, nullptr,
                    n_rot, rope_type, n_ctx_orig, freq_base, freq_scale,
                    ext_factor, attn_factor, beta_fast, beta_slow
                );
                cb(Kcur, "Kcur", il);

                cur = build_attn(gf,
                        model.layers[il].wo, NULL,
                        Kcur, Vcur, Qcur, n_tokens, 1.0f/sqrtf(float(n_embd_head)), cb, il);
            }

            if (il == n_layer - 1) {
                // skip computing output for unused tokens
                struct ggml_tensor * inp_out_ids = build_inp_out_ids();
                cur   = ggml_get_rows(ctx0,   cur, inp_out_ids);
                inpSA = ggml_get_rows(ctx0, inpSA, inp_out_ids);
            }

            struct ggml_tensor * ffn_inp = ggml_add(ctx0, cur, inpSA);
            cb(ffn_inp, "ffn_inp", il);

            // feed-forward network
            cur = build_norm(ffn_inp,
                    model.layers[il].ffn_norm, model.layers[il].ffn_norm_b,
                    LLM_NORM, il);
            cb(cur, "ffn_norm", il);

            cur = build_ffn(cur,
                    model.layers[il].ffn_up,   NULL, NULL,
                    model.layers[il].ffn_gate, NULL, NULL,
                    model.layers[il].ffn_down, NULL, NULL,
                    NULL,
                    LLM_FFN_SILU, LLM_FFN_PAR, cb, il);
            cb(cur, "ffn_out", il);

            cur = ggml_add(ctx0, cur, ffn_inp);
            cur = cvec.apply_to(ctx0, cur, il);
            cb(cur, "l_out", il);

            // input for next layer
            inpL = cur;
        }

        cur = inpL;

        cur = build_norm(cur,
                model.output_norm, model.output_norm_b,
                LLM_NORM, -1);
        cb(cur, "result_norm", -1);

        // lm_head
        cur = build_lora_mm(model.output, cur);
        cb(cur, "result_output", -1);

        ggml_build_forward_expand(gf, cur);

        return gf;
    }

    struct ggml_cgraph * build_internlm2() {
        struct ggml_cgraph * gf = ggml_new_graph_custom(ctx0, model.max_nodes(), false);

        const int64_t n_embd_head = hparams.n_embd_head_v;
        GGML_ASSERT(n_embd_head == hparams.n_embd_head_k);
        GGML_ASSERT(n_embd_head == hparams.n_rot);

        struct ggml_tensor * cur;
        struct ggml_tensor * inpL;

        inpL = build_inp_embd(model.tok_embd);

        // inp_pos - contains the positions
        struct ggml_tensor * inp_pos = build_inp_pos();

        lctx.build_attn_inp(ctx0, n_tokens, true, false, worst_case);

        for (int il = 0; il < n_layer; ++il) {
            struct ggml_tensor * inpSA = inpL;

            // norm
            cur = build_norm(inpL,
                    model.layers[il].attn_norm, NULL,
                    LLM_NORM_RMS, il);
            cb(cur, "attn_norm", il);

            // self-attention
            {
                // compute Q and K and RoPE them
                struct ggml_tensor * Qcur = build_lora_mm(model.layers[il].wq, cur);
                cb(Qcur, "Qcur", il);
                if (model.layers[il].bq) {
                    Qcur = ggml_add(ctx0, Qcur, model.layers[il].bq);
                    cb(Qcur, "Qcur", il);
                }

                struct ggml_tensor * Kcur = build_lora_mm(model.layers[il].wk, cur);
                cb(Kcur, "Kcur", il);
                if (model.layers[il].bk) {
                    Kcur = ggml_add(ctx0, Kcur, model.layers[il].bk);
                    cb(Kcur, "Kcur", il);
                }

                struct ggml_tensor * Vcur = build_lora_mm(model.layers[il].wv, cur);
                cb(Vcur, "Vcur", il);
                if (model.layers[il].bv) {
                    Vcur = ggml_add(ctx0, Vcur, model.layers[il].bv);
                    cb(Vcur, "Vcur", il);
                }

                Qcur = ggml_rope_ext(
                    ctx0, ggml_reshape_3d(ctx0, Qcur, n_embd_head, n_head,    n_tokens), inp_pos, nullptr,
                    n_rot, rope_type, n_ctx_orig, freq_base, freq_scale,
                    ext_factor, attn_factor, beta_fast, beta_slow
                );
                cb(Qcur, "Qcur", il);

                Kcur = ggml_rope_ext(
                    ctx0, ggml_reshape_3d(ctx0, Kcur, n_embd_head, n_head_kv, n_tokens), inp_pos, nullptr,
                    n_rot, rope_type, n_ctx_orig, freq_base, freq_scale,
                    ext_factor, attn_factor, beta_fast, beta_slow
                );
                cb(Kcur, "Kcur", il);

                cur = build_attn(gf,
                        model.layers[il].wo, model.layers[il].bo,
                        Kcur, Vcur, Qcur, n_tokens, 1.0f/sqrtf(float(n_embd_head)), cb, il);
            }

            if (il == n_layer - 1) {
                // skip computing output for unused tokens
                struct ggml_tensor * inp_out_ids = build_inp_out_ids();
                cur   = ggml_get_rows(ctx0,   cur, inp_out_ids);
                inpSA = ggml_get_rows(ctx0, inpSA, inp_out_ids);
            }

            struct ggml_tensor * ffn_inp = ggml_add(ctx0, cur, inpSA);
            cb(ffn_inp, "ffn_inp", il);

            // feed-forward network
            cur = build_norm(ffn_inp,
                    model.layers[il].ffn_norm, NULL,
                    LLM_NORM_RMS, il);
            cb(cur, "ffn_norm", il);

            cur = build_ffn(cur,
                    model.layers[il].ffn_up,   NULL, NULL,
                    model.layers[il].ffn_gate, NULL, NULL,
                    model.layers[il].ffn_down, NULL, NULL,
                    NULL,
                    LLM_FFN_SILU, LLM_FFN_PAR, cb, il);
            cb(cur, "ffn_out", il);

            cur = ggml_add(ctx0, cur, ffn_inp);
            cur = cvec.apply_to(ctx0, cur, il);
            cb(cur, "l_out", il);

            // input for next layer
            inpL = cur;
        }

        cur = inpL;

        cur = build_norm(cur,
                model.output_norm, NULL,
                LLM_NORM_RMS, -1);
        cb(cur, "result_norm", -1);

        // lm_head
        cur = build_lora_mm(model.output, cur);
        cb(cur, "result_output", -1);

        ggml_build_forward_expand(gf, cur);

        return gf;
    }

    struct ggml_cgraph * build_minicpm3() {
        struct ggml_cgraph * gf = ggml_new_graph_custom(ctx0, model.max_nodes(), false);

        //TODO: if the model varies, these parameters need to be read from the model
        const int64_t n_embd_base = 256;
        const float scale_embd  = 12.0f;
        const float scale_depth = 1.4f;
        const float kq_scale = 1.0f / sqrtf(float(hparams.n_embd_head_k));

        const uint32_t n_embd_head_qk_rope = hparams.n_rot;
        const uint32_t n_embd_head_qk_nope = hparams.n_embd_head_k - hparams.n_rot;
        const uint32_t kv_lora_rank = hparams.n_lora_kv;

        struct ggml_tensor * cur;
        struct ggml_tensor * inpL;

        inpL = build_inp_embd(model.tok_embd);

        // scale the input embeddings
        inpL = ggml_scale(ctx0, inpL, scale_embd);
        cb(inpL, "inp_scaled", -1);

        // inp_pos - contains the positions
        struct ggml_tensor * inp_pos = build_inp_pos();

        lctx.build_attn_inp(ctx0, n_tokens, true, false, worst_case);

        for (int il = 0; il < n_layer; ++il) {
            struct ggml_tensor * inpSA = inpL;

            struct ggml_tensor * rope_factors = lctx.get_rope_factors(il);
            // norm
            cur = build_norm(inpL,
                    model.layers[il].attn_norm, NULL,
                    LLM_NORM_RMS, il);
            cb(cur, "attn_norm", il);

            // self_attention
            {
                struct ggml_tensor * q = NULL;
                // {n_embd, q_lora_rank} * {n_embd, n_tokens} -> {q_lora_rank, n_tokens}
                q = ggml_mul_mat(ctx0, model.layers[il].wq_a, cur);
                cb(q, "q", il);

                q = build_norm(q,
                        model.layers[il].attn_q_a_norm, NULL,
                        LLM_NORM_RMS, il);
                cb(q, "q", il);

                // {q_lora_rank, n_head * hparams.n_embd_head_k} * {q_lora_rank, n_tokens} -> {n_head * hparams.n_embd_head_k, n_tokens}
                q = ggml_mul_mat(ctx0, model.layers[il].wq_b, q);
                cb(q, "q", il);

                // split into {n_head * n_embd_head_qk_nope, n_tokens}
                struct ggml_tensor * q_nope = ggml_view_3d(ctx0, q, n_embd_head_qk_nope, n_head, n_tokens,
                        ggml_row_size(q->type, hparams.n_embd_head_k),
                        ggml_row_size(q->type, hparams.n_embd_head_k * n_head),
                        0);
                cb(q_nope, "q_nope", il);

                // and {n_head * n_embd_head_qk_rope, n_tokens}
                struct ggml_tensor * q_pe = ggml_view_3d(ctx0, q, n_embd_head_qk_rope, n_head, n_tokens,
                        ggml_row_size(q->type, hparams.n_embd_head_k),
                        ggml_row_size(q->type, hparams.n_embd_head_k * n_head),
                        ggml_row_size(q->type, n_embd_head_qk_nope));
                cb(q_pe, "q_pe", il);

                // {n_embd, kv_lora_rank + n_embd_head_qk_rope} * {n_embd, n_tokens} -> {kv_lora_rank + n_embd_head_qk_rope, n_tokens}
                struct ggml_tensor * kv_pe_compresseed = ggml_mul_mat(ctx0, model.layers[il].wkv_a_mqa, cur);
                cb(kv_pe_compresseed, "kv_pe_compresseed", il);

                // split into {kv_lora_rank, n_tokens}
                struct ggml_tensor * kv_compressed = ggml_view_2d(ctx0, kv_pe_compresseed, kv_lora_rank, n_tokens,
                        kv_pe_compresseed->nb[1],
                        0);
                cb(kv_compressed, "kv_compressed", il);

                // and {n_embd_head_qk_rope, n_tokens}
                struct ggml_tensor * k_pe = ggml_view_3d(ctx0, kv_pe_compresseed, n_embd_head_qk_rope, 1, n_tokens,
                        kv_pe_compresseed->nb[1],
                        kv_pe_compresseed->nb[1],
                        ggml_row_size(kv_pe_compresseed->type, kv_lora_rank));
                cb(k_pe, "k_pe", il);

                kv_compressed = ggml_cont(ctx0, kv_compressed); // TODO: the CUDA backend does not support non-contiguous norm
                kv_compressed = build_norm(kv_compressed,
                        model.layers[il].attn_kv_a_norm, NULL,
                        LLM_NORM_RMS, il);
                cb(kv_compressed, "kv_compressed", il);

                // {kv_lora_rank, n_head * (n_embd_head_qk_nope + n_embd_head_v)} * {kv_lora_rank, n_tokens} -> {n_head * (n_embd_head_qk_nope + n_embd_head_v), n_tokens}
                struct ggml_tensor * kv = ggml_mul_mat(ctx0, model.layers[il].wkv_b, kv_compressed);
                cb(kv, "kv", il);

                // split into {n_head * n_embd_head_qk_nope, n_tokens}
                struct ggml_tensor * k_nope = ggml_view_3d(ctx0, kv, n_embd_head_qk_nope, n_head, n_tokens,
                        ggml_row_size(kv->type, n_embd_head_qk_nope + hparams.n_embd_head_v),
                        ggml_row_size(kv->type, n_head * (n_embd_head_qk_nope + hparams.n_embd_head_v)),
                        0);
                cb(k_nope, "k_nope", il);

                // and {n_head * n_embd_head_v, n_tokens}
                struct ggml_tensor * v_states = ggml_view_3d(ctx0, kv, hparams.n_embd_head_v, n_head, n_tokens,
                        ggml_row_size(kv->type, (n_embd_head_qk_nope + hparams.n_embd_head_v)),
                        ggml_row_size(kv->type, (n_embd_head_qk_nope + hparams.n_embd_head_v)*n_head),
                        ggml_row_size(kv->type, (n_embd_head_qk_nope)));
                cb(v_states, "v_states", il);

                v_states = ggml_cont(ctx0, v_states);
                cb(v_states, "v_states", il);

                v_states = ggml_view_2d(ctx0, v_states, hparams.n_embd_head_v * n_head, n_tokens,
                    ggml_row_size(kv->type, hparams.n_embd_head_v * n_head),
                    0);
                cb(v_states, "v_states", il);

                q_pe = ggml_cont(ctx0, q_pe); // TODO: the CUDA backend used to not support non-cont. RoPE, investigate removing this
                q_pe = ggml_rope_ext(
                    ctx0, q_pe, inp_pos, rope_factors,
                    n_rot, rope_type, n_ctx_orig, freq_base, freq_scale,
                    ext_factor, attn_factor, beta_fast, beta_slow
                );
                cb(q_pe, "q_pe", il);

                // shared RoPE key
                k_pe = ggml_cont(ctx0, k_pe); // TODO: the CUDA backend used to not support non-cont. RoPE, investigate removing this
                k_pe = ggml_rope_ext(
                    ctx0, k_pe, inp_pos, rope_factors,
                    n_rot, rope_type, n_ctx_orig, freq_base, freq_scale,
                    ext_factor, attn_factor, beta_fast, beta_slow
                );
                cb(k_pe, "k_pe", il);

                struct ggml_tensor * q_states = ggml_concat(ctx0, q_nope, q_pe, 0);
                cb(q_states, "q_states", il);

                struct ggml_tensor * k_states = ggml_concat(ctx0, k_nope, ggml_repeat(ctx0, k_pe, q_pe), 0);
                cb(k_states, "k_states", il);

                cur = build_attn(gf,
                        model.layers[il].wo, NULL,
                        k_states, v_states, q_states, n_tokens, kq_scale, cb, il);
            }

            if (il == n_layer - 1) {
                // skip computing output for unused tokens
                struct ggml_tensor * inp_out_ids = build_inp_out_ids();
                cur   = ggml_get_rows(ctx0,   cur, inp_out_ids);
                inpSA = ggml_get_rows(ctx0, inpSA, inp_out_ids);
            }

            // scale_res - scale the hidden states for residual connection
            const float scale_res = scale_depth/sqrtf(float(n_layer));
            cur = ggml_scale(ctx0, cur, scale_res);
            cb(cur, "hidden_scaled", il);

            struct ggml_tensor * ffn_inp = ggml_add(ctx0, cur, inpSA);
            cb(ffn_inp, "ffn_inp", il);

            // feed-forward network
            {
                cur = build_norm(ffn_inp,
                        model.layers[il].ffn_norm, NULL,
                        LLM_NORM_RMS, il);
                cb(cur, "ffn_norm", il);

                cur = build_ffn(cur,
                        model.layers[il].ffn_up,   NULL, NULL,
                        model.layers[il].ffn_gate, NULL, NULL,
                        model.layers[il].ffn_down, NULL, NULL,
                        NULL,
                        LLM_FFN_SILU, LLM_FFN_PAR, cb, il);
                cb(cur, "ffn_out", il);
            }

            // scale the hidden states for residual connection
            cur = ggml_scale(ctx0, cur, scale_res);
            cb(cur, "hidden_scaled_ffn", il);

            cur = ggml_add(ctx0, cur, ffn_inp);
            cur = cvec.apply_to(ctx0, cur, il);
            cb(cur, "l_out", il);

            // input for next layer
            inpL = cur;
        }

        cur = inpL;

        cur = build_norm(cur,
                model.output_norm, NULL,
                LLM_NORM_RMS, -1);
        cb(cur, "result_norm", -1);

        // lm_head scaling
        const float scale_lmhead = float(n_embd_base)/float(n_embd);
        cur = ggml_scale(ctx0, cur, scale_lmhead);
        cb(cur, "lmhead_scaling", -1);

        // lm_head
        cur = build_lora_mm(model.output, cur);
        cb(cur, "result_output", -1);

        ggml_build_forward_expand(gf, cur);

        return gf;
    }

    struct ggml_cgraph * build_gemma() {
        struct ggml_cgraph * gf = ggml_new_graph_custom(ctx0, model.max_nodes(), false);

        const int64_t n_embd_head_k = hparams.n_embd_head_k;

        struct ggml_tensor * cur;
        struct ggml_tensor * inpL;

        inpL = build_inp_embd(model.tok_embd);

        inpL = ggml_scale(ctx0, inpL, sqrtf(n_embd));
        cb(inpL, "inp_scaled", -1);

        // inp_pos - contains the positions
        struct ggml_tensor * inp_pos = build_inp_pos();

        lctx.build_attn_inp(ctx0, n_tokens, true, false, worst_case);

        for (int il = 0; il < n_layer; ++il) {
            // norm
            cur = build_norm(inpL,
                    model.layers[il].attn_norm, NULL,
                    LLM_NORM_RMS, il);
            cb(cur, "attn_norm", il);

            // self-attention
            {
                // compute Q and K and RoPE them
                struct ggml_tensor * Qcur = build_lora_mm(model.layers[il].wq, cur);
                cb(Qcur, "Qcur", il);

                struct ggml_tensor * Kcur = build_lora_mm(model.layers[il].wk, cur);
                cb(Kcur, "Kcur", il);

                struct ggml_tensor * Vcur = build_lora_mm(model.layers[il].wv, cur);
                cb(Vcur, "Vcur", il);

                Qcur = ggml_rope_ext(
                        ctx0, ggml_reshape_3d(ctx0, Qcur, n_embd_head_k, n_head,    n_tokens), inp_pos, nullptr,
                        n_rot, rope_type, n_ctx_orig, freq_base, freq_scale,
                        ext_factor, attn_factor, beta_fast, beta_slow);
                cb(Qcur, "Qcur", il);

                Qcur = ggml_scale(ctx0, Qcur, 1.0f / sqrtf(float(n_embd_head_k)));
                cb(Qcur, "Qcur_scaled", il);

                Kcur = ggml_rope_ext(
                        ctx0, ggml_reshape_3d(ctx0, Kcur, n_embd_head_k, n_head_kv, n_tokens), inp_pos, nullptr,
                        n_rot, rope_type, n_ctx_orig, freq_base, freq_scale,
                        ext_factor, attn_factor, beta_fast, beta_slow);
                cb(Kcur, "Kcur", il);

                cur = build_attn(gf,
                        model.layers[il].wo, NULL,
                        Kcur, Vcur, Qcur, n_tokens, 1.0f, cb, il);
            }

            if (il == n_layer - 1) {
                // skip computing output for unused tokens
                struct ggml_tensor * inp_out_ids = build_inp_out_ids();
                cur  = ggml_get_rows(ctx0,  cur, inp_out_ids);
                inpL = ggml_get_rows(ctx0, inpL, inp_out_ids);
            }

            struct ggml_tensor * sa_out = ggml_add(ctx0, cur, inpL);
            cb(sa_out, "sa_out", il);

            cur = build_norm(sa_out,
                    model.layers[il].ffn_norm, NULL,
                    LLM_NORM_RMS, il);
            cb(cur, "ffn_norm", il);

            // feed-forward network
            {
                cur = build_ffn(cur,
                        model.layers[il].ffn_up,   NULL, NULL,
                        model.layers[il].ffn_gate, NULL, NULL,
                        model.layers[il].ffn_down, NULL, NULL,
                        NULL,
                        LLM_FFN_GELU, LLM_FFN_PAR, cb, il);
                cb(cur, "ffn_out", il);
            }

            cur = ggml_add(ctx0, cur, sa_out);
            cur = cvec.apply_to(ctx0, cur, il);
            cb(cur, "l_out", il);

            // input for next layer
            inpL = cur;
        }

        cur = inpL;

        cur = build_norm(cur,
                model.output_norm, NULL,
                LLM_NORM_RMS, -1);
        cb(cur, "result_norm", -1);

        // lm_head
        cur = build_lora_mm(model.output, cur);
        cb(cur, "result_output", -1);

        ggml_build_forward_expand(gf, cur);

        return gf;
    }

    struct ggml_cgraph * build_gemma2() {
        struct ggml_cgraph * gf = ggml_new_graph_custom(ctx0, model.max_nodes(), false);

        const int64_t n_embd_head_k = hparams.n_embd_head_k;

        struct ggml_tensor * cur;
        struct ggml_tensor * inpL;

        inpL = build_inp_embd(model.tok_embd);

        inpL = ggml_scale(ctx0, inpL, sqrtf(n_embd));
        cb(inpL, "inp_scaled", -1);

        // inp_pos - contains the positions
        struct ggml_tensor * inp_pos = build_inp_pos();

        lctx.build_attn_inp(ctx0, n_tokens, true, true, worst_case);

        for (int il = 0; il < n_layer; ++il) {
            // norm
            cur = build_norm(inpL,
                    model.layers[il].attn_norm, NULL,
                    LLM_NORM_RMS, il);
            cb(cur, "attn_norm", il);

            // self-attention
            {
                // compute Q and K and RoPE them
                struct ggml_tensor * Qcur = build_lora_mm(model.layers[il].wq, cur);
                cb(Qcur, "Qcur", il);

                struct ggml_tensor * Kcur = build_lora_mm(model.layers[il].wk, cur);
                cb(Kcur, "Kcur", il);

                struct ggml_tensor * Vcur = build_lora_mm(model.layers[il].wv, cur);
                cb(Vcur, "Vcur", il);

                Qcur = ggml_rope_ext(
                        ctx0, ggml_reshape_3d(ctx0, Qcur, n_embd_head_k, n_head,    n_tokens), inp_pos, nullptr,
                        n_rot, rope_type, n_ctx_orig, freq_base, freq_scale,
                        ext_factor, attn_factor, beta_fast, beta_slow);
                cb(Qcur, "Qcur", il);

                // ref: https://github.com/google/gemma_pytorch/commit/03e657582d17cb5a8617ebf333c1c16f3694670e
                switch (model.type) {
                    case LLM_TYPE_2B:
                    case LLM_TYPE_9B:  Qcur = ggml_scale(ctx0, Qcur, 1.0f / sqrtf(float(n_embd_head_k)));   break;
                    case LLM_TYPE_27B: Qcur = ggml_scale(ctx0, Qcur, 1.0f / sqrtf(float(n_embd / n_head))); break;
                    default: GGML_ABORT("fatal error");
                };
                cb(Qcur, "Qcur_scaled", il);

                Kcur = ggml_rope_ext(
                        ctx0, ggml_reshape_3d(ctx0, Kcur, n_embd_head_k, n_head_kv, n_tokens), inp_pos, nullptr,
                        n_rot, rope_type, n_ctx_orig, freq_base, freq_scale,
                        ext_factor, attn_factor, beta_fast, beta_slow);
                cb(Kcur, "Kcur", il);

                cur = build_attn(gf,
                        model.layers[il].wo, NULL,
                        Kcur, Vcur, Qcur, n_tokens, 1.0f, cb, il);
            }

            cur = build_norm(cur,
                    model.layers[il].attn_post_norm, NULL,
                    LLM_NORM_RMS, il);
            cb(cur, "attn_post_norm", il);

            if (il == n_layer - 1) {
                // skip computing output for unused tokens
                struct ggml_tensor * inp_out_ids = build_inp_out_ids();
                cur  = ggml_get_rows(ctx0,  cur, inp_out_ids);
                inpL = ggml_get_rows(ctx0, inpL, inp_out_ids);
            }

            struct ggml_tensor * sa_out = ggml_add(ctx0, cur, inpL);
            cb(sa_out, "sa_out", il);

            cur = build_norm(sa_out,
                    model.layers[il].ffn_norm, NULL,
                    LLM_NORM_RMS, il);
            cb(cur, "ffn_norm", il);

            // feed-forward network
            {
                cur = build_ffn(cur,
                        model.layers[il].ffn_up,   NULL, NULL,
                        model.layers[il].ffn_gate, NULL, NULL,
                        model.layers[il].ffn_down, NULL, NULL,
                        NULL,
                        LLM_FFN_GELU, LLM_FFN_PAR, cb, il);
                cb(cur, "ffn_out", il);
            }

            cur = build_norm(cur,
                model.layers[il].ffn_post_norm, NULL,
                LLM_NORM_RMS, -1);
            cb(cur, "ffn_post_norm", -1);

            cur = ggml_add(ctx0, cur, sa_out);
            cur = cvec.apply_to(ctx0, cur, il);
            cb(cur, "l_out", il);

            // input for next layer
            inpL = cur;
        }

        cur = inpL;

        cur = build_norm(cur,
                model.output_norm, NULL,
                LLM_NORM_RMS, -1);
        cb(cur, "result_norm", -1);

        // lm_head
        cur = build_lora_mm(model.output, cur);

        // final logit soft-capping
        cur = ggml_scale(ctx0, cur, 1.0f / hparams.f_final_logit_softcapping);
        cur = ggml_tanh(ctx0, cur);
        cur = ggml_scale(ctx0, cur, hparams.f_final_logit_softcapping);

        cb(cur, "result_output", -1);

        ggml_build_forward_expand(gf, cur);

        return gf;
    }


    struct ggml_cgraph * build_starcoder2() {
        struct ggml_cgraph * gf = ggml_new_graph_custom(ctx0, model.max_nodes(), false);

        const int64_t n_embd_head = hparams.n_embd_head_v;
        GGML_ASSERT(n_embd_head == hparams.n_embd_head_k);
        GGML_ASSERT(n_embd_head == hparams.n_rot);

        struct ggml_tensor * cur;
        struct ggml_tensor * inpL;

        inpL = build_inp_embd(model.tok_embd);

        // inp_pos - contains the positions
        struct ggml_tensor * inp_pos = build_inp_pos();

        lctx.build_attn_inp(ctx0, n_tokens, true, false, worst_case);

        for (int il = 0; il < n_layer; ++il) {
            struct ggml_tensor * inpSA = inpL;

            // norm
            cur = build_norm(inpL,
                    model.layers[il].attn_norm, model.layers[il].attn_norm_b,
                    LLM_NORM, il);
            cb(cur, "attn_norm", il);

            // self-attention
            {
                // compute Q and K and RoPE them
                struct ggml_tensor * Qcur = build_lora_mm(model.layers[il].wq, cur);
                cb(Qcur, "Qcur", il);
                if (model.layers[il].bq) {
                    Qcur = ggml_add(ctx0, Qcur, model.layers[il].bq);
                    cb(Qcur, "Qcur", il);
                }

                struct ggml_tensor * Kcur = build_lora_mm(model.layers[il].wk, cur);
                cb(Kcur, "Kcur", il);
                if (model.layers[il].bk) {
                    Kcur = ggml_add(ctx0, Kcur, model.layers[il].bk);
                    cb(Kcur, "Kcur", il);
                }

                struct ggml_tensor * Vcur = build_lora_mm(model.layers[il].wv, cur);
                cb(Vcur, "Vcur", il);
                if (model.layers[il].bv) {
                    Vcur = ggml_add(ctx0, Vcur, model.layers[il].bv);
                    cb(Vcur, "Vcur", il);
                }

                Qcur = ggml_rope_ext(
                    ctx0, ggml_reshape_3d(ctx0, Qcur, n_embd_head, n_head, n_tokens), inp_pos, nullptr,
                    n_rot, rope_type, n_ctx_orig, freq_base, freq_scale,
                    ext_factor, attn_factor, beta_fast, beta_slow
                );
                cb(Qcur, "Qcur", il);

                Kcur = ggml_rope_ext(
                    ctx0, ggml_reshape_3d(ctx0, Kcur, n_embd_head, n_head_kv, n_tokens), inp_pos, nullptr,
                    n_rot, rope_type, n_ctx_orig, freq_base, freq_scale,
                    ext_factor, attn_factor, beta_fast, beta_slow
                );
                cb(Kcur, "Kcur", il);

                cur = build_attn(gf,
                        model.layers[il].wo, model.layers[il].bo,
                        Kcur, Vcur, Qcur, n_tokens, 1.0f/sqrtf(float(n_embd_head)), cb, il);
            }

            if (il == n_layer - 1) {
                // skip computing output for unused tokens
                struct ggml_tensor * inp_out_ids = build_inp_out_ids();
                cur   = ggml_get_rows(ctx0,   cur, inp_out_ids);
                inpSA = ggml_get_rows(ctx0, inpSA, inp_out_ids);
            }

            struct ggml_tensor * ffn_inp = ggml_add(ctx0, cur, inpSA);
            cb(ffn_inp, "ffn_inp", il);

            // feed-forward network

            cur = build_norm(ffn_inp,
                    model.layers[il].ffn_norm, model.layers[il].ffn_norm_b,
                    LLM_NORM, il);
            cb(cur, "ffn_norm", il);

            cur = build_ffn(cur,
                        model.layers[il].ffn_up,   model.layers[il].ffn_up_b,   NULL,
                        NULL,                      NULL,                        NULL,
                        model.layers[il].ffn_down, model.layers[il].ffn_down_b, NULL,
                        NULL,
                        LLM_FFN_GELU, LLM_FFN_SEQ, cb, il);
            cb(cur, "ffn_out", il);

            cur = ggml_add(ctx0, cur, ffn_inp);
            cur = cvec.apply_to(ctx0, cur, il);
            cb(cur, "l_out", il);

            // input for next layer
            inpL = cur;
        }

        cur = inpL;

        cur = build_norm(cur,
                model.output_norm, model.output_norm_b,
                LLM_NORM, -1);
        cb(cur, "result_norm", -1);

        // lm_head
        cur = build_lora_mm(model.output, cur);
        cb(cur, "result_output", -1);

        ggml_build_forward_expand(gf, cur);

        return gf;
    }

    struct ggml_cgraph * build_mamba() {
        struct ggml_cgraph * gf = ggml_new_graph_custom(ctx0, model.max_nodes(), false);

        struct ggml_tensor * cur;
        struct ggml_tensor * inpL;

        // {n_embd, n_tokens}
        inpL = build_inp_embd(model.tok_embd);

        struct ggml_tensor * state_copy = lctx.build_inp_s_copy(ctx0, worst_case);
        struct ggml_tensor * state_mask = lctx.build_inp_s_mask(ctx0, worst_case);

        for (int il = 0; il < n_layer; ++il) {
            // norm
            cur = build_norm(inpL,
                    model.layers[il].attn_norm, NULL,
                    LLM_NORM_RMS, il);
            cb(cur, "attn_norm", il);

            //cur = build_mamba_layer(gf, cur, state_copy, state_mask, il);
            cur = lctx.build_mamba_layer(ctx0, gf, cur, state_copy, state_mask, ubatch, il, worst_case);

            if (il == n_layer - 1) {
                // skip computing output for unused tokens
                struct ggml_tensor * inp_out_ids = build_inp_out_ids();
                cur  = ggml_get_rows(ctx0,  cur, inp_out_ids);
                inpL = ggml_get_rows(ctx0, inpL, inp_out_ids);
            }

            // residual
            cur = ggml_add(ctx0, cur, inpL);
            cur = lctx.cvec.apply_to(ctx0, cur, il);
            cb(cur, "l_out", il);

            // input for next layer
            inpL = cur;
        }

        // final rmsnorm
        cur = build_norm(inpL,
                model.output_norm, NULL,
                LLM_NORM_RMS, -1);
        cb(cur, "result_norm", -1);

        // lm_head
        cur = build_lora_mm(model.output, cur);
        cb(cur, "result_output", -1);

        ggml_build_forward_expand(gf, cur);

        return gf;
    }

    struct ggml_cgraph * build_command_r() {

        struct ggml_cgraph * gf = ggml_new_graph_custom(ctx0, model.max_nodes(), false);

        const int64_t n_embd_head = hparams.n_embd_head_v;
        GGML_ASSERT(n_embd_head == hparams.n_embd_head_k);
        const float f_logit_scale = hparams.f_logit_scale;

        struct ggml_tensor * cur;
        struct ggml_tensor * inpL;

        inpL = build_inp_embd(model.tok_embd);

        // inp_pos - contains the positions
        struct ggml_tensor * inp_pos = build_inp_pos();

        lctx.build_attn_inp(ctx0, n_tokens, true, false, worst_case);

        for (int il = 0; il < n_layer; ++il) {

            // norm
            cur = build_norm(inpL,
                    model.layers[il].attn_norm, NULL,
                    LLM_NORM, il);
            cb(cur, "attn_norm", il);
            struct ggml_tensor * ffn_inp = cur;

            // self-attention
            {
                // compute Q and K and RoPE them
                struct ggml_tensor * Qcur = build_lora_mm(model.layers[il].wq, cur);
                cb(Qcur, "Qcur", il);
                if (model.layers[il].bq) {
                    Qcur = ggml_add(ctx0, Qcur, model.layers[il].bq);
                    cb(Qcur, "Qcur", il);
                }

                struct ggml_tensor * Kcur = build_lora_mm(model.layers[il].wk, cur);
                cb(Kcur, "Kcur", il);
                if (model.layers[il].bk) {
                    Kcur = ggml_add(ctx0, Kcur, model.layers[il].bk);
                    cb(Kcur, "Kcur", il);
                }

                struct ggml_tensor * Vcur = build_lora_mm(model.layers[il].wv, cur);
                cb(Vcur, "Vcur", il);
                if (model.layers[il].bv) {
                    Vcur = ggml_add(ctx0, Vcur, model.layers[il].bv);
                    cb(Vcur, "Vcur", il);
                }

                if (model.layers[il].attn_q_norm) {
                    Qcur = ggml_view_3d(ctx0, Qcur, n_embd_head, n_head, n_tokens,
                                ggml_element_size(Qcur) * n_embd_head,
                                ggml_element_size(Qcur) * n_embd_head * n_head,
                                0);
                    cb(Qcur, "Qcur", il);
                    Kcur = ggml_view_3d(ctx0, Kcur, n_embd_head, n_head_kv, n_tokens,
                                ggml_element_size(Kcur) * n_embd_head,
                                ggml_element_size(Kcur) * n_embd_head * n_head_kv,
                                0);
                    cb(Kcur, "Kcur", il);

                    Qcur = build_norm(Qcur,
                                model.layers[il].attn_q_norm,
                                NULL,
                                LLM_NORM, il);
                    cb(Qcur, "Qcur", il);

                    Kcur = build_norm(Kcur,
                            model.layers[il].attn_k_norm,
                            NULL,
                            LLM_NORM, il);
                    cb(Kcur, "Kcur", il);
                }

                Qcur = ggml_rope_ext(
                    ctx0, ggml_reshape_3d(ctx0, Qcur, n_embd_head, n_head, n_tokens), inp_pos, nullptr,
                    n_rot, rope_type, n_ctx_orig, freq_base, freq_scale,
                    ext_factor, attn_factor, beta_fast, beta_slow
                );
                cb(Qcur, "Qcur", il);

                Kcur = ggml_rope_ext(
                    ctx0, ggml_reshape_3d(ctx0, Kcur, n_embd_head, n_head_kv, n_tokens), inp_pos, nullptr,
                    n_rot, rope_type, n_ctx_orig, freq_base, freq_scale,
                    ext_factor, attn_factor, beta_fast, beta_slow
                );
                cb(Kcur, "Kcur", il);

                cur = build_attn(gf,
                        model.layers[il].wo, model.layers[il].bo,
                        Kcur, Vcur, Qcur, n_tokens, 1.0f/sqrtf(float(n_embd_head)), cb, il);
            }

            if (il == n_layer - 1) {
                // skip computing output for unused tokens
                struct ggml_tensor * inp_out_ids = build_inp_out_ids();
                cur     = ggml_get_rows(ctx0,     cur, inp_out_ids);
                inpL    = ggml_get_rows(ctx0,    inpL, inp_out_ids);
                ffn_inp = ggml_get_rows(ctx0, ffn_inp, inp_out_ids);
            }

            struct ggml_tensor * attn_out = cur;

            // feed-forward network
            {
                cur = build_ffn(ffn_inp,
                        model.layers[il].ffn_up,   NULL, NULL,
                        model.layers[il].ffn_gate, NULL, NULL,
                        model.layers[il].ffn_down, NULL, NULL,
                        NULL,
                        LLM_FFN_SILU, LLM_FFN_PAR, cb, il);
                cb(cur, "ffn_out", il);
            }

            // add together residual + FFN + self-attention
            cur = ggml_add(ctx0, cur, inpL);
            cur = ggml_add(ctx0, cur, attn_out);
            cur = cvec.apply_to(ctx0, cur, il);
            cb(cur, "l_out", il);

            // input for next layer
            inpL = cur;
        }

        cur = inpL;

        cur = build_norm(cur,
                model.output_norm, NULL,
                LLM_NORM, -1);
        cb(cur, "result_norm", -1);

        // lm_head
        cur = build_lora_mm(model.output, cur);

        if (f_logit_scale) {
            cur = ggml_scale(ctx0, cur, f_logit_scale);
        }

        cb(cur, "result_output", -1);

        ggml_build_forward_expand(gf, cur);

        return gf;

    }

    struct ggml_cgraph * build_cohere2() {
        struct ggml_cgraph * gf = ggml_new_graph_custom(ctx0, model.max_nodes(), false);

        const int64_t n_embd_head = hparams.n_embd_head_v;
        GGML_ASSERT(n_embd_head == hparams.n_embd_head_k);
        const float f_logit_scale = hparams.f_logit_scale;

        struct ggml_tensor * cur;
        struct ggml_tensor * inpL;

        inpL = build_inp_embd(model.tok_embd);

        // inp_pos - contains the positions
        struct ggml_tensor * inp_pos = build_inp_pos();

        lctx.build_attn_inp(ctx0, n_tokens, true, true, worst_case);

        // sliding window switch pattern
        const int32_t sliding_window_pattern = 4;

        for (int il = 0; il < n_layer; ++il) {
            // three layers sliding window attention (window size 4096) and ROPE
            // fourth layer uses global attention without positional embeddings
            const bool is_sliding = il % sliding_window_pattern < (sliding_window_pattern - 1);

            // norm
            cur = build_norm(inpL, model.layers[il].attn_norm, NULL, LLM_NORM, il);
            cb(cur, "attn_norm", il);
            struct ggml_tensor * ffn_inp = cur;

            // self-attention
            {
                // rope freq factors for 128k context
                struct ggml_tensor * rope_factors = lctx.get_rope_factors(il);

                // compute Q and K and RoPE them
                struct ggml_tensor * Qcur = build_lora_mm(model.layers[il].wq, cur);
                cb(Qcur, "Qcur", il);
                if (model.layers[il].bq) {
                    Qcur = ggml_add(ctx0, Qcur, model.layers[il].bq);
                    cb(Qcur, "Qcur", il);
                }

                struct ggml_tensor * Kcur = build_lora_mm(model.layers[il].wk, cur);
                cb(Kcur, "Kcur", il);
                if (model.layers[il].bk) {
                    Kcur = ggml_add(ctx0, Kcur, model.layers[il].bk);
                    cb(Kcur, "Kcur", il);
                }

                struct ggml_tensor * Vcur = build_lora_mm(model.layers[il].wv, cur);
                cb(Vcur, "Vcur", il);
                if (model.layers[il].bv) {
                    Vcur = ggml_add(ctx0, Vcur, model.layers[il].bv);
                    cb(Vcur, "Vcur", il);
                }

                if (is_sliding) {
                    Qcur = ggml_rope_ext(ctx0, ggml_reshape_3d(ctx0, Qcur, n_embd_head, n_head, n_tokens), inp_pos, rope_factors,
                                        n_rot, rope_type, n_ctx_orig, freq_base, freq_scale, ext_factor, attn_factor,
                                        beta_fast, beta_slow);
                    cb(Qcur, "Qcur", il);

                    Kcur = ggml_rope_ext(ctx0, ggml_reshape_3d(ctx0, Kcur, n_embd_head, n_head_kv, n_tokens), inp_pos,
                                        rope_factors, n_rot, rope_type, n_ctx_orig, freq_base, freq_scale, ext_factor,
                                        attn_factor, beta_fast, beta_slow);
                    cb(Kcur, "Kcur", il);
                } else {
                    // For non-sliding layers, just reshape without applying RoPE
                    Qcur = ggml_reshape_3d(ctx0, Qcur, n_embd_head, n_head, n_tokens);
                    cb(Qcur, "Qcur", il);

                    Kcur = ggml_reshape_3d(ctx0, Kcur, n_embd_head, n_head_kv, n_tokens);
                    cb(Kcur, "Kcur", il);
                }

                cur = build_attn(gf, model.layers[il].wo, model.layers[il].bo, Kcur, Vcur, Qcur,
                                   n_tokens, 1.0f / sqrtf(float(n_embd_head)), cb, il);
            }

            if (il == n_layer - 1) {
                // skip computing output for unused tokens
                struct ggml_tensor * inp_out_ids = build_inp_out_ids();
                cur                              = ggml_get_rows(ctx0, cur, inp_out_ids);
                inpL                             = ggml_get_rows(ctx0, inpL, inp_out_ids);
                ffn_inp                          = ggml_get_rows(ctx0, ffn_inp, inp_out_ids);
            }

            struct ggml_tensor * attn_out = cur;

            // feed-forward network
            {
                cur = build_ffn(ffn_inp, model.layers[il].ffn_up, NULL, NULL, model.layers[il].ffn_gate,
                                    NULL, NULL, model.layers[il].ffn_down, NULL, NULL, NULL, LLM_FFN_SILU, LLM_FFN_PAR,
                                    cb, il);
                cb(cur, "ffn_out", il);
            }

            // add together residual + FFN + self-attention
            cur = ggml_add(ctx0, cur, inpL);
            cur = ggml_add(ctx0, cur, attn_out);
            cur = cvec.apply_to(ctx0, cur, il);
            cb(cur, "l_out", il);

            // input for next layer
            inpL = cur;
        }

        cur = inpL;

        cur = build_norm(cur, model.output_norm, NULL, LLM_NORM, -1);
        cb(cur, "result_norm", -1);

        // lm_head
        cur = build_lora_mm(model.output, cur);

        if (f_logit_scale) {
            cur = ggml_scale(ctx0, cur, f_logit_scale);
        }

        cb(cur, "result_output", -1);

        ggml_build_forward_expand(gf, cur);

        return gf;
    }

    // ref: https://allenai.org/olmo
    // based on the original build_llama() function, changes:
    //   * non-parametric layer norm
    //   * clamp qkv
    //   * removed bias
    //   * removed MoE
    struct ggml_cgraph * build_olmo() {
        struct ggml_cgraph * gf = ggml_new_graph_custom(ctx0, model.max_nodes(), false);

        // mutable variable, needed during the last layer of the computation to skip unused tokens
        int32_t n_tokens = this->n_tokens;

        const int64_t n_embd_head = hparams.n_embd_head_v;
        GGML_ASSERT(n_embd_head == hparams.n_embd_head_k);
        GGML_ASSERT(n_embd_head == hparams.n_rot);

        struct ggml_tensor * cur;
        struct ggml_tensor * inpL;

        inpL = build_inp_embd(model.tok_embd);

        // inp_pos - contains the positions
        struct ggml_tensor * inp_pos = build_inp_pos();

        lctx.build_attn_inp(ctx0, n_tokens, true, false, worst_case);

        for (int il = 0; il < n_layer; ++il) {
            struct ggml_tensor * inpSA = inpL;

            // norm
            cur = build_norm(inpL,
                    NULL, NULL,
                    LLM_NORM, il);
            cb(cur, "attn_norm", il);

            // self-attention
            {
                // compute Q and K and RoPE them
                struct ggml_tensor * Qcur = build_lora_mm(model.layers[il].wq, cur);
                cb(Qcur, "Qcur", il);
                if (hparams.f_clamp_kqv > 0.0f) {
                    Qcur = ggml_clamp(ctx0, Qcur, -hparams.f_clamp_kqv, hparams.f_clamp_kqv);
                    cb(Qcur, "Qcur", il);
                }

                struct ggml_tensor * Kcur = build_lora_mm(model.layers[il].wk, cur);
                cb(Kcur, "Kcur", il);
                if (hparams.f_clamp_kqv > 0.0f) {
                    Kcur = ggml_clamp(ctx0, Kcur, -hparams.f_clamp_kqv, hparams.f_clamp_kqv);
                    cb(Kcur, "Kcur", il);
                }

                struct ggml_tensor * Vcur = build_lora_mm(model.layers[il].wv, cur);
                cb(Vcur, "Vcur", il);
                if (hparams.f_clamp_kqv > 0.0f) {
                    Vcur = ggml_clamp(ctx0, Vcur, -hparams.f_clamp_kqv, hparams.f_clamp_kqv);
                    cb(Vcur, "Vcur", il);
                }

                Qcur = ggml_rope_ext(
                    ctx0, ggml_reshape_3d(ctx0, Qcur, n_embd_head, n_head, n_tokens), inp_pos, nullptr,
                    n_rot, rope_type, n_ctx_orig, freq_base, freq_scale,
                    ext_factor, attn_factor, beta_fast, beta_slow
                );
                cb(Qcur, "Qcur", il);

                Kcur = ggml_rope_ext(
                    ctx0, ggml_reshape_3d(ctx0, Kcur, n_embd_head, n_head_kv, n_tokens), inp_pos, nullptr,
                    n_rot, rope_type, n_ctx_orig, freq_base, freq_scale,
                    ext_factor, attn_factor, beta_fast, beta_slow
                );
                cb(Kcur, "Kcur", il);

                cur = build_attn(gf,
                        model.layers[il].wo, nullptr,
                        Kcur, Vcur, Qcur, n_tokens, 1.0f/sqrtf(float(n_embd_head)), cb, il);
            }

            if (il == n_layer - 1) {
                // skip computing output for unused tokens
                struct ggml_tensor * inp_out_ids = build_inp_out_ids();
                n_tokens = n_outputs;
                cur   = ggml_get_rows(ctx0,   cur, inp_out_ids);
                inpSA = ggml_get_rows(ctx0, inpSA, inp_out_ids);
            }

            struct ggml_tensor * ffn_inp = ggml_add(ctx0, cur, inpSA);
            cb(ffn_inp, "ffn_inp", il);

            // feed-forward network
            cur = build_norm(ffn_inp,
                    NULL, NULL,
                    LLM_NORM, il);
            cb(cur, "ffn_norm", il);

            cur = build_ffn(cur,
                    model.layers[il].ffn_up,   NULL, NULL,
                    model.layers[il].ffn_gate, NULL, NULL,
                    model.layers[il].ffn_down, NULL, NULL,
                    NULL,
                    LLM_FFN_SILU, LLM_FFN_PAR, cb, il);
            cb(cur, "ffn_out", il);

            cur = ggml_add(ctx0, cur, ffn_inp);
            cb(cur, "ffn_out", il);

            cur = cvec.apply_to(ctx0, cur, il);
            cb(cur, "l_out", il);

            // input for next layer
            inpL = cur;
        }

        cur = inpL;

        cur = build_norm(cur,
                NULL, NULL,
                LLM_NORM, -1);
        cb(cur, "result_norm", -1);

        // lm_head
        cur = build_lora_mm(model.output, cur);
        cb(cur, "result_output", -1);

        ggml_build_forward_expand(gf, cur);

        return gf;
    }

    struct ggml_cgraph * build_olmo2() {
        struct ggml_cgraph * gf = ggml_new_graph_custom(ctx0, model.max_nodes(), false);

        // mutable variable, needed during the last layer of the computation to skip unused tokens
        int32_t n_tokens = this->n_tokens;

        const int64_t n_embd_head = hparams.n_embd_head_v;
        GGML_ASSERT(n_embd_head == hparams.n_embd_head_k);
        GGML_ASSERT(n_embd_head == hparams.n_rot);

        struct ggml_tensor * cur;
        struct ggml_tensor * inpL;

        inpL = build_inp_embd(model.tok_embd);

        // inp_pos - contains the positions
        struct ggml_tensor * inp_pos = build_inp_pos();

        lctx.build_attn_inp(ctx0, n_tokens, true, false, worst_case);

        for (int il = 0; il < n_layer; ++il) {
            struct ggml_tensor * inpSA = inpL;

            cur = inpL;

            // self_attention
            {
                // compute Q and K and RoPE them
                struct ggml_tensor * Qcur = build_lora_mm(model.layers[il].wq, cur);
                cb(Qcur, "Qcur", il);

                struct ggml_tensor * Kcur = build_lora_mm(model.layers[il].wk, cur);
                cb(Kcur, "Kcur", il);

                struct ggml_tensor * Vcur = build_lora_mm(model.layers[il].wv, cur);
                cb(Vcur, "Vcur", il);

                Qcur = build_norm(Qcur, model.layers[il].attn_q_norm, NULL,
                        LLM_NORM_RMS, il);
                cb(Qcur, "Qcur_normed", il);

                Kcur = build_norm(Kcur, model.layers[il].attn_k_norm, NULL,
                        LLM_NORM_RMS, il);
                cb(Kcur, "Kcur_normed", il);

                Qcur = ggml_reshape_3d(ctx0, Qcur, n_embd_head, n_head, n_tokens);
                Kcur = ggml_reshape_3d(ctx0, Kcur, n_embd_head, n_head_kv, n_tokens);

                Qcur = ggml_rope_ext(
                    ctx0, Qcur, inp_pos, nullptr,
                    n_rot, rope_type, n_ctx_orig, freq_base, freq_scale,
                    ext_factor, attn_factor, beta_fast, beta_slow
                );
                cb(Qcur, "Qcur_rope", il);

                Kcur = ggml_rope_ext(
                    ctx0, Kcur, inp_pos, nullptr,
                    n_rot, rope_type, n_ctx_orig, freq_base, freq_scale,
                    ext_factor, attn_factor, beta_fast, beta_slow
                );
                cb(Kcur, "Kcur_rope", il);

                cur = build_attn(gf,
                        model.layers[il].wo, NULL,
                        Kcur, Vcur, Qcur, n_tokens, 1.0f/sqrtf(float(n_embd_head)), cb, il);
            }

            cur = build_norm(cur,
                    model.layers[il].attn_post_norm, NULL,
                    LLM_NORM_RMS, il);
            cb(cur, "attn_post_norm", il);

            if (il == n_layer - 1) {
                // skip computing output for unused tokens
                struct ggml_tensor * inp_out_ids = build_inp_out_ids();
                n_tokens = n_outputs;
                cur   = ggml_get_rows(ctx0,   cur, inp_out_ids);
                inpSA = ggml_get_rows(ctx0, inpSA, inp_out_ids);
            }

            struct ggml_tensor * ffn_inp = ggml_add(ctx0, cur, inpSA);
            cb(ffn_inp, "ffn_inp", il);

            // feed-forward network
            cur = build_ffn(ffn_inp,
                    model.layers[il].ffn_up,   NULL, NULL,
                    model.layers[il].ffn_gate, NULL, NULL,
                    model.layers[il].ffn_down, NULL, NULL,
                    NULL,
                    LLM_FFN_SILU, LLM_FFN_PAR, cb, il);
            cb(cur, "ffn_out", il);

            cur = build_norm(cur,
                model.layers[il].ffn_post_norm, NULL,
                LLM_NORM_RMS, -1);
            cb(cur, "ffn_post_norm", -1);

            cur = ggml_add(ctx0, cur, ffn_inp);
            cb(cur, "ffn_out", il);

            cur = cvec.apply_to(ctx0, cur, il);
            cb(cur, "l_out", il);

            // input for next layer
            inpL = cur;
        }

        cur = inpL;

        cur = build_norm(cur,
                model.output_norm, NULL,
                LLM_NORM_RMS, -1);
        cb(cur, "result_norm", -1);

        // lm_head
        cur = build_lora_mm(model.output, cur);
        cb(cur, "result_output", -1);

        ggml_build_forward_expand(gf, cur);

        return gf;
    }

    // based on the build_qwen2moe() function, changes:
    //   * removed shared experts
    //   * removed bias
    //   * added q, k norm
    struct ggml_cgraph * build_olmoe() {
        struct ggml_cgraph * gf = ggml_new_graph_custom(ctx0, model.max_nodes(), false);

        // mutable variable, needed during the last layer of the computation to skip unused tokens
        int32_t n_tokens = this->n_tokens;

        const int64_t n_embd_head = hparams.n_embd_head_v;
        GGML_ASSERT(n_embd_head == hparams.n_embd_head_k);
        GGML_ASSERT(n_embd_head == hparams.n_rot);

        struct ggml_tensor * cur;
        struct ggml_tensor * inpL;

        inpL = build_inp_embd(model.tok_embd);

        // inp_pos - contains the positions
        struct ggml_tensor * inp_pos = build_inp_pos();

        lctx.build_attn_inp(ctx0, n_tokens, true, false, worst_case);

        for (int il = 0; il < n_layer; ++il) {
            struct ggml_tensor * inpSA = inpL;

            // norm
            cur = build_norm(inpL,
                    model.layers[il].attn_norm, NULL,
                    LLM_NORM_RMS, il);
            cb(cur, "attn_norm", il);

            // self_attention
            {
                // compute Q and K and RoPE them
                struct ggml_tensor * Qcur = build_lora_mm(model.layers[il].wq, cur);
                cb(Qcur, "Qcur", il);

                struct ggml_tensor * Kcur = build_lora_mm(model.layers[il].wk, cur);
                cb(Kcur, "Kcur", il);

                struct ggml_tensor * Vcur = build_lora_mm(model.layers[il].wv, cur);
                cb(Vcur, "Vcur", il);

                Qcur = build_norm(Qcur, model.layers[il].attn_q_norm, NULL,
                        LLM_NORM_RMS, il);
                cb(Qcur, "Qcur_normed", il);

                Kcur = build_norm(Kcur, model.layers[il].attn_k_norm, NULL,
                        LLM_NORM_RMS, il);
                cb(Kcur, "Kcur_normed", il);

                Qcur = ggml_reshape_3d(ctx0, Qcur, n_embd_head, n_head, n_tokens);
                Kcur = ggml_reshape_3d(ctx0, Kcur, n_embd_head, n_head_kv, n_tokens);

                Qcur = ggml_rope_ext(
                    ctx0, Qcur, inp_pos, nullptr,
                    n_rot, rope_type, n_ctx_orig, freq_base, freq_scale,
                    ext_factor, attn_factor, beta_fast, beta_slow
                );
                cb(Qcur, "Qcur_rope", il);

                Kcur = ggml_rope_ext(
                    ctx0, Kcur, inp_pos, nullptr,
                    n_rot, rope_type, n_ctx_orig, freq_base, freq_scale,
                    ext_factor, attn_factor, beta_fast, beta_slow
                );
                cb(Kcur, "Kcur_rope", il);

                cur = build_attn(gf,
                        model.layers[il].wo, NULL,
                        Kcur, Vcur, Qcur, n_tokens, 1.0f/sqrtf(float(n_embd_head)), cb, il);
            }

            if (il == n_layer - 1) {
                // skip computing output for unused tokens
                struct ggml_tensor * inp_out_ids = build_inp_out_ids();
                n_tokens = n_outputs;
                cur   = ggml_get_rows(ctx0,   cur, inp_out_ids);
                inpSA = ggml_get_rows(ctx0, inpSA, inp_out_ids);
            }

            struct ggml_tensor * ffn_inp = ggml_add(ctx0, cur, inpSA);
            cb(ffn_inp, "ffn_inp", il);

            // MoE branch
            cur = build_norm(ffn_inp,
                    model.layers[il].ffn_norm, NULL,
                    LLM_NORM_RMS, il);
            cb(cur, "ffn_norm", il);

            cur = build_moe_ffn(cur,
                    model.layers[il].ffn_gate_inp,
                    model.layers[il].ffn_up_exps,
                    model.layers[il].ffn_gate_exps,
                    model.layers[il].ffn_down_exps,
                    nullptr,
                    n_expert, n_expert_used,
                    LLM_FFN_SILU, false,
                    false, 0.0,
                    LLAMA_EXPERT_GATING_FUNC_TYPE_SOFTMAX,
                    cb, il);
            cb(cur, "ffn_moe_out", il);

            cur = ggml_add(ctx0, cur, ffn_inp);
            cur = cvec.apply_to(ctx0, cur, il);
            cb(cur, "l_out", il);

            // input for next layer
            inpL = cur;
        }

        cur = inpL;

        cur = build_norm(cur,
                model.output_norm, NULL,
                LLM_NORM_RMS, -1);
        cb(cur, "result_norm", -1);

        // lm_head
        cur = build_lora_mm(model.output, cur);
        cb(cur, "result_output", -1);

        ggml_build_forward_expand(gf, cur);

        return gf;
    }

    struct ggml_cgraph * build_openelm() {
        struct ggml_cgraph * gf = ggml_new_graph_custom(ctx0, model.max_nodes(), false);

        const int64_t n_embd_head = hparams.n_embd_head_v;
        GGML_ASSERT(n_embd_head == hparams.n_embd_head_k);

        struct ggml_tensor * cur;
        struct ggml_tensor * inpL;
        inpL = build_inp_embd(model.tok_embd);

        // inp_pos - contains the positions
        struct ggml_tensor * inp_pos = build_inp_pos();

        lctx.build_attn_inp(ctx0, n_tokens, true, false, worst_case);

        for (int il = 0; il < n_layer; ++il) {
            const int64_t n_head    = hparams.n_head(il);
            const int64_t n_head_kv = hparams.n_head_kv(il);
            const int64_t n_head_qkv = 2*n_head_kv + n_head;

            cur = inpL;
            struct ggml_tensor * residual = cur;

            // norm
            cur = build_norm(inpL,
                    model.layers[il].attn_norm, NULL,
                    LLM_NORM_RMS, il);
            cb(cur, "attn_norm", il);

            // self-attention
            {
                cur = build_lora_mm(model.layers[il].wqkv, cur);
                cb(cur, "wqkv", il);

                cur = ggml_reshape_3d(ctx0, cur, n_embd_head_k, n_head_qkv, n_tokens);

                struct ggml_tensor * Qcur = ggml_cont(ctx0, ggml_view_3d(ctx0, cur, n_embd_head, n_head, n_tokens, cur->nb[1], cur->nb[2], 0));
                cb(Qcur, "Qcur", il);

                struct ggml_tensor * Kcur = ggml_cont(ctx0, ggml_view_3d(ctx0, cur, n_embd_head, n_head_kv, n_tokens, cur->nb[1], cur->nb[2], cur->nb[1]*n_head));
                cb(Kcur, "Kcur", il);

                struct ggml_tensor * Vcur = ggml_cont(ctx0, ggml_view_3d(ctx0, cur, n_embd_head, n_head_kv, n_tokens, cur->nb[1], cur->nb[2], cur->nb[1]*(n_head+n_head_kv)));
                cb(Vcur, "Vcur", il);

                Qcur = build_norm(Qcur,
                        model.layers[il].attn_q_norm, NULL,
                        LLM_NORM_RMS, il);
                cb(Qcur, "Qcur", il);

                Kcur = build_norm(Kcur,
                        model.layers[il].attn_k_norm, NULL,
                        LLM_NORM_RMS, il);
                cb(Kcur, "Kcur", il);

                Qcur = ggml_rope_ext(
                    ctx0, Qcur, inp_pos, NULL, n_rot, rope_type, n_ctx_orig,
                    freq_base, freq_scale, ext_factor, attn_factor, beta_fast, beta_slow
                );
                cb(Qcur, "Qcur", il);

                Kcur = ggml_rope_ext(
                    ctx0, Kcur, inp_pos, NULL, n_rot, rope_type, n_ctx_orig,
                    freq_base, freq_scale, ext_factor, attn_factor, beta_fast, beta_slow
                );
                cb(Kcur, "Kcur", il);

                Vcur = ggml_reshape_2d(ctx0, Vcur, n_embd_head * n_head_kv, n_tokens);
                cb(Qcur, "Vcur", il);

                cur = build_attn(gf,
                        model.layers[il].wo, NULL,
                        Kcur, Vcur, Qcur, n_tokens, 1.0f/sqrtf(float(n_embd_head)), cb, il);
            }

            if (il == n_layer - 1) {
                // skip computing output for unused tokens
                struct ggml_tensor * inp_out_ids = build_inp_out_ids();
                residual = ggml_get_rows(ctx0, residual, inp_out_ids);
                cur = ggml_get_rows(ctx0, cur, inp_out_ids);
            }

            struct ggml_tensor * ffn_inp = ggml_add(ctx0, residual, cur);
            cb(ffn_inp, "ffn_inp", il);

            // feed-forward network
            {
                cur = build_norm(ffn_inp,
                        model.layers[il].ffn_norm, NULL,
                        LLM_NORM_RMS, il);
                cb(cur, "ffn_norm", il);

                cur = build_ffn(cur,
                        model.layers[il].ffn_up,   NULL, NULL,
                        model.layers[il].ffn_gate, NULL, NULL,
                        model.layers[il].ffn_down, NULL, NULL,
                        NULL,
                        LLM_FFN_SILU, LLM_FFN_PAR, cb, il);
                cb(cur, "ffn_out", il);
            }

            cur = ggml_add(ctx0, cur, ffn_inp);
            cur = cvec.apply_to(ctx0, cur, il);
            cb(cur, "l_out", il);

            inpL = cur;
        }

        cur = inpL;

        // norm
        cur = build_norm(cur,
                model.output_norm, NULL,
                LLM_NORM_RMS, -1);
        cb(cur, "result_norm", -1);

        cur = build_lora_mm(model.output, cur);
        cb(cur, "result_output", -1);

        ggml_build_forward_expand(gf, cur);

        return gf;
    }

    struct ggml_cgraph * build_gptneox() {
        struct ggml_cgraph * gf = ggml_new_graph_custom(ctx0, model.max_nodes(), false);

        const int64_t n_embd_head = hparams.n_embd_head_v;
        const int64_t n_embd_gqa  = hparams.n_embd_v_gqa();
        GGML_ASSERT(n_embd_head == hparams.n_embd_head_k);

        struct ggml_tensor * cur;
        struct ggml_tensor * inpL;

        inpL = build_inp_embd(model.tok_embd);

        // inp_pos - contains the positions
        struct ggml_tensor * inp_pos = build_inp_pos();

        lctx.build_attn_inp(ctx0, n_tokens, true, false, worst_case);

        for (int il = 0; il < n_layer; ++il) {
            cur = build_norm(inpL,
                    model.layers[il].attn_norm,
                    model.layers[il].attn_norm_b,
                    LLM_NORM, il);
            cb(cur, "attn_norm", il);

            // self-attention
            {
                cur = build_lora_mm(model.layers[il].wqkv, cur);
                cb(cur, "wqkv", il);

                cur = ggml_add(ctx0, cur, model.layers[il].bqkv);
                cb(cur, "bqkv", il);

                struct ggml_tensor * Qcur = ggml_cont(ctx0, ggml_view_2d(ctx0, cur, n_embd,     n_tokens, cur->nb[1], 0*sizeof(float)*(n_embd)));
                struct ggml_tensor * Kcur = ggml_cont(ctx0, ggml_view_2d(ctx0, cur, n_embd_gqa, n_tokens, cur->nb[1], 1*sizeof(float)*(n_embd)));
                struct ggml_tensor * Vcur = ggml_cont(ctx0, ggml_view_2d(ctx0, cur, n_embd_gqa, n_tokens, cur->nb[1], 1*sizeof(float)*(n_embd + n_embd_gqa)));

                cb(Qcur, "Qcur", il);
                cb(Kcur, "Kcur", il);
                cb(Vcur, "Vcur", il);

                Qcur = ggml_rope_ext(
                    ctx0, ggml_reshape_3d(ctx0, Qcur, n_embd_head, n_head, n_tokens), inp_pos, nullptr,
                    n_rot, rope_type, n_ctx_orig, freq_base, freq_scale,
                    ext_factor, attn_factor, beta_fast, beta_slow
                );
                cb(Qcur, "Qcur", il);

                Kcur = ggml_rope_ext(
                    ctx0, ggml_reshape_3d(ctx0, Kcur, n_embd_head, n_head_kv, n_tokens), inp_pos, nullptr,
                    n_rot, rope_type, n_ctx_orig, freq_base, freq_scale,
                    ext_factor, attn_factor, beta_fast, beta_slow
                );
                cb(Kcur, "Kcur", il);

                cur = build_attn(gf,
                        model.layers[il].wo, model.layers[il].bo,
                        Kcur, Vcur, Qcur, n_tokens, 1.0f/sqrtf(float(n_embd_head)), cb, il);
            }

            if (il == n_layer - 1) {
                // skip computing output for unused tokens
                struct ggml_tensor * inp_out_ids = build_inp_out_ids();
                cur  = ggml_get_rows(ctx0,  cur, inp_out_ids);
                inpL = ggml_get_rows(ctx0, inpL, inp_out_ids);
            }

            // ffn
            if (hparams.use_par_res) {
                // attention and ffn are computed in parallel
                // x = x + attn(ln1(x)) + ffn(ln2(x))

                struct ggml_tensor * attn_out = cur;

                cur = build_norm(inpL,
                        model.layers[il].ffn_norm,
                        model.layers[il].ffn_norm_b,
                        LLM_NORM, il);
                cb(cur, "ffn_norm", il);

                cur = build_ffn(cur,
                        model.layers[il].ffn_up,   model.layers[il].ffn_up_b,   NULL,
                        NULL,                      NULL,                        NULL,
                        model.layers[il].ffn_down, model.layers[il].ffn_down_b, NULL,
                        NULL,
                        LLM_FFN_GELU, LLM_FFN_SEQ, cb, il);
                cb(cur, "ffn_out", il);

                cur = ggml_add(ctx0, cur, inpL);
                cb(cur, "ffn_out", il);

                cur = ggml_add(ctx0, cur, attn_out);
                cur = cvec.apply_to(ctx0, cur, il);
                cb(cur, "l_out", il);

                // input for next layer
                inpL = cur;
            } else {
                // attention and ffn are computed sequentially
                // x = x + attn(ln1(x))
                // x = x + ffn(ln2(x))

                struct ggml_tensor * ffn_inp = ggml_add(ctx0, cur, inpL);
                cb(ffn_inp, "ffn_inp", il);

                cur = build_norm(ffn_inp,
                        model.layers[il].ffn_norm,
                        model.layers[il].ffn_norm_b,
                        LLM_NORM, il);
                cb(cur, "ffn_norm", il);

                cur = build_ffn(cur,
                        model.layers[il].ffn_up,   model.layers[il].ffn_up_b,   NULL,
                        NULL,                      NULL,                        NULL,
                        model.layers[il].ffn_down, model.layers[il].ffn_down_b, NULL,
                        NULL,
                        LLM_FFN_GELU, LLM_FFN_SEQ, cb, il);
                cb(cur, "ffn_out", il);

                cur = ggml_add(ctx0, cur, ffn_inp);
                cur = cvec.apply_to(ctx0, cur, il);
                cb(cur, "l_out", il);

                // input for next layer
                inpL = cur;
            }
        }

        cur = build_norm(inpL,
                model.output_norm,
                model.output_norm_b,
                LLM_NORM, -1);
        cb(cur, "result_norm", -1);

        cur = build_lora_mm(model.output, cur);
        cb(cur, "result_output", -1);

        ggml_build_forward_expand(gf, cur);

        return gf;
    }

    struct ggml_cgraph * build_arctic() {
        struct ggml_cgraph * gf = ggml_new_graph_custom(ctx0, model.max_nodes(), false);

        // mutable variable, needed during the last layer of the computation to skip unused tokens
        int32_t n_tokens = this->n_tokens;

        const int64_t n_embd_head = hparams.n_embd_head_v;
        GGML_ASSERT(n_embd_head == hparams.n_embd_head_k);
        GGML_ASSERT(n_embd_head == hparams.n_rot);

        struct ggml_tensor * cur;
        struct ggml_tensor * inpL;

        inpL = build_inp_embd(model.tok_embd);

        // inp_pos - contains the positions
        struct ggml_tensor * inp_pos = build_inp_pos();

        lctx.build_attn_inp(ctx0, n_tokens, true, false, worst_case);

        for (int il = 0; il < n_layer; ++il) {
            struct ggml_tensor * inpSA = inpL;

            // norm
            cur = build_norm(inpL,
                    model.layers[il].attn_norm, NULL,
                    LLM_NORM_RMS, il);
            cb(cur, "attn_norm", il);

            // self-attention
            {
                // compute Q and K and RoPE them
                struct ggml_tensor * Qcur = build_lora_mm(model.layers[il].wq, cur);
                cb(Qcur, "Qcur", il);

                struct ggml_tensor * Kcur = build_lora_mm(model.layers[il].wk, cur);
                cb(Kcur, "Kcur", il);

                struct ggml_tensor * Vcur = build_lora_mm(model.layers[il].wv, cur);
                cb(Vcur, "Vcur", il);

                Qcur = ggml_rope_ext(
                    ctx0, ggml_reshape_3d(ctx0, Qcur, n_embd_head, n_head, n_tokens), inp_pos, nullptr,
                    n_rot, rope_type, n_ctx_orig, freq_base, freq_scale,
                    ext_factor, attn_factor, beta_fast, beta_slow
                );
                cb(Qcur, "Qcur", il);

                Kcur = ggml_rope_ext(
                    ctx0, ggml_reshape_3d(ctx0, Kcur, n_embd_head, n_head_kv, n_tokens), inp_pos, nullptr,
                    n_rot, rope_type, n_ctx_orig, freq_base, freq_scale,
                    ext_factor, attn_factor, beta_fast, beta_slow
                );
                cb(Kcur, "Kcur", il);

                cur = build_attn(gf,
                        model.layers[il].wo, NULL,
                        Kcur, Vcur, Qcur, n_tokens, 1.0f/sqrtf(float(n_embd_head)), cb, il);
            }

            if (il == n_layer - 1) {
                // skip computing output for unused tokens
                struct ggml_tensor * inp_out_ids = build_inp_out_ids();
                n_tokens = n_outputs;
                cur   = ggml_get_rows(ctx0,   cur, inp_out_ids);
                inpSA = ggml_get_rows(ctx0, inpSA, inp_out_ids);
            }

            struct ggml_tensor * ffn_inp = ggml_add(ctx0, cur, inpSA);
            cb(ffn_inp, "ffn_inp", il);

            // feed-forward network
            cur = build_norm(ffn_inp,
                    model.layers[il].ffn_norm, NULL,
                    LLM_NORM_RMS, il);
            cb(cur, "ffn_norm", il);

            cur = build_ffn(cur,
                    model.layers[il].ffn_up,   NULL, NULL,
                    model.layers[il].ffn_gate, NULL, NULL,
                    model.layers[il].ffn_down, NULL, NULL,
                    NULL,
                    LLM_FFN_SILU, LLM_FFN_PAR, cb, il);
            cb(cur, "ffn_out", il);

            struct ggml_tensor * ffn_out = ggml_add(ctx0, cur, ffn_inp);
            cb(ffn_out, "ffn_out", il);

            // MoE
            cur = build_norm(inpSA,
                    model.layers[il].ffn_norm_exps, NULL,
                    LLM_NORM_RMS, il);
            cb(cur, "ffn_norm_exps", il);

            cur = build_moe_ffn(cur,
                    model.layers[il].ffn_gate_inp,
                    model.layers[il].ffn_up_exps,
                    model.layers[il].ffn_gate_exps,
                    model.layers[il].ffn_down_exps,
                    nullptr,
                    n_expert, n_expert_used,
                    LLM_FFN_SILU, true,
                    false, 0.0,
                    LLAMA_EXPERT_GATING_FUNC_TYPE_SOFTMAX,
                    cb, il);
            cb(cur, "ffn_moe_out", il);

            cur = ggml_add(ctx0, cur, ffn_out);
            cb(cur, "ffn_out", il);

            cur = cvec.apply_to(ctx0, cur, il);
            cb(cur, "l_out", il);

            // input for next layer
            inpL = cur;
        }

        cur = inpL;

        cur = build_norm(cur,
                model.output_norm, NULL,
                LLM_NORM_RMS, -1);
        cb(cur, "result_norm", -1);

        // lm_head
        cur = build_lora_mm(model.output, cur);
        cb(cur, "result_output", -1);

        ggml_build_forward_expand(gf, cur);

        return gf;
    }

    struct ggml_cgraph * build_deepseek() {
        struct ggml_cgraph * gf = ggml_new_graph_custom(ctx0, model.max_nodes(), false);

        // mutable variable, needed during the last layer of the computation to skip unused tokens
        int32_t n_tokens = this->n_tokens;

        const int64_t n_embd_head = hparams.n_embd_head_v;
        GGML_ASSERT(n_embd_head == hparams.n_embd_head_k);
        GGML_ASSERT(n_embd_head == hparams.n_rot);

        struct ggml_tensor * cur;
        struct ggml_tensor * inpL;

        inpL = build_inp_embd(model.tok_embd);

        // inp_pos - contains the positions
        struct ggml_tensor * inp_pos = build_inp_pos();

        lctx.build_attn_inp(ctx0, n_tokens, true, false, worst_case);

        const float kq_scale = hparams.f_attention_scale == 0.0f ? 1.0f/sqrtf(float(n_embd_head)) : hparams.f_attention_scale;

        for (int il = 0; il < n_layer; ++il) {
            struct ggml_tensor * inpSA = inpL;

            // norm
            cur = build_norm(inpL,
                    model.layers[il].attn_norm, NULL,
                    LLM_NORM_RMS, il);
            cb(cur, "attn_norm", il);

            // self-attention
            {
                // rope freq factors for llama3; may return nullptr for llama2 and other models
                struct ggml_tensor * rope_factors = lctx.get_rope_factors(il);

                // compute Q and K and RoPE them
                struct ggml_tensor * Qcur = build_lora_mm(model.layers[il].wq, cur);
                cb(Qcur, "Qcur", il);
                if (model.layers[il].bq) {
                    Qcur = ggml_add(ctx0, Qcur, model.layers[il].bq);
                    cb(Qcur, "Qcur", il);
                }

                struct ggml_tensor * Kcur = build_lora_mm(model.layers[il].wk, cur);
                cb(Kcur, "Kcur", il);
                if (model.layers[il].bk) {
                    Kcur = ggml_add(ctx0, Kcur, model.layers[il].bk);
                    cb(Kcur, "Kcur", il);
                }

                struct ggml_tensor * Vcur = build_lora_mm(model.layers[il].wv, cur);
                cb(Vcur, "Vcur", il);
                if (model.layers[il].bv) {
                    Vcur = ggml_add(ctx0, Vcur, model.layers[il].bv);
                    cb(Vcur, "Vcur", il);
                }

                Qcur = ggml_rope_ext(
                    ctx0, ggml_reshape_3d(ctx0, Qcur, n_embd_head, n_head, n_tokens), inp_pos, rope_factors,
                    n_rot, rope_type, n_ctx_orig, freq_base, freq_scale,
                    ext_factor, attn_factor, beta_fast, beta_slow
                );
                cb(Qcur, "Qcur", il);

                Kcur = ggml_rope_ext(
                    ctx0, ggml_reshape_3d(ctx0, Kcur, n_embd_head, n_head_kv, n_tokens), inp_pos, rope_factors,
                    n_rot, rope_type, n_ctx_orig, freq_base, freq_scale,
                    ext_factor, attn_factor, beta_fast, beta_slow
                );
                cb(Kcur, "Kcur", il);

                cur = build_attn(gf,
                        model.layers[il].wo, model.layers[il].bo,
                        Kcur, Vcur, Qcur, n_tokens, kq_scale, cb, il);
            }

            if (il == n_layer - 1) {
                // skip computing output for unused tokens
                struct ggml_tensor * inp_out_ids = build_inp_out_ids();
                n_tokens = n_outputs;
                cur   = ggml_get_rows(ctx0,   cur, inp_out_ids);
                inpSA = ggml_get_rows(ctx0, inpSA, inp_out_ids);
            }


            struct ggml_tensor * ffn_inp = ggml_add(ctx0, cur, inpSA);
            cb(ffn_inp, "ffn_inp", il);

            cur = build_norm(ffn_inp,
                    model.layers[il].ffn_norm, NULL,
                    LLM_NORM_RMS, il);
            cb(cur, "ffn_norm", il);

            if ((uint32_t) il < hparams.n_layer_dense_lead) {
                cur = build_ffn(cur,
                        model.layers[il].ffn_up,   NULL, NULL,
                        model.layers[il].ffn_gate, NULL, NULL,
                        model.layers[il].ffn_down, NULL, NULL,
                        NULL,
                        LLM_FFN_SILU, LLM_FFN_PAR, cb, il);
                cb(cur, "ffn_out", il);
            } else {
                // MoE branch
                ggml_tensor * moe_out =
                        build_moe_ffn(cur,
                            model.layers[il].ffn_gate_inp,
                            model.layers[il].ffn_up_exps,
                            model.layers[il].ffn_gate_exps,
                            model.layers[il].ffn_down_exps,
                            nullptr,
                            n_expert, n_expert_used,
                            LLM_FFN_SILU, false,
                            false, hparams.expert_weights_scale,
                            LLAMA_EXPERT_GATING_FUNC_TYPE_SOFTMAX,
                            cb, il);
                cb(moe_out, "ffn_moe_out", il);

                // FFN shared expert
                {
                    ggml_tensor * ffn_shexp = build_ffn(cur,
                            model.layers[il].ffn_up_shexp,   NULL, NULL,
                            model.layers[il].ffn_gate_shexp, NULL, NULL,
                            model.layers[il].ffn_down_shexp, NULL, NULL,
                            NULL,
                            LLM_FFN_SILU, LLM_FFN_PAR, cb, il);
                    cb(ffn_shexp, "ffn_shexp", il);

                    cur = ggml_add(ctx0, moe_out, ffn_shexp);
                    cb(cur, "ffn_out", il);
                }
            }

            cur = ggml_add(ctx0, cur, ffn_inp);
            cur = cvec.apply_to(ctx0, cur, il);
            cb(cur, "l_out", il);

            // input for next layer
            inpL = cur;
        }

        cur = inpL;

        cur = build_norm(cur,
                model.output_norm, NULL,
                LLM_NORM_RMS, -1);
        cb(cur, "result_norm", -1);

        // lm_head
        cur = build_lora_mm(model.output, cur);

        cb(cur, "result_output", -1);

        ggml_build_forward_expand(gf, cur);

        return gf;
    }

    struct ggml_cgraph * build_deepseek2() {
        struct ggml_cgraph * gf = ggml_new_graph_custom(ctx0, model.max_nodes(), false);

        // mutable variable, needed during the last layer of the computation to skip unused tokens
        int32_t n_tokens = this->n_tokens;

        bool is_lite = (hparams.n_layer == 27);

        // We have to pre-scale kq_scale and attn_factor to make the YaRN RoPE work correctly.
        // See https://github.com/ggerganov/llama.cpp/discussions/7416 for detailed explanation.
        const float mscale = attn_factor * (1.0f + hparams.rope_yarn_log_mul * logf(1.0f / freq_scale));
        const float kq_scale = 1.0f*mscale*mscale/sqrtf(float(hparams.n_embd_head_k));
        const float attn_factor_scaled = 1.0f / (1.0f + 0.1f * logf(1.0f / freq_scale));

        const uint32_t n_embd_head_qk_rope = hparams.n_rot;
        const uint32_t n_embd_head_qk_nope = hparams.n_embd_head_k - hparams.n_rot;
        const uint32_t kv_lora_rank = hparams.n_lora_kv;

        struct ggml_tensor * cur;
        struct ggml_tensor * inpL;

        // {n_embd, n_tokens}
        inpL = build_inp_embd(model.tok_embd);

        // inp_pos - contains the positions
        struct ggml_tensor * inp_pos = build_inp_pos();

        lctx.build_attn_inp(ctx0, n_tokens, true, false, worst_case);

        for (int il = 0; il < n_layer; ++il) {
            struct ggml_tensor * inpSA = inpL;

            // norm
            cur = build_norm(inpL,
                    model.layers[il].attn_norm, NULL,
                    LLM_NORM_RMS, il);
            cb(cur, "attn_norm", il);

            // self_attention
            {
                struct ggml_tensor * q = NULL;
                if (!is_lite) {
                    // {n_embd, q_lora_rank} * {n_embd, n_tokens} -> {q_lora_rank, n_tokens}
                    q = ggml_mul_mat(ctx0, model.layers[il].wq_a, cur);
                    cb(q, "q", il);

                    q = build_norm(q,
                            model.layers[il].attn_q_a_norm, NULL,
                            LLM_NORM_RMS, il);
                    cb(q, "q", il);

                    // {q_lora_rank, n_head * hparams.n_embd_head_k} * {q_lora_rank, n_tokens} -> {n_head * hparams.n_embd_head_k, n_tokens}
                    q = ggml_mul_mat(ctx0, model.layers[il].wq_b, q);
                    cb(q, "q", il);
                } else {
                    q = ggml_mul_mat(ctx0, model.layers[il].wq, cur);
                    cb(q, "q", il);
                }

                // split into {n_head * n_embd_head_qk_nope, n_tokens}
                struct ggml_tensor * q_nope = ggml_view_3d(ctx0, q, n_embd_head_qk_nope, n_head, n_tokens,
                        ggml_row_size(q->type, hparams.n_embd_head_k),
                        ggml_row_size(q->type, hparams.n_embd_head_k * n_head),
                        0);
                cb(q_nope, "q_nope", il);

                // and {n_head * n_embd_head_qk_rope, n_tokens}
                struct ggml_tensor * q_pe = ggml_view_3d(ctx0, q, n_embd_head_qk_rope, n_head, n_tokens,
                        ggml_row_size(q->type, hparams.n_embd_head_k),
                        ggml_row_size(q->type, hparams.n_embd_head_k * n_head),
                        ggml_row_size(q->type, n_embd_head_qk_nope));
                cb(q_pe, "q_pe", il);

                // {n_embd, kv_lora_rank + n_embd_head_qk_rope} * {n_embd, n_tokens} -> {kv_lora_rank + n_embd_head_qk_rope, n_tokens}
                struct ggml_tensor * kv_pe_compresseed = ggml_mul_mat(ctx0, model.layers[il].wkv_a_mqa, cur);
                cb(kv_pe_compresseed, "kv_pe_compresseed", il);

                // split into {kv_lora_rank, n_tokens}
                struct ggml_tensor * kv_compressed = ggml_view_2d(ctx0, kv_pe_compresseed, kv_lora_rank, n_tokens,
                        kv_pe_compresseed->nb[1],
                        0);
                cb(kv_compressed, "kv_compressed", il);

                // and {n_embd_head_qk_rope, n_tokens}
                struct ggml_tensor * k_pe = ggml_view_3d(ctx0, kv_pe_compresseed, n_embd_head_qk_rope, 1, n_tokens,
                        kv_pe_compresseed->nb[1],
                        kv_pe_compresseed->nb[1],
                        ggml_row_size(kv_pe_compresseed->type, kv_lora_rank));
                cb(k_pe, "k_pe", il);

                kv_compressed = ggml_cont(ctx0, kv_compressed); // TODO: the CUDA backend does not support non-contiguous norm
                kv_compressed = build_norm(kv_compressed,
                        model.layers[il].attn_kv_a_norm, NULL,
                        LLM_NORM_RMS, il);
                cb(kv_compressed, "kv_compressed", il);

                // {kv_lora_rank, n_head * (n_embd_head_qk_nope + n_embd_head_v)} * {kv_lora_rank, n_tokens} -> {n_head * (n_embd_head_qk_nope + n_embd_head_v), n_tokens}
                struct ggml_tensor * kv = ggml_mul_mat(ctx0, model.layers[il].wkv_b, kv_compressed);
                cb(kv, "kv", il);

                // split into {n_head * n_embd_head_qk_nope, n_tokens}
                struct ggml_tensor * k_nope = ggml_view_3d(ctx0, kv, n_embd_head_qk_nope, n_head, n_tokens,
                        ggml_row_size(kv->type, n_embd_head_qk_nope + hparams.n_embd_head_v),
                        ggml_row_size(kv->type, n_head * (n_embd_head_qk_nope + hparams.n_embd_head_v)),
                        0);
                cb(k_nope, "k_nope", il);

                // and {n_head * n_embd_head_v, n_tokens}
                struct ggml_tensor * v_states = ggml_view_3d(ctx0, kv, hparams.n_embd_head_v, n_head, n_tokens,
                        ggml_row_size(kv->type, (n_embd_head_qk_nope + hparams.n_embd_head_v)),
                        ggml_row_size(kv->type, (n_embd_head_qk_nope + hparams.n_embd_head_v)*n_head),
                        ggml_row_size(kv->type, (n_embd_head_qk_nope)));
                cb(v_states, "v_states", il);

                v_states = ggml_cont(ctx0, v_states);
                cb(v_states, "v_states", il);

                v_states = ggml_view_2d(ctx0, v_states, hparams.n_embd_head_v * n_head, n_tokens,
                    ggml_row_size(kv->type, hparams.n_embd_head_v * n_head),
                    0);
                cb(v_states, "v_states", il);

                q_pe = ggml_cont(ctx0, q_pe); // TODO: the CUDA backend used to not support non-cont. RoPE, investigate removing this
                q_pe = ggml_rope_ext(
                    ctx0, q_pe, inp_pos, nullptr,
                    n_rot, rope_type, n_ctx_orig, freq_base, freq_scale,
                    ext_factor, attn_factor_scaled, beta_fast, beta_slow
                );
                cb(q_pe, "q_pe", il);

                // shared RoPE key
                k_pe = ggml_cont(ctx0, k_pe); // TODO: the CUDA backend used to not support non-cont. RoPE, investigate removing this
                k_pe = ggml_rope_ext(
                    ctx0, k_pe, inp_pos, nullptr,
                    n_rot, rope_type, n_ctx_orig, freq_base, freq_scale,
                    ext_factor, attn_factor_scaled, beta_fast, beta_slow
                );
                cb(k_pe, "k_pe", il);

                struct ggml_tensor * q_states = ggml_concat(ctx0, q_nope, q_pe, 0);
                cb(q_states, "q_states", il);

                struct ggml_tensor * k_states = ggml_concat(ctx0, k_nope, ggml_repeat(ctx0, k_pe, q_pe), 0);
                cb(k_states, "k_states", il);

                cur = build_attn(gf,
                        model.layers[il].wo, NULL,
                        k_states, v_states, q_states, n_tokens, kq_scale, cb, il);
            }

            if (il == n_layer - 1) {
                // skip computing output for unused tokens
                struct ggml_tensor * inp_out_ids = build_inp_out_ids();
                n_tokens = n_outputs;
                cur   = ggml_get_rows(ctx0,   cur, inp_out_ids);
                inpSA = ggml_get_rows(ctx0, inpSA, inp_out_ids);
            }

            struct ggml_tensor * ffn_inp = ggml_add(ctx0, cur, inpSA);
            cb(ffn_inp, "ffn_inp", il);

            cur = build_norm(ffn_inp,
                    model.layers[il].ffn_norm, NULL,
                    LLM_NORM_RMS, il);
            cb(cur, "ffn_norm", il);

            if ((uint32_t) il < hparams.n_layer_dense_lead) {
                cur = build_ffn(cur,
                        model.layers[il].ffn_up,   NULL, NULL,
                        model.layers[il].ffn_gate, NULL, NULL,
                        model.layers[il].ffn_down, NULL, NULL,
                        NULL,
                        LLM_FFN_SILU, LLM_FFN_PAR, cb, il);
                cb(cur, "ffn_out", il);
            } else {
                // MoE branch
                ggml_tensor * moe_out =
                        build_moe_ffn(cur,
                            model.layers[il].ffn_gate_inp,
                            model.layers[il].ffn_up_exps,
                            model.layers[il].ffn_gate_exps,
                            model.layers[il].ffn_down_exps,
                            model.layers[il].ffn_exp_probs_b,
                            n_expert, n_expert_used,
                            LLM_FFN_SILU, hparams.expert_weights_norm,
                            true, hparams.expert_weights_scale,
                            (enum llama_expert_gating_func_type) hparams.expert_gating_func,
                            cb, il);
                cb(moe_out, "ffn_moe_out", il);

                // FFN shared expert
                {
                    ggml_tensor * ffn_shexp = build_ffn(cur,
                            model.layers[il].ffn_up_shexp,   NULL, NULL,
                            model.layers[il].ffn_gate_shexp, NULL, NULL,
                            model.layers[il].ffn_down_shexp, NULL, NULL,
                            NULL,
                            LLM_FFN_SILU, LLM_FFN_PAR, cb, il);
                    cb(ffn_shexp, "ffn_shexp", il);

                    cur = ggml_add(ctx0, moe_out, ffn_shexp);
                    cb(cur, "ffn_out", il);
                }
            }

            cur = ggml_add(ctx0, cur, ffn_inp);
            cur = cvec.apply_to(ctx0, cur, il);
            cb(cur, "l_out", il);

            // input for next layer
            inpL = cur;
        }

        cur = inpL;

        cur = build_norm(cur,
                model.output_norm, NULL,
                LLM_NORM_RMS, -1);
        cb(cur, "result_norm", -1);

        // lm_head
        cur = ggml_mul_mat(ctx0, model.output, cur);
        cb(cur, "result_output", -1);

        ggml_build_forward_expand(gf, cur);

        return gf;
    }

    struct ggml_cgraph * build_bitnet() {
        struct ggml_cgraph * gf = ggml_new_graph_custom(ctx0, model.max_nodes(), false);

        const int64_t n_embd_head = hparams.n_embd_head_v;
        GGML_ASSERT(n_embd_head == hparams.n_embd_head_k);

        struct ggml_tensor * cur;
        struct ggml_tensor * inpL;

        inpL = build_inp_embd(model.tok_embd);

        // inp_pos - contains the positions
        struct ggml_tensor * inp_pos = build_inp_pos();

        lctx.build_attn_inp(ctx0, n_tokens, true, false, worst_case);

        for (int il = 0; il < n_layer; ++il) {
            struct ggml_tensor * inpSA = inpL;

            cur = build_norm(inpL,
                    model.layers[il].attn_norm, NULL,
                    LLM_NORM_RMS, il);
            cb(cur, "attn_norm", il);

            // self-attention
            {
                // compute Q and K and RoPE them
                struct ggml_tensor * Qcur = build_lora_mm(model.layers[il].wq, cur);
                if (model.layers[il].wq_scale) {
                    Qcur = ggml_mul(ctx0, Qcur, model.layers[il].wq_scale);
                }
                cb(Qcur, "Qcur", il);
                if (model.layers[il].bq) {
                    Qcur = ggml_add(ctx0, Qcur, model.layers[il].bq);
                    cb(Qcur, "Qcur", il);
                }

                // B1.K
                struct ggml_tensor * Kcur = build_lora_mm(model.layers[il].wk, cur);
                if (model.layers[il].wk_scale) {
                    Kcur = ggml_mul(ctx0, Kcur, model.layers[il].wk_scale);
                }
                cb(Kcur, "Kcur", il);
                if (model.layers[il].bk) {
                    Kcur = ggml_add(ctx0, Kcur, model.layers[il].bk);
                    cb(Kcur, "Kcur", il);
                }

                // B1.V
                struct ggml_tensor * Vcur = build_lora_mm(model.layers[il].wv, cur);
                if (model.layers[il].wv_scale) {
                    Vcur = ggml_mul(ctx0, Vcur, model.layers[il].wv_scale);
                }
                cb(Vcur, "Vcur", il);
                if (model.layers[il].bv) {
                    Vcur = ggml_add(ctx0, Vcur, model.layers[il].bv);
                    cb(Vcur, "Vcur", il);
                }

                Qcur = ggml_rope_ext(
                    ctx0, ggml_reshape_3d(ctx0, Qcur, n_embd_head, n_head, n_tokens), inp_pos, nullptr,
                    n_rot, rope_type, n_ctx_orig, freq_base, freq_scale,
                    ext_factor, attn_factor, beta_fast, beta_slow
                );
                cb(Qcur, "Qcur", il);

                Kcur = ggml_rope_ext(
                    ctx0, ggml_reshape_3d(ctx0, Kcur, n_embd_head, n_head_kv, n_tokens), inp_pos, nullptr,
                    n_rot, rope_type, n_ctx_orig, freq_base, freq_scale,
                    ext_factor, attn_factor, beta_fast, beta_slow
                );
                cb(Kcur, "Kcur", il);

                cur = build_attn(gf,
                        NULL, NULL,
                        Kcur, Vcur, Qcur, n_tokens, 1.0f/sqrtf(float(n_embd_head)), cb, il);

                cur = build_norm(cur,
                        model.layers[il].attn_sub_norm, NULL,
                        LLM_NORM_RMS, il);
                cb(cur, "attn_sub_norm", il);

                cur = build_lora_mm(model.layers[il].wo, cur);
                if (model.layers[il].wo_scale) {
                    cur = ggml_mul(ctx0, cur, model.layers[il].wo_scale);
                }
                if (model.layers[il].bo) {
                    cur = ggml_add(ctx0, cur, model.layers[il].bo);
                }
                cb(cur, "attn_o_out", il);
            }

            if (il == n_layer - 1) {
                // skip computing output for unused tokens
                struct ggml_tensor * inp_out_ids = build_inp_out_ids();
                cur   = ggml_get_rows(ctx0,   cur, inp_out_ids);
                inpSA = ggml_get_rows(ctx0, inpSA, inp_out_ids);
            }

            struct ggml_tensor * ffn_inp = ggml_add(ctx0, cur, inpSA);
            cb(ffn_inp, "ffn_inp", il);

            // feed-forward forward
            cur = build_norm(ffn_inp,
                    model.layers[il].ffn_norm, NULL,
                    LLM_NORM_RMS, il);
            cb(cur, "ffn_norm", il);

            cur = build_ffn(cur,
                    model.layers[il].ffn_up,   NULL, model.layers[il].ffn_up_scale,
                    model.layers[il].ffn_gate, NULL, model.layers[il].ffn_gate_scale,
                    NULL,                      NULL, NULL,
                    NULL,
                    LLM_FFN_SILU, LLM_FFN_PAR, cb, il);
            cb(cur, "ffn_sub_out", il);

            cur = build_norm(cur,
                    model.layers[il].ffn_sub_norm, NULL,
                    LLM_NORM_RMS, il);
            cb(cur, "ffn_sub_norm", il);

            cur = build_lora_mm(model.layers[il].ffn_down, cur);
            if (model.layers[il].ffn_down_scale) {
                cur = ggml_mul(ctx0, cur, model.layers[il].ffn_down_scale);
            }
            cb(cur, "ffn_down", il);

            cur = ggml_add(ctx0, cur, ffn_inp);
            cb(cur, "l_out", il);

            // input for next layer
            inpL = cur;
        }

        cur = inpL;

        cur = build_norm(cur,
                model.output_norm, NULL,
                LLM_NORM_RMS, -1);
        cb(cur, "result_norm", -1);

        // lm_head
        // FIXME: do not use model.tok_embd directly, duplicate as model.output
        cur = build_lora_mm(model.tok_embd, cur);
        cb(cur, "result_output", -1);

        ggml_build_forward_expand(gf, cur);
        return gf;
    }

    //struct ggml_cgraph * build_t5_enc() {
    //    struct ggml_cgraph * gf = ggml_new_graph_custom(ctx0, model.max_nodes(), false);

    //    // mutable variable, needed during the last layer of the computation to skip unused tokens
    //    int32_t n_tokens = this->n_tokens;

    //    const int64_t n_embd_head = hparams.n_embd_head_v;
    //    const int64_t n_embd_gqa  = hparams.n_embd_v_gqa();
    //    GGML_ASSERT(n_embd_head == hparams.n_embd_head_k);

    //    struct ggml_tensor * cur;
    //    struct ggml_tensor * inpL;

    //    inpL = build_inp_embd(model.tok_embd);

    //    GGML_ASSERT(lctx.is_encoding);
    //    struct ggml_tensor * pos_bucket_enc = build_pos_bucket(false);

    //    // KQ_mask (mask for 1 head, it will be broadcasted to all heads)
    //    struct ggml_tensor * KQ_mask_enc = build_inp_KQ_mask(false);

    //    for (int il = 0; il < n_layer; ++il) {
    //        struct ggml_tensor * inpSA = inpL;

    //        // norm
    //        cur = build_norm(inpL,
    //                model.layers[il].attn_norm_enc, NULL,
    //                LLM_NORM_RMS, il);
    //        cb(cur, "attn_norm", il);

    //        // self-attention
    //        {
    //            struct ggml_tensor * Qcur = build_lora_mm(model.layers[il].wq_enc, cur);
    //            cb(Qcur, "Qcur", il);

    //            struct ggml_tensor * Kcur = build_lora_mm(model.layers[il].wk_enc, cur);
    //            cb(Kcur, "Kcur", il);

    //            struct ggml_tensor * Vcur = build_lora_mm(model.layers[il].wv_enc, cur);
    //            cb(Vcur, "Vcur", il);

    //            Qcur = ggml_reshape_3d(ctx0, Qcur, n_embd_head, n_head, n_tokens);
    //            Kcur = ggml_reshape_3d(ctx0, Kcur, n_embd_head, n_head_kv, n_tokens);

    //            struct ggml_tensor * q =                 ggml_permute(ctx0, Qcur, 0, 2, 1, 3);
    //            struct ggml_tensor * k = ggml_cont(ctx0, ggml_permute(ctx0, Kcur, 0, 2, 1, 3));

    //            struct ggml_tensor * kq = ggml_mul_mat(ctx0, k, q);
    //            cb(kq, "kq", il);

    //            struct ggml_tensor * attn_rel_b = model.layers[il].attn_rel_b_enc ? model.layers[il].attn_rel_b_enc : model.layers[0].attn_rel_b_enc;
    //            struct ggml_tensor * pos_bias = build_pos_bias(pos_bucket_enc, attn_rel_b);
    //            struct ggml_tensor * kq_b = ggml_add(ctx0, kq, pos_bias);
    //            cb(kq_b, "kq_b", il);

    //            kq = ggml_soft_max_ext(ctx0, kq_b, KQ_mask_enc, 1.0f, hparams.f_max_alibi_bias);
    //            cb(kq, "kq_soft_max_ext", il);

    //            struct ggml_tensor * v = ggml_cont(ctx0, ggml_transpose(ctx0, ggml_reshape_2d(ctx0, Vcur, n_embd_gqa, n_tokens)));
    //            cb(v, "v", il);

    //            struct ggml_tensor * kqv = ggml_mul_mat(ctx0, ggml_reshape_3d(ctx0, v, n_tokens, n_embd_head, n_head_kv), kq);
    //            cb(kqv, "kqv", il);

    //            struct ggml_tensor * kqv_merged = ggml_permute(ctx0, kqv, 0, 2, 1, 3);
    //            cb(kqv_merged, "kqv_merged", il);

    //            cur = ggml_cont_2d(ctx0, kqv_merged, n_embd_gqa, n_tokens);
    //            cb(cur, "kqv_merged_cont", il);

    //            ggml_build_forward_expand(gf, cur);

    //            cur = build_lora_mm(model.layers[il].wo_enc, cur);
    //            cb(cur, "kqv_out", il);
    //        }

    //        if (il == n_layer - 1) {
    //            // skip computing output for unused tokens
    //            struct ggml_tensor * inp_out_ids = build_inp_out_ids();
    //            n_tokens = n_outputs;
    //            cur   = ggml_get_rows(ctx0,   cur, inp_out_ids);
    //            inpSA = ggml_get_rows(ctx0, inpSA, inp_out_ids);
    //        }

    //        struct ggml_tensor * ffn_inp = ggml_add(ctx0, cur, inpSA);
    //        cb(ffn_inp, "ffn_inp", il);

    //        // feed-forward network
    //        {
    //            cur = build_norm(ffn_inp,
    //                    model.layers[il].ffn_norm_enc, NULL,
    //                    LLM_NORM_RMS, il);
    //            cb(cur, "ffn_norm", il);

    //            // T5 uses relu, flan-T5 uses gelu-gated
    //            cur = build_ffn(cur,
    //                    model.layers[il].ffn_up_enc,   NULL, NULL,
    //                    model.layers[il].ffn_gate_enc, NULL, NULL,
    //                    model.layers[il].ffn_down_enc, NULL, NULL,
    //                    NULL,
    //                    model.layers[il].ffn_gate_enc ? LLM_FFN_GELU : LLM_FFN_RELU,
    //                    model.layers[il].ffn_gate_enc ? LLM_FFN_PAR  : LLM_FFN_SEQ,
    //                    cb, il);
    //            cb(cur, "ffn_out", il);
    //        }

    //        cur = ggml_add(ctx0, cur, ffn_inp);
    //        cb(cur, "ffn_out", il);

    //        ggml_tensor * layer_dir = cvec.tensor_for(il);
    //        if (layer_dir != nullptr) {
    //            cur = ggml_add(ctx0, cur, layer_dir);
    //        }
    //        cb(cur, "l_out", il);

    //        // input for next layer
    //        inpL = cur;
    //    }

    //    cur = inpL;
    //    cb(cur, "result_embd", -1);

    //    cur = build_norm(cur,
    //            model.output_norm_enc, NULL,
    //            LLM_NORM_RMS, -1);
    //    cb(cur, "result_norm", -1);

    //    ggml_build_forward_expand(gf, cur);

    //    return gf;
    //}

    //struct ggml_cgraph * build_t5_dec() {
    //    struct ggml_cgraph * gf = ggml_new_graph_custom(ctx0, model.max_nodes(), false);

    //    // mutable variable, needed during the last layer of the computation to skip unused tokens
    //    int32_t n_tokens = this->n_tokens;

    //    const int64_t n_embd_head = hparams.n_embd_head_v;
    //    const int64_t n_embd_gqa  = hparams.n_embd_v_gqa();
    //    GGML_ASSERT(n_embd_head == hparams.n_embd_head_k);

    //    struct ggml_tensor * cur;
    //    struct ggml_tensor * inpL;

    //    inpL = build_inp_embd(model.tok_embd);

    //    GGML_ASSERT(!lctx.is_encoding);
    //    GGML_ASSERT(n_outputs_enc > 0 && "call llama_encode() first");

    //    struct ggml_tensor * embd_enc       = build_inp_embd_enc();
    //    struct ggml_tensor * pos_bucket_dec = build_pos_bucket(true);

    //    struct ggml_tensor * KQ_mask_dec   = build_inp_KQ_mask();
    //    struct ggml_tensor * KQ_mask_cross = build_inp_KQ_mask_cross();

    //    for (int il = 0; il < n_layer; ++il) {
    //        struct ggml_tensor * inpSA = inpL;

    //        // norm
    //        cur = build_norm(inpL,
    //                model.layers[il].attn_norm, NULL,
    //                LLM_NORM_RMS, il);
    //        cb(cur, "attn_norm", il);

    //        // self-attention
    //        {
    //            struct ggml_tensor * Qcur = build_lora_mm(model.layers[il].wq, cur);
    //            cb(Qcur, "Qcur", il);

    //            struct ggml_tensor * Kcur = build_lora_mm(model.layers[il].wk, cur);
    //            cb(Kcur, "Kcur", il);

    //            struct ggml_tensor * Vcur = build_lora_mm(model.layers[il].wv, cur);
    //            cb(Vcur, "Vcur", il);

    //            build_kv_store(gf, Kcur, Vcur, il);

    //            struct ggml_tensor * k =
    //                ggml_view_3d(ctx0, kv_self.k_l[il],
    //                        n_embd_head_k, n_kv, n_head_kv,
    //                        ggml_row_size(kv_self.k_l[il]->type, n_embd_k_gqa),
    //                        ggml_row_size(kv_self.k_l[il]->type, n_embd_head_k),
    //                        0);
    //            cb(k, "k", il);

    //            struct ggml_tensor * v =
    //                ggml_view_3d(ctx0, kv_self.v_l[il],
    //                        n_kv, n_embd_head_v, n_head_kv,
    //                        ggml_element_size(kv_self.v_l[il])*n_ctx,
    //                        ggml_element_size(kv_self.v_l[il])*n_ctx*n_embd_head_v,
    //                        0);
    //            cb(v, "v", il);

    //            Qcur = ggml_reshape_3d(ctx0, Qcur, n_embd_head, n_head, n_tokens);

    //            struct ggml_tensor * q = ggml_permute(ctx0, Qcur, 0, 2, 1, 3);

    //            struct ggml_tensor * kq = ggml_mul_mat(ctx0, k, q);
    //            cb(kq, "kq", il);

    //            struct ggml_tensor * attn_rel_b = model.layers[il].attn_rel_b ? model.layers[il].attn_rel_b : model.layers[0].attn_rel_b;
    //            struct ggml_tensor * pos_bias = build_pos_bias(pos_bucket_dec, attn_rel_b);
    //            struct ggml_tensor * kq_b = ggml_add(ctx0, kq, pos_bias);
    //            cb(kq_b, "kq_b", il);

    //            kq = ggml_soft_max_ext(ctx0, kq_b, KQ_mask_dec, 1.0f, hparams.f_max_alibi_bias);
    //            cb(kq, "kq_soft_max_ext", il);

    //            struct ggml_tensor * kqv = ggml_mul_mat(ctx0, v, kq);
    //            cb(kqv, "kqv", il);

    //            struct ggml_tensor * kqv_merged = ggml_permute(ctx0, kqv, 0, 2, 1, 3);
    //            cb(kqv_merged, "kqv_merged", il);

    //            cur = ggml_cont_2d(ctx0, kqv_merged, n_embd_gqa, n_tokens);
    //            cb(cur, "kqv_merged_cont", il);

    //            ggml_build_forward_expand(gf, cur);

    //            cur = build_lora_mm(model.layers[il].wo, cur);
    //            cb(cur, "kqv_out", il);
    //        }

    //        cur = ggml_add(ctx0, cur, inpSA);
    //        cb(cur, "cross_inp", il);

    //        struct ggml_tensor * inpCA = cur;

    //        // norm
    //        cur = build_norm(cur,
    //                model.layers[il].attn_norm_cross, NULL,
    //                LLM_NORM_RMS, il);
    //        cb(cur, "attn_norm_cross", il);

    //        // cross-attention
    //        {
    //            struct ggml_tensor * Qcur = build_lora_mm(model.layers[il].wq_cross, cur);
    //            cb(Qcur, "Qcur", il);

    //            struct ggml_tensor * Kcur = build_lora_mm(model.layers[il].wk_cross, embd_enc);
    //            cb(Kcur, "Kcur", il);

    //            struct ggml_tensor * Vcur = build_lora_mm(model.layers[il].wv_cross, embd_enc);
    //            cb(Vcur, "Vcur", il);

    //            Qcur = ggml_reshape_3d(ctx0, Qcur, n_embd_head, n_head,    n_tokens);
    //            Kcur = ggml_reshape_3d(ctx0, Kcur, n_embd_head, n_head_kv, n_outputs_enc);

    //            struct ggml_tensor * q =                 ggml_permute(ctx0, Qcur, 0, 2, 1, 3);
    //            struct ggml_tensor * k = ggml_cont(ctx0, ggml_permute(ctx0, Kcur, 0, 2, 1, 3));

    //            struct ggml_tensor * kq = ggml_mul_mat(ctx0, k, q);
    //            cb(kq, "kq", il);

    //            kq = ggml_soft_max_ext(ctx0, kq, KQ_mask_cross, 1.0f, hparams.f_max_alibi_bias);
    //            cb(kq, "kq_soft_max_ext", il);

    //            struct ggml_tensor * v = ggml_cont(ctx0, ggml_transpose(ctx0, ggml_reshape_2d(ctx0, Vcur, n_embd_gqa, n_outputs_enc)));
    //            cb(v, "v", il);

    //            struct ggml_tensor * kqv = ggml_mul_mat(ctx0, ggml_reshape_3d(ctx0, v, n_outputs_enc, n_embd_head, n_head_kv), kq);
    //            cb(kqv, "kqv", il);

    //            struct ggml_tensor * kqv_merged = ggml_permute(ctx0, kqv, 0, 2, 1, 3);
    //            cb(kqv_merged, "kqv_merged", il);

    //            cur = ggml_cont_2d(ctx0, kqv_merged, n_embd_gqa, n_tokens);
    //            cb(cur, "kqv_merged_cont", il);

    //            ggml_build_forward_expand(gf, cur);

    //            cur = build_lora_mm(model.layers[il].wo_cross, cur);
    //            cb(cur, "kqv_out", il);
    //        }

    //        if (il == n_layer - 1) {
    //            // skip computing output for unused tokens
    //            struct ggml_tensor * inp_out_ids = build_inp_out_ids();
    //            n_tokens = n_outputs;
    //            cur   = ggml_get_rows(ctx0,   cur, inp_out_ids);
    //            inpSA = ggml_get_rows(ctx0, inpSA, inp_out_ids);
    //            inpCA = ggml_get_rows(ctx0, inpCA, inp_out_ids);
    //        }

    //        struct ggml_tensor * ffn_inp = ggml_add(ctx0, cur, inpCA);
    //        cb(ffn_inp, "ffn_inp", il);

    //        // feed-forward network
    //        {
    //            cur = build_norm(ffn_inp,
    //                    model.layers[il].ffn_norm, NULL,
    //                    LLM_NORM_RMS, il);
    //            cb(cur, "ffn_norm", il);

    //            // T5 uses relu, flan-T5 uses gelu-gated
    //            cur = build_ffn(cur,
    //                    model.layers[il].ffn_up,   NULL, NULL,
    //                    model.layers[il].ffn_gate, NULL, NULL,
    //                    model.layers[il].ffn_down, NULL, NULL,
    //                    NULL,
    //                    model.layers[il].ffn_gate_enc ? LLM_FFN_GELU : LLM_FFN_RELU,
    //                    model.layers[il].ffn_gate_enc ? LLM_FFN_PAR : LLM_FFN_SEQ,
    //                    cb, il);
    //            cb(cur, "ffn_out", il);
    //        }

    //        cur = ggml_add(ctx0, cur, ffn_inp);
    //        cb(cur, "ffn_out", il);

    //        ggml_tensor * layer_dir = lctx.cvec.tensor_for(il);
    //        if (layer_dir != nullptr) {
    //            cur = ggml_add(ctx0, cur, layer_dir);
    //        }
    //        cb(cur, "l_out", il);

    //        // input for next layer
    //        inpL = cur;
    //    }

    //    cur = inpL;
    //    cb(cur, "result_embd", -1);

    //    cur = build_norm(cur,
    //            model.output_norm, NULL,
    //            LLM_NORM_RMS, -1);
    //    cb(cur, "result_norm", -1);

    //    // lm_head
    //    cur = build_lora_mm(model.output, cur);
    //    cb(cur, "result_output", -1);

    //    ggml_build_forward_expand(gf, cur);

    //    return gf;
    //}

    struct ggml_cgraph * build_jais() {
        struct ggml_cgraph * gf = ggml_new_graph_custom(ctx0, model.max_nodes(), false);

        const int64_t n_embd_head = hparams.n_embd_head_v;
        const int64_t n_embd_gqa  = hparams.n_embd_v_gqa();
        GGML_ASSERT(n_embd_head == hparams.n_embd_head_k);

        struct ggml_tensor * cur;
        struct ggml_tensor * inpL;

        inpL = build_inp_embd(model.tok_embd);

        lctx.build_attn_inp(ctx0, n_tokens, true, false, worst_case);

        for (int il = 0; il < n_layer; ++il) {
            cur = build_norm(inpL,
                    model.layers[il].attn_norm,
                    model.layers[il].attn_norm_b,
                    LLM_NORM, il);
            cb(cur, "attn_norm", il);

            // self-attention
            {
                cur = build_lora_mm(model.layers[il].wqkv, cur);
                cb(cur, "wqkv", il);

                cur = ggml_add(ctx0, cur, model.layers[il].bqkv);
                cb(cur, "bqkv", il);

                struct ggml_tensor * Qcur = ggml_cont(ctx0, ggml_view_2d(ctx0, cur, n_embd,     n_tokens, cur->nb[1], 0*cur->nb[0]*(n_embd)));
                struct ggml_tensor * Kcur = ggml_cont(ctx0, ggml_view_2d(ctx0, cur, n_embd_gqa, n_tokens, cur->nb[1], 1*cur->nb[0]*(n_embd)));
                struct ggml_tensor * Vcur = ggml_cont(ctx0, ggml_view_2d(ctx0, cur, n_embd_gqa, n_tokens, cur->nb[1], 1*cur->nb[0]*(n_embd + n_embd_gqa)));

                cb(Qcur, "Qcur", il);
                cb(Kcur, "Kcur", il);
                cb(Vcur, "Vcur", il);

                Qcur = ggml_reshape_3d(ctx0, Qcur, n_embd_head, n_head, n_tokens);

                cur = build_attn(gf,
                        model.layers[il].wo, model.layers[il].bo,
                        Kcur, Vcur, Qcur, n_tokens, 1.0f/float(n_embd_head), cb, il);
            }

            if (il == n_layer - 1) {
                // skip computing output for unused tokens
                struct ggml_tensor * inp_out_ids = build_inp_out_ids();
                cur  = ggml_get_rows(ctx0,  cur, inp_out_ids);
                inpL = ggml_get_rows(ctx0, inpL, inp_out_ids);
            }

            // add the input
            struct ggml_tensor * ffn_inp = ggml_add(ctx0, cur, inpL);
            cb(ffn_inp, "ffn_inp", il);

            // FF
            {
                cur = build_norm(ffn_inp,
                        model.layers[il].ffn_norm,
                        model.layers[il].ffn_norm_b,
                        LLM_NORM, il);
                cb(cur, "ffn_norm", il);

                cur = build_ffn(cur,
                        model.layers[il].ffn_up,   model.layers[il].ffn_up_b,   NULL,
                        model.layers[il].ffn_gate, model.layers[il].ffn_gate_b, NULL,
                        model.layers[il].ffn_down, model.layers[il].ffn_down_b, NULL,
                        NULL,
                        LLM_FFN_SILU, LLM_FFN_PAR, cb, il);
                cb(cur, "ffn_out", il);
            }

            inpL = ggml_add(ctx0, cur, ffn_inp);
            cb(inpL, "l_out", il);
        }

        cur = build_norm(inpL,
                model.output_norm,
                model.output_norm_b,
                LLM_NORM, -1);
        cb(cur, "result_norm", -1);

        cur = build_lora_mm(model.output, cur);

        cb(cur, "result_output", -1);

        ggml_build_forward_expand(gf, cur);

        return gf;
    }

    struct ggml_cgraph * build_chatglm() {
        struct ggml_cgraph * gf = ggml_new_graph_custom(ctx0, model.max_nodes(), false);

        const int64_t n_embd_head = hparams.n_embd_head_v;
        const int64_t n_embd_gqa  = hparams.n_embd_v_gqa();
        GGML_ASSERT(n_embd_head == hparams.n_embd_head_k);

        struct ggml_tensor * cur;
        struct ggml_tensor * inpL;

        inpL = build_inp_embd(model.tok_embd);

        // inp_pos - contains the positions
        struct ggml_tensor * inp_pos = build_inp_pos();

        lctx.build_attn_inp(ctx0, n_tokens, true, false, worst_case);

        for (int il = 0; il < n_layer; ++il) {
            struct ggml_tensor * inpSA = inpL;

            cur = build_norm(inpL,
                    model.layers[il].attn_norm,
                    NULL,
                    LLM_NORM_RMS, il);
            cb(cur, "attn_norm", il);

            // self-attention
            {
                struct ggml_tensor * Qcur = nullptr;
                struct ggml_tensor * Kcur = nullptr;
                struct ggml_tensor * Vcur = nullptr;
<<<<<<< HEAD

                cur = build_lora_mm(model.layers[il].wqkv, cur);
                cb(cur, "wqkv", il);

                cur = ggml_add(ctx0, cur, model.layers[il].bqkv);
                cb(cur, "bqkv", il);

                Qcur = ggml_cont(ctx0, ggml_view_2d(ctx0, cur, n_embd,     n_tokens, cur->nb[1], 0*sizeof(float)*(n_embd)));
                Kcur = ggml_cont(ctx0, ggml_view_2d(ctx0, cur, n_embd_gqa, n_tokens, cur->nb[1], 1*sizeof(float)*(n_embd)));
                Vcur = ggml_cont(ctx0, ggml_view_2d(ctx0, cur, n_embd_gqa, n_tokens, cur->nb[1], 1*sizeof(float)*(n_embd + n_embd_gqa)));

=======
                if (model.type == LLM_TYPE_1_5B || model.type == LLM_TYPE_4B || model.type == LLM_TYPE_9B) {
                    Qcur = llm_build_lora_mm(lctx, ctx0, model.layers[il].wq, cur);
                    if (model.layers[il].bq) {
                        Qcur = ggml_add(ctx0, Qcur, model.layers[il].bq);
                    }
                    Kcur = llm_build_lora_mm(lctx, ctx0, model.layers[il].wk, cur);
                    if (model.layers[il].bk) {
                        Kcur = ggml_add(ctx0, Kcur, model.layers[il].bk);
                    }
                    Vcur = llm_build_lora_mm(lctx, ctx0, model.layers[il].wv, cur);
                    if (model.layers[il].bv) {
                        Vcur = ggml_add(ctx0, Vcur, model.layers[il].bv);
                    }
                } else {
                    cur = llm_build_lora_mm(lctx, ctx0, model.layers[il].wqkv, cur);
                    cb(cur, "wqkv", il);
                    if (model.layers[il].bqkv) {
                        cur = ggml_add(ctx0, cur, model.layers[il].bqkv);
                        cb(cur, "bqkv", il);
                    }
                    Qcur = ggml_cont(ctx0, ggml_view_2d(ctx0, cur, n_embd,     n_tokens, cur->nb[1], 0*sizeof(float)*(n_embd)));
                    Kcur = ggml_cont(ctx0, ggml_view_2d(ctx0, cur, n_embd_gqa, n_tokens, cur->nb[1], 1*sizeof(float)*(n_embd)));
                    Vcur = ggml_cont(ctx0, ggml_view_2d(ctx0, cur, n_embd_gqa, n_tokens, cur->nb[1], 1*sizeof(float)*(n_embd + n_embd_gqa)));
                }
>>>>>>> ff227703
                cb(Qcur, "Qcur", il);
                cb(Kcur, "Kcur", il);
                cb(Vcur, "Vcur", il);
                //printf("freq_base: %f freq_scale: %f ext_factor: %f attn_factor: %f\n", freq_base, freq_scale, ext_factor, attn_factor);
                Qcur = ggml_rope_ext(
                    ctx0, ggml_reshape_3d(ctx0, Qcur, n_embd_head, n_head, n_tokens), inp_pos, nullptr,
                    n_rot, rope_type, n_ctx_orig, freq_base, freq_scale,
                    ext_factor, attn_factor, beta_fast, beta_slow
                );
                cb(Qcur, "Qcur_rope", il);

                Kcur = ggml_rope_ext(
                    ctx0, ggml_reshape_3d(ctx0, Kcur, n_embd_head, n_head_kv, n_tokens), inp_pos, nullptr,
                    n_rot, rope_type, n_ctx_orig, freq_base, freq_scale,
                    ext_factor, attn_factor, beta_fast, beta_slow
                );
                cb(Kcur, "Kcur_rope", il);

                cur = build_attn(gf,
                        model.layers[il].wo, NULL,
                        Kcur, Vcur, Qcur, n_tokens, 1.0f/sqrtf(float(n_embd_head)), cb, il);

            }

            if (il == n_layer - 1) {
                // skip computing output for unused tokens
                struct ggml_tensor * inp_out_ids = build_inp_out_ids();
                cur   = ggml_get_rows(ctx0,   cur, inp_out_ids);
                inpSA = ggml_get_rows(ctx0, inpSA, inp_out_ids);
            }

            // Add the input
            struct ggml_tensor * ffn_inp = ggml_add(ctx0, cur, inpSA);
            cb(ffn_inp, "ffn_inp", il);

            // FF
            {
                cur = build_norm(ffn_inp,
                        model.layers[il].ffn_norm,
                        NULL,
                        LLM_NORM_RMS, il);
                cb(cur, "ffn_norm", il);

                cur = build_ffn(cur,
                        model.layers[il].ffn_up,   NULL, NULL,
                        NULL,                      NULL, NULL,
                        model.layers[il].ffn_down, NULL, NULL,
                        NULL,
                        LLM_FFN_SWIGLU, LLM_FFN_SEQ, cb, il);
                cb(cur, "ffn_out", il);

            }

            inpL = ggml_add(ctx0, cur, ffn_inp);
            cb(inpL, "l_out", il);
        }

        cur = build_norm(inpL,
                model.output_norm,
                NULL,
                LLM_NORM_RMS, -1);
        cb(cur, "result_norm", -1);

        cur = build_lora_mm(model.output, cur);
        cb(cur, "result_output", -1);

        ggml_build_forward_expand(gf, cur);

        return gf;
    }

    struct ggml_cgraph * build_nemotron() {
        struct ggml_cgraph * gf = ggml_new_graph_custom(ctx0, model.max_nodes(), false);

        const int64_t n_embd_head = hparams.n_embd_head_v;
        GGML_ASSERT(n_embd_head == hparams.n_embd_head_k);
        //GGML_ASSERT(n_embd_head == hparams.n_rot);

        struct ggml_tensor * cur;
        struct ggml_tensor * inpL;

        inpL = build_inp_embd(model.tok_embd);

        // inp_pos - contains the positions
        struct ggml_tensor * inp_pos = build_inp_pos();

        lctx.build_attn_inp(ctx0, n_tokens, true, false, worst_case);

        for (int il = 0; il < n_layer; ++il) {
            struct ggml_tensor * inpSA = inpL;

            // norm
            cur = build_norm(inpL,
                    model.layers[il].attn_norm,
                    model.layers[il].attn_norm_b,
                    LLM_NORM, il);
            cb(cur, "attn_norm", il);

            // self-attention
            {
                // compute Q and K and RoPE them
                struct ggml_tensor * Qcur = build_lora_mm(model.layers[il].wq, cur);
                cb(Qcur, "Qcur", il);
                if (model.layers[il].bq) {
                    Qcur = ggml_add(ctx0, Qcur, model.layers[il].bq);
                    cb(Qcur, "Qcur", il);
                }

                struct ggml_tensor * Kcur = build_lora_mm(model.layers[il].wk, cur);
                cb(Kcur, "Kcur", il);
                if (model.layers[il].bk) {
                    Kcur = ggml_add(ctx0, Kcur, model.layers[il].bk);
                    cb(Kcur, "Kcur", il);
                }

                struct ggml_tensor * Vcur = build_lora_mm(model.layers[il].wv, cur);
                cb(Vcur, "Vcur", il);
                if (model.layers[il].bv) {
                    Vcur = ggml_add(ctx0, Vcur, model.layers[il].bv);
                    cb(Vcur, "Vcur", il);
                }

                Qcur = ggml_rope_ext(
                    ctx0, ggml_reshape_3d(ctx0, Qcur, n_embd_head, n_head, n_tokens), inp_pos, nullptr,
                    n_rot, rope_type, n_ctx_orig, freq_base, freq_scale,
                    ext_factor, attn_factor, beta_fast, beta_slow
                );
                cb(Qcur, "Qcur", il);

                Kcur = ggml_rope_ext(
                    ctx0, ggml_reshape_3d(ctx0, Kcur, n_embd_head, n_head_kv, n_tokens), inp_pos, nullptr,
                    n_rot, rope_type, n_ctx_orig, freq_base, freq_scale,
                    ext_factor, attn_factor, beta_fast, beta_slow
                );
                cb(Kcur, "Kcur", il);

                cur = build_attn(gf,
                        model.layers[il].wo, model.layers[il].bo,
                        Kcur, Vcur, Qcur, n_tokens, 1.0f/sqrtf(float(n_embd_head)), cb, il);
            }

            if (il == n_layer - 1) {
                // skip computing output for unused tokens
                struct ggml_tensor * inp_out_ids = build_inp_out_ids();
                cur   = ggml_get_rows(ctx0,   cur, inp_out_ids);
                inpSA = ggml_get_rows(ctx0, inpSA, inp_out_ids);
            }

            struct ggml_tensor * ffn_inp = ggml_add(ctx0, cur, inpSA);
            cb(ffn_inp, "ffn_inp", il);

            // feed-forward network
            cur = build_norm(ffn_inp,
                    model.layers[il].ffn_norm,
                    model.layers[il].ffn_norm_b,
                    LLM_NORM, il);
            cb(cur, "ffn_norm", il);

            cur = build_ffn(cur,
                    model.layers[il].ffn_up,   model.layers[il].ffn_up_b,   NULL,
                    NULL,                      NULL,                        NULL,
                    model.layers[il].ffn_down, model.layers[il].ffn_down_b, NULL,
                    NULL,
                    LLM_FFN_RELU_SQR, LLM_FFN_SEQ, cb, il);

            cur = ggml_add(ctx0, cur, ffn_inp);
            cb(cur, "ffn_out", il);

            cur = lctx.cvec.apply_to(ctx0, cur, il);
            cb(cur, "l_out", il);

            // input for next layer
            inpL = cur;
        }

        cur = inpL;

        cur = build_norm(cur,
                model.output_norm, model.output_norm_b,
                LLM_NORM, -1);
        cb(cur, "result_norm", -1);

        // lm_head
        cur = build_lora_mm(model.output, cur);
        cb(cur, "result_output", -1);

        ggml_build_forward_expand(gf, cur);

        return gf;
    }

    struct ggml_cgraph * build_exaone() {
        struct ggml_cgraph * gf = ggml_new_graph_custom(ctx0, model.max_nodes(), false);

        // mutable variable, needed during the last layer of the computation to skip unused tokens
        int32_t n_tokens = this->n_tokens;

        const int64_t n_embd_head = hparams.n_embd_head_v;
        GGML_ASSERT(n_embd_head == hparams.n_embd_head_k);
        GGML_ASSERT(n_embd_head == hparams.n_rot);

        struct ggml_tensor * cur;
        struct ggml_tensor * inpL;

        inpL = build_inp_embd(model.tok_embd);

        // inp_pos - contains the positions
        struct ggml_tensor * inp_pos = build_inp_pos();

        lctx.build_attn_inp(ctx0, n_tokens, true, false, worst_case);

        for (int il = 0; il < n_layer; ++il) {
            struct ggml_tensor * inpSA = inpL;

            // norm
            cur = build_norm(inpL,
                    model.layers[il].attn_norm, NULL,
                    LLM_NORM_RMS, il);
            cb(cur, "attn_norm", il);

            // self-attention
            {
                // rope freq factors for llama3; may return nullptr for llama2 and other models
                struct ggml_tensor * rope_factors = lctx.get_rope_factors(il);

                // compute Q and K and RoPE them
                struct ggml_tensor * Qcur = build_lora_mm(model.layers[il].wq, cur);
                cb(Qcur, "Qcur", il);
                if (model.layers[il].bq) {
                    Qcur = ggml_add(ctx0, Qcur, model.layers[il].bq);
                    cb(Qcur, "Qcur", il);
                }

                struct ggml_tensor * Kcur = build_lora_mm(model.layers[il].wk, cur);
                cb(Kcur, "Kcur", il);
                if (model.layers[il].bk) {
                    Kcur = ggml_add(ctx0, Kcur, model.layers[il].bk);
                    cb(Kcur, "Kcur", il);
                }

                struct ggml_tensor * Vcur = build_lora_mm(model.layers[il].wv, cur);
                cb(Vcur, "Vcur", il);
                if (model.layers[il].bv) {
                    Vcur = ggml_add(ctx0, Vcur, model.layers[il].bv);
                    cb(Vcur, "Vcur", il);
                }

                Qcur = ggml_rope_ext(
                    ctx0, ggml_reshape_3d(ctx0, Qcur, n_embd_head, n_head, n_tokens), inp_pos, rope_factors,
                    n_rot, rope_type, n_ctx_orig, freq_base, freq_scale,
                    ext_factor, attn_factor, beta_fast, beta_slow
                );
                cb(Qcur, "Qcur", il);

                Kcur = ggml_rope_ext(
                    ctx0, ggml_reshape_3d(ctx0, Kcur, n_embd_head, n_head_kv, n_tokens), inp_pos, rope_factors,
                    n_rot, rope_type, n_ctx_orig, freq_base, freq_scale,
                    ext_factor, attn_factor, beta_fast, beta_slow
                );
                cb(Kcur, "Kcur", il);

                cur = build_attn(gf,
                        model.layers[il].wo, model.layers[il].bo,
                        Kcur, Vcur, Qcur, n_tokens, 1.0f/sqrtf(float(n_embd_head)), cb, il);
            }

            if (il == n_layer - 1) {
                // skip computing output for unused tokens
                struct ggml_tensor * inp_out_ids = build_inp_out_ids();
                n_tokens = n_outputs;
                cur   = ggml_get_rows(ctx0,   cur, inp_out_ids);
                inpSA = ggml_get_rows(ctx0, inpSA, inp_out_ids);
            }

            struct ggml_tensor * ffn_inp = ggml_add(ctx0, cur, inpSA);
            cb(ffn_inp, "ffn_inp", il);

            // feed-forward network
            cur = build_norm(ffn_inp,
                    model.layers[il].ffn_norm, NULL,
                    LLM_NORM_RMS, il);
            cb(cur, "ffn_norm", il);

            cur = build_ffn(cur,
                    model.layers[il].ffn_up,   NULL, NULL,
                    model.layers[il].ffn_gate, NULL, NULL,
                    model.layers[il].ffn_down, NULL, NULL,
                    NULL,
                    LLM_FFN_SILU, LLM_FFN_PAR, cb, il);
            cb(cur, "ffn_out", il);

            cur = ggml_add(ctx0, cur, ffn_inp);
            cb(cur, "ffn_out", il);

            cur = lctx.cvec.apply_to(ctx0, cur, il);
            cb(cur, "l_out", il);

            // input for next layer
            inpL = cur;
        }

        cur = inpL;

        cur = build_norm(cur,
                model.output_norm, NULL,
                LLM_NORM_RMS, -1);
        cb(cur, "result_norm", -1);

        // lm_head
        cur = build_lora_mm(model.output, cur);
        cb(cur, "result_output", -1);

        ggml_build_forward_expand(gf, cur);

        return gf;
    }

    //ggml_cgraph * build_rwkv6() {
    //    struct ggml_cgraph * gf = ggml_new_graph_custom(ctx0, model.max_nodes(), false);

    //    // Token shift state dimensions should be 2 * n_emb
    //    GGML_ASSERT(n_embd == hparams.n_embd_k_s() / 2);

    //    const int64_t n_seqs = ubatch.n_seqs;
    //    const int64_t n_seq_tokens = ubatch.n_seq_tokens;
    //    const int64_t n_tokens = ubatch.n_tokens;
    //    GGML_ASSERT(n_seqs != 0);
    //    GGML_ASSERT(ubatch.equal_seqs);
    //    GGML_ASSERT(n_tokens == n_seq_tokens * n_seqs);

    //    struct ggml_tensor * cur;
    //    struct ggml_tensor * inpL;
    //    struct ggml_tensor * state_copy = build_inp_s_copy();
    //    struct ggml_tensor * state_mask = build_inp_s_mask();

    //    inpL = build_inp_embd(model.tok_embd);
    //    inpL = build_norm(inpL, model.tok_norm, model.tok_norm_b, LLM_NORM, -1);

    //    for (int il = 0; il < n_layer; ++il) {
    //        const llama_layer * layer = &model.layers[il];

    //        // (ab)using the KV cache to store the states
    //        struct ggml_tensor * token_shift = build_copy_mask_state(
    //                gf, kv_self.k_l[il], state_copy, state_mask,
    //                hparams.n_embd_k_s(), n_seqs);

    //        struct ggml_tensor * wkv_states = build_copy_mask_state(
    //                gf, kv_self.v_l[il], state_copy, state_mask,
    //                hparams.n_embd_v_s(), n_seqs);

    //        cur = ggml_reshape_3d(ctx0, inpL, n_embd, n_seq_tokens, n_seqs);
    //        token_shift = ggml_reshape_3d(ctx0, token_shift, n_embd, 2, n_seqs);

    //        struct ggml_tensor * att_shift = ggml_view_3d(ctx0, token_shift, n_embd, 1, n_seqs, token_shift->nb[1], token_shift->nb[2], 0);
    //        struct ggml_tensor * ffn_shift = ggml_view_3d(ctx0, token_shift, n_embd, 1, n_seqs, token_shift->nb[1], token_shift->nb[2], n_embd * ggml_element_size(token_shift));

    //        struct ggml_tensor * x_norm_att = build_norm(cur, layer->attn_norm, layer->attn_norm_b, LLM_NORM, il);
    //        struct ggml_tensor * x_prev = ggml_concat(
    //            ctx0,
    //            att_shift,
    //            ggml_view_3d(ctx0, x_norm_att, n_embd, n_seq_tokens - 1, n_seqs, x_norm_att->nb[1], x_norm_att->nb[2], 0),
    //            1
    //        );

    //        cur = ggml_add(ctx0, cur, build_rwkv6_time_mix(layer, x_norm_att, x_prev, &wkv_states, hparams.wkv_head_size, n_embd / hparams.wkv_head_size));
    //        ggml_build_forward_expand(gf, cur);
    //        ggml_build_forward_expand(
    //            gf,
    //            ggml_cpy(
    //                ctx0,
    //                wkv_states,
    //                ggml_view_1d(
    //                    ctx0,
    //                    kv_self.v_l[il],
    //                    hparams.n_embd_v_s() * n_seqs,
    //                    hparams.n_embd_v_s() * kv_head * ggml_element_size(kv_self.v_l[il])
    //                )
    //            )
    //        );

    //        struct ggml_tensor * x_norm_ffn = build_norm(cur, layer->attn_norm_2, layer->attn_norm_2_b, LLM_NORM, il);
    //        x_prev = ggml_concat(
    //            ctx0,
    //            ffn_shift,
    //            ggml_view_3d(ctx0, x_norm_ffn, n_embd, n_seq_tokens - 1, n_seqs, x_norm_ffn->nb[1], x_norm_ffn->nb[2], 0),
    //            1
    //        );
    //        cur = ggml_add(ctx0, cur, build_rwkv6_channel_mix(layer, x_norm_ffn, x_prev));
    //        ggml_build_forward_expand(gf, cur);

    //        struct ggml_tensor * last_norm_att = ggml_view_3d(ctx0, x_norm_att, n_embd, 1, n_seqs, x_norm_att->nb[1], x_norm_att->nb[2], (n_seq_tokens-1)*n_embd*ggml_element_size(x_norm_att));
    //        struct ggml_tensor * last_norm_ffn = ggml_view_3d(ctx0, x_norm_ffn, n_embd, 1, n_seqs, x_norm_ffn->nb[1], x_norm_ffn->nb[2], (n_seq_tokens-1)*n_embd*ggml_element_size(x_norm_ffn));

    //        token_shift = ggml_concat(ctx0, last_norm_att, last_norm_ffn, 1);

    //        ggml_build_forward_expand(
    //            gf,
    //            ggml_cpy(
    //                ctx0,
    //                ggml_view_1d(ctx0, token_shift, n_embd * n_seqs * 2, 0),
    //                ggml_view_1d(ctx0, kv_self.k_l[il], hparams.n_embd_k_s() * n_seqs, hparams.n_embd_k_s() * kv_head * ggml_element_size(kv_self.k_l[il]))
    //            )
    //        );

    //        if (hparams.rescale_every_n_layers != 0 && (il + 1) % hparams.rescale_every_n_layers == 0) {
    //            cur = ggml_scale(ctx0, cur, 0.5F);
    //        }

    //        cur = lctx.cvec.apply_to(ctx0, cur, il);
    //        cb(cur, "l_out", il);

    //        // input for next layer
    //        inpL = cur;
    //    }

    //    cur = inpL;
    //    struct ggml_tensor * inp_out_ids = build_inp_out_ids();
    //    cur = ggml_reshape_2d(ctx0, cur, n_embd, n_tokens);
    //    cur = ggml_get_rows(ctx0, cur, inp_out_ids);

    //    cur = build_norm(cur, model.output_norm, model.output_norm_b, LLM_NORM, -1);
    //    cb(cur, "result_norm", -1);

    //    cur = build_lora_mm(model.output, cur);
    //    cb(cur, "result_output", -1);

    //    ggml_build_forward_expand(gf, cur);

    //    return gf;
    //}

    // ref: https://huggingface.co/recursal/QRWKV6-32B-Instruct-Preview-v0.1/blob/main/modeling_rwkv6qwen2.py
    //ggml_cgraph * build_rwkv6qwen2() {
    //    struct ggml_cgraph * gf = ggml_new_graph_custom(ctx0, model.max_nodes(), false);

    //    GGML_ASSERT(n_embd == hparams.n_embd_k_s());

    //    const int64_t n_seqs = ubatch.n_seqs;
    //    const int64_t n_seq_tokens = ubatch.n_seq_tokens;
    //    const int64_t n_tokens = ubatch.n_tokens;
    //    GGML_ASSERT(n_seqs != 0);
    //    GGML_ASSERT(ubatch.equal_seqs);
    //    GGML_ASSERT(n_tokens == n_seq_tokens * n_seqs);

    //    struct ggml_tensor * cur;
    //    struct ggml_tensor * inpL;
    //    struct ggml_tensor * state_copy = build_inp_s_copy();
    //    struct ggml_tensor * state_mask = build_inp_s_mask();

    //    inpL = build_inp_embd(model.tok_embd);

    //    for (int il = 0; il < n_layer; ++il) {
    //        const llama_layer * layer = &model.layers[il];

    //        // (ab)using the KV cache to store the states
    //        struct ggml_tensor * token_shift = build_copy_mask_state(
    //                gf, kv_self.k_l[il], state_copy, state_mask,
    //                hparams.n_embd_k_s(), n_seqs);

    //        struct ggml_tensor * wkv_states = build_copy_mask_state(
    //                gf, kv_self.v_l[il], state_copy, state_mask,
    //                hparams.n_embd_v_s(), n_seqs);

    //        cur = ggml_reshape_3d(ctx0, inpL, n_embd, n_seq_tokens, n_seqs);
    //        token_shift = ggml_reshape_3d(ctx0, token_shift, n_embd, 1, n_seqs);

    //        struct ggml_tensor * x_norm_att = build_norm(cur, layer->attn_norm, layer->attn_norm_b, LLM_NORM_RMS, il);
    //        struct ggml_tensor * x_prev = ggml_concat(
    //            ctx0,
    //            token_shift,
    //            ggml_view_3d(ctx0, x_norm_att, n_embd, n_seq_tokens - 1, n_seqs, x_norm_att->nb[1], x_norm_att->nb[2], 0),
    //            1
    //        );

    //        struct ggml_tensor * last_norm_att = ggml_view_3d(ctx0, x_norm_att, n_embd, 1, n_seqs, x_norm_att->nb[1], x_norm_att->nb[2], (n_seq_tokens-1)*n_embd*ggml_element_size(x_norm_att));
    //        ggml_build_forward_expand(
    //            gf,
    //            ggml_cpy(
    //                ctx0,
    //                ggml_view_1d(ctx0, last_norm_att, n_embd * n_seqs, 0),
    //                ggml_view_1d(ctx0, kv_self.k_l[il], hparams.n_embd_k_s() * n_seqs, hparams.n_embd_k_s() * kv_head * ggml_element_size(kv_self.k_l[il]))

    //        struct ggml_tensor * ffn_inp = ggml_add(ctx0, cur, build_rwkv6_time_mix(layer, x_norm_att, x_prev, &wkv_states, hparams.wkv_head_size, hparams.n_head_kv()));
    //        ggml_build_forward_expand(gf, ffn_inp);
    //        ggml_build_forward_expand(
    //            gf,
    //            ggml_cpy(
    //                ctx0,
    //                wkv_states,
    //                ggml_view_1d(
    //                    ctx0,
    //                    kv_self.v_l[il],
    //                    hparams.n_embd_v_s() * n_seqs,
    //                    hparams.n_embd_v_s() * kv_head * ggml_element_size(kv_self.v_l[il])
    //                )
    //            )
    //        );

    //        cb(ffn_inp, "ffn_inp", il);

    //        // feed-forward network
    //        cur = build_norm(ffn_inp,
    //                model.layers[il].ffn_norm, NULL,
    //                LLM_NORM_RMS, il);
    //        cb(cur, "ffn_norm", il);

    //        cur = build_ffn(cur,
    //                model.layers[il].ffn_up,   NULL, NULL,
    //                model.layers[il].ffn_gate, NULL, NULL,
    //                model.layers[il].ffn_down, NULL, NULL,
    //                NULL,
    //                LLM_FFN_SILU, LLM_FFN_PAR, cb, il);
    //        cb(cur, "ffn_out", il);

    //        cur = ggml_add(ctx0, cur, ffn_inp);
    //        cur = lctx.cvec.apply_to(ctx0, cur, il);
    //        cb(cur, "l_out", il);

    //        // input for next layer
    //        inpL = cur;
    //    }

    //    cur = inpL;
    //    struct ggml_tensor * inp_out_ids = build_inp_out_ids();
    //    cur = ggml_reshape_2d(ctx0, cur, n_embd, n_tokens);
    //    cur = ggml_get_rows(ctx0, cur, inp_out_ids);

    //    cur = build_norm(cur, model.output_norm, model.output_norm_b, LLM_NORM_RMS, -1);
    //    cb(cur, "result_norm", -1);

    //    cur = build_lora_mm(model.output, cur);
    //    cb(cur, "result_output", -1);

    //    ggml_build_forward_expand(gf, cur);

    //    return gf;
    //}

    // ref: https://github.com/facebookresearch/chameleon
    // based on the original build_llama() function, changes:
    //   * qk-norm
    //   * swin-norm
    //   * removed bias
    //   * removed MoE
    struct ggml_cgraph * build_chameleon() {
        struct ggml_cgraph * gf = ggml_new_graph_custom(ctx0, model.max_nodes(), false);

        // mutable variable, needed during the last layer of the computation to skip unused tokens
        int32_t n_tokens = this->n_tokens;

        const int64_t n_embd_head = hparams.n_embd_head_v;
        GGML_ASSERT(n_embd_head == hparams.n_embd_head_k);
        GGML_ASSERT(n_embd_head == hparams.n_rot);

        struct ggml_tensor * cur;
        struct ggml_tensor * inpL;

        inpL = build_inp_embd(model.tok_embd);

        // inp_pos - contains the positions
        struct ggml_tensor * inp_pos = build_inp_pos();

        lctx.build_attn_inp(ctx0, n_tokens, true, false, worst_case);

        for (int il = 0; il < n_layer; ++il) {
            struct ggml_tensor * inpSA = inpL;

            // norm
            if (hparams.swin_norm) {
                cur = inpL;
            } else {
                cur = build_norm(inpL,
                    model.layers[il].attn_norm, NULL,
                    LLM_NORM_RMS, il);
                cb(cur, "attn_norm", il);
            }

            // self-attention
            {
                // compute Q and K and RoPE them
                struct ggml_tensor * Qcur = build_lora_mm(model.layers[il].wq, cur);
                cb(Qcur, "Qcur", il);

                struct ggml_tensor * Kcur = build_lora_mm(model.layers[il].wk, cur);
                cb(Kcur, "Kcur", il);

                struct ggml_tensor * Vcur = build_lora_mm(model.layers[il].wv, cur);
                cb(Vcur, "Vcur", il);

                if (model.layers[il].attn_q_norm) {
                    Qcur = ggml_view_3d(ctx0, Qcur, n_embd_head, n_head, n_tokens,
                                ggml_element_size(Qcur) * n_embd_head,
                                ggml_element_size(Qcur) * n_embd_head * n_head,
                                0);
                    cb(Qcur, "Qcur", il);

                    Qcur = build_norm(Qcur,
                                model.layers[il].attn_q_norm,
                                model.layers[il].attn_q_norm_b,
                                LLM_NORM, il);
                    cb(Qcur, "Qcur", il);
                }

                if (model.layers[il].attn_k_norm) {
                    Kcur = ggml_view_3d(ctx0, Kcur, n_embd_head, n_head_kv, n_tokens,
                                ggml_element_size(Kcur) * n_embd_head,
                                ggml_element_size(Kcur) * n_embd_head * n_head_kv,
                                0);
                    cb(Kcur, "Kcur", il);

                    Kcur = build_norm(Kcur,
                               model.layers[il].attn_k_norm,
                               model.layers[il].attn_k_norm_b,
                               LLM_NORM, il);
                    cb(Kcur, "Kcur", il);
                }

                Qcur = ggml_rope_ext(
                    ctx0, ggml_reshape_3d(ctx0, Qcur, n_embd_head, n_head, n_tokens), inp_pos, nullptr,
                    n_rot, rope_type, n_ctx_orig, freq_base, freq_scale,
                    ext_factor, attn_factor, beta_fast, beta_slow
                );
                cb(Qcur, "Qcur", il);

                Kcur = ggml_rope_ext(
                    ctx0, ggml_reshape_3d(ctx0, Kcur, n_embd_head, n_head_kv, n_tokens), inp_pos, nullptr,
                    n_rot, rope_type, n_ctx_orig, freq_base, freq_scale,
                    ext_factor, attn_factor, beta_fast, beta_slow
                );
                cb(Kcur, "Kcur", il);

                cur = build_attn(gf,
                        model.layers[il].wo, nullptr,
                        Kcur, Vcur, Qcur, n_tokens, 1.0f/sqrtf(float(n_embd_head)), cb, il);

                if (hparams.swin_norm) {
                    cur = build_norm(cur,
                        model.layers[il].attn_norm, NULL,
                        LLM_NORM_RMS, il);
                }
            }

            if (il == n_layer - 1) {
                // skip computing output for unused tokens
                struct ggml_tensor * inp_out_ids = build_inp_out_ids();
                n_tokens = n_outputs;
                cur   = ggml_get_rows(ctx0,   cur, inp_out_ids);
                inpSA = ggml_get_rows(ctx0, inpSA, inp_out_ids);
            }

            struct ggml_tensor * ffn_inp = ggml_add(ctx0, cur, inpSA);
            cb(ffn_inp, "ffn_inp", il);

            // feed-forward network
            if (!hparams.swin_norm) {
                cur = build_norm(ffn_inp,
                        model.layers[il].ffn_norm, NULL,
                        LLM_NORM_RMS, il);
                cb(cur, "ffn_norm", il);
            }

            cur = build_ffn(cur,
                    model.layers[il].ffn_up,   NULL, NULL,
                    model.layers[il].ffn_gate, NULL, NULL,
                    model.layers[il].ffn_down, NULL, NULL,
                    NULL,
                    LLM_FFN_SILU, LLM_FFN_PAR, cb, il);
            cb(cur, "ffn_out", il);

            if (hparams.swin_norm) {
                cur = build_norm(cur,
                        model.layers[il].ffn_norm, NULL,
                        LLM_NORM_RMS, il);
                cb(cur, "ffn_norm", il);
            }

            cur = ggml_add(ctx0, cur, ffn_inp);
            cb(cur, "ffn_out", il);

            cur = lctx.cvec.apply_to(ctx0, cur, il);
            cb(cur, "l_out", il);

            // input for next layer
            inpL = cur;
        }

        cur = inpL;

        cur = build_norm(cur,
                model.output_norm, NULL,
                LLM_NORM_RMS, -1);
        cb(cur, "result_norm", -1);

        // lm_head
        cur = build_lora_mm(model.output, cur);
        cb(cur, "result_output_with_img_logits", -1);

        // TODO: this suppresses the output of image tokens, which is required to enable text-only outputs.
        // Needs to be removed once image outputs are supported.
        int img_token_end_idx = 8196;
        int img_token_start_idx = 4;
        int num_img_tokens = img_token_end_idx - img_token_start_idx;
        // creates 1d tensor of size num_img_tokens and values -FLT_MAX,
        // which ensures that text token values are always at least larger than image token values
        struct ggml_tensor * img_logits = ggml_new_tensor_1d(ctx0, GGML_TYPE_F32, num_img_tokens);
        img_logits = ggml_clamp(ctx0, img_logits, -FLT_MAX, -FLT_MAX);
        cb(img_logits, "img_logits", -1);
        cur = ggml_set_1d(ctx0, cur, img_logits, ggml_element_size(cur) * img_token_start_idx);
        cb(cur, "result_output", -1);

        ggml_build_forward_expand(gf, cur);

        return gf;
    }

    struct ggml_cgraph * build_wavtokenizer_dec() {
        struct ggml_cgraph * gf = ggml_new_graph_custom(ctx0, model.max_nodes(), false);

        struct ggml_tensor * cur;
        struct ggml_tensor * inpL;

        inpL = build_inp_embd(model.tok_embd);

        cur = ggml_cont(ctx0, ggml_transpose(ctx0, inpL));

        cur = ggml_conv_1d_ph(ctx0, model.conv1d, cur, 1, 1);
        cur = ggml_add(ctx0, cur, model.conv1d_b);

        // posnet
        for (uint32_t il = 0; il < hparams.posnet.n_layer; ++il) {
            const auto & layer = model.layers[il].posnet;

            inpL = cur;

            switch (il) {
                case 0:
                case 1:
                case 3:
                case 4:
                    {
                        cur = build_norm(cur,
                                layer.norm1,
                                layer.norm1_b,
                                LLM_NORM_GROUP, 0);

                        cur = ggml_mul(ctx0, ggml_sigmoid(ctx0, cur), cur);

                        cur = ggml_conv_1d_ph(ctx0, layer.conv1, cur, 1, 1);
                        cur = ggml_add(ctx0, cur, layer.conv1_b);

                        cur = build_norm(cur,
                                layer.norm2,
                                layer.norm2_b,
                                LLM_NORM_GROUP, 0);

                        cur = ggml_mul(ctx0, ggml_sigmoid(ctx0, cur), cur);

                        cur = ggml_conv_1d_ph(ctx0, layer.conv2, cur, 1, 1);
                        cur = ggml_add(ctx0, cur, layer.conv2_b);

                        cur = ggml_add(ctx0, cur, inpL);
                    } break;
                case 2:
                    {
                        cur = build_norm(cur,
                                layer.attn_norm,
                                layer.attn_norm_b,
                                LLM_NORM_GROUP, 0);

                        struct ggml_tensor * q;
                        struct ggml_tensor * k;
                        struct ggml_tensor * v;

                        q = ggml_conv_1d_ph(ctx0, layer.attn_q, cur, 1, 1);
                        k = ggml_conv_1d_ph(ctx0, layer.attn_k, cur, 1, 1);
                        v = ggml_conv_1d_ph(ctx0, layer.attn_v, cur, 1, 1);

                        q = ggml_add(ctx0, q, layer.attn_q_b);
                        k = ggml_add(ctx0, k, layer.attn_k_b);
                        v = ggml_add(ctx0, v, layer.attn_v_b);

                        q = ggml_cont(ctx0, ggml_transpose(ctx0, q));
                        k = ggml_cont(ctx0, ggml_transpose(ctx0, k));

                        struct ggml_tensor * kq = ggml_mul_mat(ctx0, k, q);

                        kq = ggml_soft_max_ext(ctx0, kq, nullptr, 1.0f/sqrtf(float(hparams.posnet.n_embd)), 0.0f);

                        cur = ggml_mul_mat(ctx0, kq, v);

                        cur = ggml_conv_1d_ph(ctx0, layer.attn_o, cur, 1, 1);
                        cur = ggml_add(ctx0, cur, layer.attn_o_b);

                        cur = ggml_add(ctx0, cur, inpL);
                    } break;
                case 5:
                    {
                        cur = build_norm(cur,
                                layer.norm,
                                layer.norm_b,
                                LLM_NORM_GROUP, 0);
                    } break;
                default: GGML_ABORT("unknown posnet layer");
            };
        }

        cur = ggml_cont(ctx0, ggml_transpose(ctx0, cur));

        cur = build_norm(cur,
                model.tok_norm,
                model.tok_norm_b,
                LLM_NORM, -1);

        cur = ggml_cont(ctx0, ggml_transpose(ctx0, cur));

        inpL = cur;

        // convnext
        for (uint32_t il = 0; il < hparams.convnext.n_layer; ++il) {
            const auto & layer = model.layers[il].convnext;

            cur = inpL;

            cur = ggml_conv_1d_dw_ph(ctx0, layer.dw, cur, 1, 1);
            cur = ggml_add(ctx0, cur, layer.dw_b);

            cur = ggml_cont(ctx0, ggml_transpose(ctx0, cur));

            cur = build_norm(cur,
                    layer.norm,
                    layer.norm_b,
                    LLM_NORM, -1);

            cur = build_ffn(cur,
                    layer.pw1, layer.pw1_b, NULL,
                    NULL,      NULL,        NULL,
                    layer.pw2, layer.pw2_b, NULL,
                    NULL,
                    LLM_FFN_GELU, LLM_FFN_SEQ, cb, il);

            cur = ggml_mul(ctx0, cur, layer.gamma);

            cur = ggml_cont(ctx0, ggml_transpose(ctx0, cur));

            inpL = ggml_add(ctx0, cur, inpL);
        }

        cur = inpL;

        cur = ggml_cont(ctx0, ggml_transpose(ctx0, cur));

        cur = build_norm(cur,
                model.output_norm,
                model.output_norm_b,
                LLM_NORM, -1);

        // lm_head
        cur = build_lora_mm(model.output, cur);

        cur = ggml_add(ctx0, cur, model.output_b);
        cb(cur, "result_embd", -1);

        ggml_build_forward_expand(gf, cur);

        return gf;
    }
};

static struct ggml_cgraph * llama_build_graph(
         llama_context & lctx,
    const llama_ubatch & ubatch,
                  bool   worst_case) {
    const auto & model = lctx.model;

    // this callback allows us to apply custom logic to each tensor (e.g. ggml-alloc, offloading, etc.)
    llm_build_cb cb = [&](struct ggml_tensor * cur, const char * name, int il) {
        if (il >= 0) {
            ggml_format_name(cur, "%s-%d", name, il);
        } else {
            ggml_set_name(cur, name);
        }

        if (!lctx.cparams.offload_kqv) {
            if (strcmp(name, "kqv_merged_cont") == 0) {
                // all nodes between the KV store and the attention output are run on the CPU
                ggml_backend_sched_set_tensor_backend(lctx.sched.get(), cur, lctx.backend_cpu);
            }
        }

        // norm may be automatically assigned to the backend of the previous layer, increasing data transfer between backends
        // FIXME: fix in ggml_backend_sched
        const bool full_offload = lctx.model.params.n_gpu_layers > (int) lctx.model.hparams.n_layer;
        if (ubatch.n_tokens < 32 || full_offload) {
            if (il != -1 && strcmp(name, "norm") == 0) {
                const auto & dev_layer = lctx.model.dev_layer(il);
                for (auto & backend : lctx.backends) {
                    if (ggml_backend_get_device(backend.get()) == dev_layer) {
                        if (ggml_backend_supports_op(backend.get(), cur)) {
                            ggml_backend_sched_set_tensor_backend(lctx.sched.get(), cur, backend.get());
                        }
                    }
                }
            }
        }
    };

    struct ggml_cgraph * result = NULL;

    struct llm_build_context llm(lctx, ubatch, cb, worst_case);

    llm.init();

    switch (model.arch) {
        case LLM_ARCH_LLAMA:
        case LLM_ARCH_MINICPM:
        case LLM_ARCH_GRANITE:
        case LLM_ARCH_GRANITE_MOE:
            {
                result = llm.build_llama();
            } break;
        case LLM_ARCH_DECI:
            {
                result = llm.build_deci();
            } break;
        case LLM_ARCH_BAICHUAN:
            {
                result = llm.build_baichuan();
            } break;
        case LLM_ARCH_FALCON:
            {
                result = llm.build_falcon();
            } break;
        case LLM_ARCH_GROK:
            {
                result = llm.build_grok();
            } break;
        case LLM_ARCH_STARCODER:
            {
                result = llm.build_starcoder();
            } break;
        case LLM_ARCH_REFACT:
            {
                result = llm.build_refact();
            } break;
        case LLM_ARCH_BERT:
        case LLM_ARCH_JINA_BERT_V2:
        case LLM_ARCH_NOMIC_BERT:
            {
                result = llm.build_bert();
            } break;
        case LLM_ARCH_BLOOM:
            {
                result = llm.build_bloom();
            } break;
        case LLM_ARCH_MPT:
            {
                result = llm.build_mpt();
            } break;
         case LLM_ARCH_STABLELM:
            {
                result = llm.build_stablelm();
            } break;
        case LLM_ARCH_QWEN:
            {
                result = llm.build_qwen();
            } break;
        case LLM_ARCH_QWEN2:
            {
                result = llm.build_qwen2();
            } break;
        case LLM_ARCH_QWEN2VL:
            {
                lctx.n_pos_per_token = 4;
                result = llm.build_qwen2vl();
            } break;
        case LLM_ARCH_QWEN2MOE:
            {
                result = llm.build_qwen2moe();
            } break;
        case LLM_ARCH_PHI2:
            {
                result = llm.build_phi2();
            } break;
        case LLM_ARCH_PHI3:
        case LLM_ARCH_PHIMOE:
            {
                result = llm.build_phi3();
            } break;
        case LLM_ARCH_PLAMO:
            {
                result = llm.build_plamo();
            } break;
        case LLM_ARCH_GPT2:
            {
                result = llm.build_gpt2();
            } break;
        case LLM_ARCH_CODESHELL:
            {
                result = llm.build_codeshell();
            } break;
        case LLM_ARCH_ORION:
            {
                result = llm.build_orion();
            } break;
        case LLM_ARCH_INTERNLM2:
            {
                result = llm.build_internlm2();
            } break;
        case LLM_ARCH_MINICPM3:
            {
                result = llm.build_minicpm3();
            } break;
        case LLM_ARCH_GEMMA:
            {
                result = llm.build_gemma();
            } break;
        case LLM_ARCH_GEMMA2:
            {
                result = llm.build_gemma2();
            } break;
        case LLM_ARCH_STARCODER2:
            {
                result = llm.build_starcoder2();
            } break;
        case LLM_ARCH_MAMBA:
            {
                result = llm.build_mamba();
            } break;
        case LLM_ARCH_XVERSE:
            {
                result = llm.build_xverse();
            } break;
        case LLM_ARCH_COMMAND_R:
            {
                result = llm.build_command_r();
            } break;
        case LLM_ARCH_COHERE2:
            {
                result = llm.build_cohere2();
            } break;
        case LLM_ARCH_DBRX:
            {
                result = llm.build_dbrx();
            } break;
        case LLM_ARCH_OLMO:
            {
                result = llm.build_olmo();
            } break;
        case LLM_ARCH_OLMO2:
            {
                result = llm.build_olmo2();
            } break;
        case LLM_ARCH_OLMOE:
            {
                result = llm.build_olmoe();
            } break;
        case LLM_ARCH_OPENELM:
            {
                result = llm.build_openelm();
            } break;
        case LLM_ARCH_GPTNEOX:
            {
                result = llm.build_gptneox();
            } break;
        case LLM_ARCH_ARCTIC:
            {
                result = llm.build_arctic();
            } break;
        case LLM_ARCH_DEEPSEEK:
            {
                result = llm.build_deepseek();
            } break;
        case LLM_ARCH_DEEPSEEK2:
            {
                result = llm.build_deepseek2();
            } break;
        case LLM_ARCH_CHATGLM:
            {
                result = llm.build_chatglm();
            } break;
        case LLM_ARCH_BITNET:
            {
                result = llm.build_bitnet();
            } break;
        //case LLM_ARCH_T5:
        //    {
        //        if (lctx.is_encoding) {
        //            result = llm.build_t5_enc();
        //        } else {
        //            result = llm.build_t5_dec();
        //        }
        //    } break;
        //case LLM_ARCH_T5ENCODER:
        //    {
        //        result = llm.build_t5_enc();
        //    } break;
        case LLM_ARCH_JAIS:
            {
                result = llm.build_jais();
            } break;
        case LLM_ARCH_NEMOTRON:
            {
                result = llm.build_nemotron();
            } break;
        case LLM_ARCH_EXAONE:
            {
                result = llm.build_exaone();
            } break;
        //case LLM_ARCH_RWKV6:
        //    {
        //        result = llm.build_rwkv6();
        //    } break;
        //case LLM_ARCH_RWKV6QWEN2:
        //    {
        //        result = llm.build_rwkv6qwen2();
        //    } break;
        case LLM_ARCH_CHAMELEON:
            {
                result = llm.build_chameleon();
            } break;
        case LLM_ARCH_WAVTOKENIZER_DEC:
            {
                result = llm.build_wavtokenizer_dec();
            } break;
        default:
            GGML_ABORT("fatal error");
    }

    // add on pooling layer
    if (lctx.cparams.embeddings) {
        result = llm.append_pooling(result);
    }

    llm.free();

    return result;
}

// decode a batch of tokens by evaluating the transformer
// in case of unsuccessful decoding (error or warning),
// the kv_cache state will be returned to its original state
// (for non-recurrent models) or cleaned (for recurrent models)
//
//   - lctx:      llama context
//   - inp_batch: batch to evaluate
//
// return 0 on success
// return positive int on warning
// return negative int on error
//
static int llama_decode_impl(
         llama_context & lctx,
           llama_batch   inp_batch) {

    lctx.is_encoding = false;

    if (inp_batch.n_tokens == 0) {
        LLAMA_LOG_ERROR("%s: n_tokens == 0\n", __func__);
        return -1;
    }

    // temporary allocate memory for the input batch if needed
    // TODO: this is incorrect for multiple sequences because pos_max() is the maximum across all sequences
    llama_batch_allocr batch_allocr(inp_batch, inp_batch.pos ? -1 : lctx.pos_max() + 1);

    const llama_batch & batch = batch_allocr.batch;

    const auto & model   = lctx.model;
    const auto & vocab   = model.vocab;
    const auto & cparams = lctx.cparams;
    const auto & hparams = lctx.model.hparams;

    const int32_t n_vocab = vocab.n_tokens();
    const int64_t n_embd  = hparams.n_embd;

    // TODO: try catch
    auto bman = lctx.prepare_batch(batch);

    const auto n_outputs_all = bman->n_outputs_all;

    // reserve output buffer
    // TODO: move to batch manager?
    if (llama_output_reserve(lctx, bman->n_outputs_all) < (size_t) n_outputs_all) {
        LLAMA_LOG_ERROR("%s: could not reserve space for batch with %" PRId64 " outputs\n", __func__, n_outputs_all);
        return -2;
    };

    int64_t n_outputs_prev = 0;

    while (lctx.sbatch.n_tokens > 0) {
        llama_ubatch ubatch = bman->next();

        if (!bman->prepare()) {
            LLAMA_LOG_ERROR("%s: failed to prepare ubatch\n", __func__);
            bman->restore();
            return -3;
        }

        // reserve a worst case graph if needed
        // TODO: extract to a function
        if (lctx.need_reserve) {
            const auto & cparams = lctx.cparams;
            const auto & model   = lctx.model;

            // build worst-case graph
            uint32_t n_seqs = 1; // TODO: worst-case number of sequences
            uint32_t n_tokens = std::min(cparams.n_ctx, cparams.n_ubatch);

            llama_token token = model.vocab.token_bos(); // not actually used by llama_build_graph, but required to choose between token and embedding inputs graph
            llama_ubatch ubatch = { true, n_tokens, n_tokens / n_seqs, n_seqs, &token, nullptr, nullptr, nullptr, nullptr, nullptr};

            ggml_cgraph * gf = llama_build_graph(lctx, ubatch, true);

            // initialize scheduler with the worst-case graph
            ggml_backend_sched_reset(lctx.sched.get());
            if (!ggml_backend_sched_reserve(lctx.sched.get(), gf)) {
                LLAMA_LOG_ERROR("%s: failed to allocate compute buffers\n", __func__);
            }

            lctx.need_reserve = false;
        }

        ggml_backend_sched_reset(lctx.sched.get());
        ggml_backend_sched_set_eval_callback(lctx.sched.get(), lctx.cparams.cb_eval, lctx.cparams.cb_eval_user_data);

        ggml_cgraph * gf = llama_build_graph(lctx, ubatch, false);

        // LLAMA_LOG_INFO("graph build time: %.3f ms (%d nodes, %d leafs)\n", (ggml_time_us() - t_start_us)/1000.0, gf->n_nodes, gf->n_leafs);

        ggml_backend_sched_alloc_graph(lctx.sched.get(), gf);

        lctx.set_inputs(ubatch);

        // the output is always the last tensor in the graph
        struct ggml_tensor * res  = ggml_graph_node(gf, -1);
        struct ggml_tensor * embd = ggml_graph_node(gf, -2);

        if (lctx.n_outputs == 0) {
            // no output
            res  = nullptr;
            embd = nullptr;
        } else if (cparams.embeddings) {
            res  = nullptr; // do not extract logits for embedding case
            embd = nullptr;
            for (int i = ggml_graph_n_nodes(gf) - 1; i >= 0; --i) {
                if (strcmp(ggml_graph_node(gf, i)->name, "result_embd_pooled") == 0) {
                    embd = ggml_graph_node(gf, i);
                    break;
                }
            }
            GGML_ASSERT(embd != nullptr && "missing embeddings tensor");
        } else {
            embd = nullptr; // do not extract embeddings when not needed
            GGML_ASSERT(strcmp(res->name, "result_output") == 0 && "missing result_output tensor");
        }

        const auto compute_status = lctx.compute_graph(gf, ubatch.n_tokens > 1);
        if (compute_status != GGML_STATUS_SUCCESS) {
            bman->restore();
            switch (compute_status) {
                case GGML_STATUS_ABORTED:
                    return 2;
                case GGML_STATUS_ALLOC_FAILED:
                    return -2;
                case GGML_STATUS_FAILED:
                default:
                    return -3;
            }
        }

        bman->update();

        // plot the computation graph in dot format (for debugging purposes)
        //if (n_past%100 == 0) {
        //    ggml_graph_dump_dot(gf, NULL, "llama.dot");
        //}

        // extract logits
        if (res) {
            ggml_backend_t backend_res = ggml_backend_sched_get_tensor_backend(lctx.sched.get(), res);
            GGML_ASSERT(backend_res != nullptr);
            GGML_ASSERT(lctx.logits != nullptr);

            float * logits_out = lctx.logits + n_outputs_prev*n_vocab;
            const int32_t n_outputs_new = lctx.n_outputs;

            if (n_outputs_new) {
                GGML_ASSERT( n_outputs_prev + n_outputs_new <= n_outputs_all);
                GGML_ASSERT((n_outputs_prev + n_outputs_new)*n_vocab <= (int64_t) lctx.logits_size);
                ggml_backend_tensor_get_async(backend_res, res, logits_out, 0, n_outputs_new*n_vocab*sizeof(float));
            }
        }

        // extract embeddings
        if (embd) {
            ggml_backend_t backend_embd = ggml_backend_sched_get_tensor_backend(lctx.sched.get(), embd);
            GGML_ASSERT(backend_embd != nullptr);

            switch (cparams.pooling_type) {
                case LLAMA_POOLING_TYPE_NONE:
                    {
                        // extract token embeddings
                        GGML_ASSERT(lctx.embd != nullptr);
                        float * embd_out = lctx.embd + n_outputs_prev*n_embd;
                        const int32_t n_outputs_new = lctx.n_outputs;

                        if (n_outputs_new) {
                            GGML_ASSERT( n_outputs_prev + n_outputs_new <= n_outputs_all);
                            GGML_ASSERT((n_outputs_prev + n_outputs_new)*n_embd <= (int64_t) lctx.embd_size);
                            ggml_backend_tensor_get_async(backend_embd, embd, embd_out, 0, n_outputs_new*n_embd*sizeof(float));
                        }
                    } break;
                case LLAMA_POOLING_TYPE_MEAN:
                case LLAMA_POOLING_TYPE_CLS:
                case LLAMA_POOLING_TYPE_LAST:
                    {
                        // extract sequence embeddings (cleared before processing each batch)
                        auto & embd_seq_out = lctx.embd_seq;

                        for (uint32_t s = 0; s < ubatch.n_seqs; ++s) {
                            const llama_seq_id seq_id = ubatch.seq_id[s][0];
                            if (embd_seq_out.find(seq_id) != embd_seq_out.end()) {
                                continue;
                            }
                            embd_seq_out[seq_id].resize(n_embd);
                            ggml_backend_tensor_get_async(backend_embd, embd, embd_seq_out[seq_id].data(), (n_embd*seq_id)*sizeof(float), n_embd*sizeof(float));
                        }
                    } break;
                case LLAMA_POOLING_TYPE_RANK:
                    {
                        // extract the rerank score - a single float per sequence
                        auto & embd_seq_out = lctx.embd_seq;

                        for (uint32_t s = 0; s < ubatch.n_seqs; ++s) {
                            const llama_seq_id seq_id = ubatch.seq_id[s][0];
                            if (embd_seq_out.find(seq_id) != embd_seq_out.end()) {
                                continue;
                            }
                            embd_seq_out[seq_id].resize(1);
                            ggml_backend_tensor_get_async(backend_embd, embd, embd_seq_out[seq_id].data(), (seq_id)*sizeof(float), sizeof(float));
                        }
                    } break;
                case LLAMA_POOLING_TYPE_UNSPECIFIED:
                    {
                        GGML_ABORT("unknown pooling type");
                    }
            }
        }

        n_outputs_prev += lctx.n_outputs;
    }

    // set output mappings
    {
        bool sorted_output = true;

        GGML_ASSERT(lctx.sbatch.out_ids.size() == (size_t) n_outputs_all);

        for (size_t i = 0; i < (size_t) n_outputs_all; ++i) {
            size_t out_id = lctx.sbatch.out_ids[i];
            lctx.output_ids[out_id] = i;
            if (out_id != i) {
                sorted_output = false;
            }
        }

        if (sorted_output) {
            lctx.sbatch.out_ids.clear();
        }
    }

    // set to total number of outputs in the batch, for use in llama_get_logits_ith
    lctx.n_outputs = n_outputs_all;

    // wait for the computation to finish (automatically done when obtaining the model output)
    //llama_synchronize(&lctx);

    bman->finalize();

    // Reset state for the next token before backend sync, to allow the CPU activities in the reset to
    // overlap with device computation.
    ggml_backend_sched_reset(lctx.sched.get());

    return 0;
}

// encode a batch of tokens by evaluating the encoder part of the transformer
//
//   - lctx:      llama context
//   - batch:     batch to evaluate
//
// return 0 on success
// return positive int on warning
// return negative int on error
//
static int llama_encode_impl(
         llama_context & lctx,
           llama_batch   inp_batch) {

    lctx.is_encoding = true;

    if (inp_batch.n_tokens == 0) {
        LLAMA_LOG_ERROR("%s: n_tokens == 0\n", __func__);
        return -1;
    }

    // temporary allocate memory for the input batch if needed
    // TODO: this is incorrect for multiple sequences because pos_max() is the maximum across all sequences
    llama_batch_allocr batch_allocr(inp_batch, inp_batch.pos ? -1 : lctx.pos_max() + 1);

    const llama_batch & batch = batch_allocr.batch;
    const uint32_t n_tokens = batch.n_tokens;

    const auto & model   = lctx.model;
    const auto & hparams = model.hparams;
    const auto & cparams = lctx.cparams;

    GGML_ASSERT((!batch.token && batch.embd) || (batch.token && !batch.embd)); // NOLINT

    if (batch.token) {
        for (uint32_t i = 0; i < n_tokens; ++i) {
            if (batch.token[i] < 0 || (uint32_t) batch.token[i] >= model.vocab.n_tokens()) {
                LLAMA_LOG_ERROR("%s: invalid token[%d] = %d\n", __func__, i, batch.token[i]);
                return -1;
            }
        }
    }

    // micro-batching is not possible for non-causal encoding, so we process the batch in a single shot
    GGML_ASSERT(cparams.n_ubatch >= n_tokens && "encoder requires n_ubatch >= n_tokens");

    if (lctx.t_compute_start_us == 0) {
        lctx.t_compute_start_us = ggml_time_us();
    }

    lctx.n_queued_tokens += n_tokens;

    const int64_t n_embd = hparams.n_embd;

    lctx.sbatch.from_batch(batch, n_embd, /* simple_split */ true, /* logits_all */ true);

    const llama_ubatch ubatch = lctx.sbatch.split_simple(n_tokens);

    // reserve output buffer
    if (llama_output_reserve(lctx, n_tokens) < n_tokens) {
        LLAMA_LOG_ERROR("%s: could not reserve space for batch with %u outputs\n", __func__, n_tokens);
        return -2;
    };

    for (uint32_t i = 0; i < n_tokens; ++i) {
        lctx.output_ids[i] = i;
    }

    lctx.inp_embd_enc = NULL;
    lctx.n_outputs = n_tokens;

    //batch_manager->prepare(ubatch);

    // reserve a worst case graph if needed
    // TODO: extract to a function
    if (lctx.need_reserve) {
        // TODO: extract to a function
        const auto & cparams = lctx.cparams;
        const auto & model   = lctx.model;

        // build worst-case graph
        uint32_t n_seqs = 1; // TODO: worst-case number of sequences
        uint32_t n_tokens = std::min(cparams.n_ctx, cparams.n_ubatch);

        llama_token token = model.vocab.token_bos(); // not actually used by llama_build_graph, but required to choose between token and embedding inputs graph
        llama_ubatch ubatch = { true, n_tokens, n_tokens / n_seqs, n_seqs, &token, nullptr, nullptr, nullptr, nullptr, nullptr};

        ggml_cgraph * gf = llama_build_graph(lctx, ubatch, true);

        // initialize scheduler with the worst-case graph
        ggml_backend_sched_reset(lctx.sched.get());
        if (!ggml_backend_sched_reserve(lctx.sched.get(), gf)) {
            LLAMA_LOG_ERROR("%s: failed to allocate compute buffers\n", __func__);
        }

        lctx.need_reserve = false;
    }

    ggml_backend_sched_reset(lctx.sched.get());
    ggml_backend_sched_set_eval_callback(lctx.sched.get(), lctx.cparams.cb_eval, lctx.cparams.cb_eval_user_data);

    ggml_cgraph * gf = llama_build_graph(lctx, ubatch, false);

    ggml_backend_sched_alloc_graph(lctx.sched.get(), gf);

    lctx.set_inputs(ubatch);

    // the output embeddings after the final encoder normalization
    struct ggml_tensor * embd = nullptr;

    // there are two cases here
    if (llama_model_has_decoder(&lctx.model)) {
        // first case is an encoder-decoder T5 model where embeddings are passed to decoder
        embd = ggml_graph_node(gf, -1);
        GGML_ASSERT(strcmp(embd->name, "result_norm") == 0 && "missing result_output tensor");
    } else {
        // second case is an encoder-only T5 model
        if (cparams.embeddings) {
            // only output embeddings if required
            embd = ggml_graph_node(gf, -1);
            if (strcmp(embd->name, "result_embd_pooled") != 0) {
                embd = ggml_graph_node(gf, -2);
            }
            GGML_ASSERT(strcmp(embd->name, "result_embd_pooled") == 0 && "missing embeddings tensor");
        }
    }

    const auto compute_status = lctx.compute_graph(gf, n_tokens > 1);
    switch (compute_status) {
        case GGML_STATUS_SUCCESS:
            break;
        case GGML_STATUS_ABORTED:
            return 2;
        case GGML_STATUS_ALLOC_FAILED:
            return -2;
        case GGML_STATUS_FAILED:
        default:
            return -3;
    }

    // extract embeddings
    if (embd) {
        ggml_backend_t backend_embd = ggml_backend_sched_get_tensor_backend(lctx.sched.get(), embd);
        GGML_ASSERT(backend_embd != nullptr);

        if (llama_model_has_decoder(&lctx.model)) {
            lctx.embd_enc.resize(n_tokens*n_embd);
            float * embd_out = lctx.embd_enc.data();

            ggml_backend_tensor_get_async(backend_embd, embd, embd_out, 0, n_tokens*n_embd*sizeof(float));
            GGML_ASSERT(!ubatch.equal_seqs); // TODO: handle equal splits

            // remember the sequence ids used during the encoding - needed for cross attention later
            lctx.seq_ids_enc.resize(n_tokens);
            for (uint32_t i = 0; i < n_tokens; i++) {
                for (int s = 0; s < ubatch.n_seq_id[i]; s++) {
                    llama_seq_id seq_id = ubatch.seq_id[i][s];
                    lctx.seq_ids_enc[i].insert(seq_id);
                }
            }
        } else {
            GGML_ASSERT(lctx.embd != nullptr);

            switch (cparams.pooling_type) {
                case LLAMA_POOLING_TYPE_NONE:
                    {
                        // extract token embeddings
                        GGML_ASSERT(lctx.embd != nullptr);
                        float * embd_out = lctx.embd;

                        GGML_ASSERT(n_tokens*n_embd <= (int64_t) lctx.embd_size);
                        ggml_backend_tensor_get_async(backend_embd, embd, embd_out, 0, n_tokens*n_embd*sizeof(float));
                    } break;
                case LLAMA_POOLING_TYPE_MEAN:
                case LLAMA_POOLING_TYPE_CLS:
                case LLAMA_POOLING_TYPE_LAST:
                    {
                        // extract sequence embeddings
                        auto & embd_seq_out = lctx.embd_seq;
                        embd_seq_out.clear();

                        GGML_ASSERT(!ubatch.equal_seqs); // TODO: handle equal splits

                        for (uint32_t i = 0; i < n_tokens; i++) {
                            const llama_seq_id seq_id = ubatch.seq_id[i][0];
                            if (embd_seq_out.find(seq_id) != embd_seq_out.end()) {
                                continue;
                            }
                            embd_seq_out[seq_id].resize(n_embd);
                            ggml_backend_tensor_get_async(backend_embd, embd, embd_seq_out[seq_id].data(), (n_embd*seq_id)*sizeof(float), n_embd*sizeof(float));
                        }
                    } break;
                case LLAMA_POOLING_TYPE_RANK:
                    {
                        // TODO: this likely should be the same logic as in llama_decoder_internal, but better to
                        //       wait for an encoder model that requires this pooling type in order to test it
                        //       https://github.com/ggerganov/llama.cpp/pull/9510
                        GGML_ABORT("RANK pooling not implemented yet");
                    }
                case LLAMA_POOLING_TYPE_UNSPECIFIED:
                    {
                        GGML_ABORT("unknown pooling type");
                    }
            }
        }
    }

    // Reset state for the next token before backend sync, to allow the CPU activities in the reset to
    // overlap with device computation.
    ggml_backend_sched_reset(lctx.sched.get());

    return 0;
}

//
// interface implementation
//

struct llama_context_params llama_context_default_params() {
    struct llama_context_params result = {
        /*.n_ctx                       =*/ 512,
        /*.n_batch                     =*/ 2048,
        /*.n_ubatch                    =*/ 512,
        /*.n_seq_max                   =*/ 1,
        /*.n_threads                   =*/ GGML_DEFAULT_N_THREADS, // TODO: better default
        /*.n_threads_batch             =*/ GGML_DEFAULT_N_THREADS,
        /*.rope_scaling_type           =*/ LLAMA_ROPE_SCALING_TYPE_UNSPECIFIED,
        /*.pooling_type                =*/ LLAMA_POOLING_TYPE_UNSPECIFIED,
        /*.attention_type              =*/ LLAMA_ATTENTION_TYPE_UNSPECIFIED,
        /*.rope_freq_base              =*/ 0.0f,
        /*.rope_freq_scale             =*/ 0.0f,
        /*.yarn_ext_factor             =*/ -1.0f,
        /*.yarn_attn_factor            =*/ 1.0f,
        /*.yarn_beta_fast              =*/ 32.0f,
        /*.yarn_beta_slow              =*/ 1.0f,
        /*.yarn_orig_ctx               =*/ 0,
        /*.defrag_thold                =*/ -1.0f,
        /*.cb_eval                     =*/ nullptr,
        /*.cb_eval_user_data           =*/ nullptr,
        /*.type_k                      =*/ GGML_TYPE_F16,
        /*.type_v                      =*/ GGML_TYPE_F16,
        /*.logits_all                  =*/ false,
        /*.embeddings                  =*/ false,
        /*.offload_kqv                 =*/ true,
        /*.flash_attn                  =*/ false,
        /*.no_perf                     =*/ true,
        /*.abort_callback              =*/ nullptr,
        /*.abort_callback_data         =*/ nullptr,
    };

    return result;
}

struct llama_sampler_chain_params llama_sampler_chain_default_params() {
    struct llama_sampler_chain_params result = {
        /*.no_perf                     =*/ true,
    };

    return result;
}

size_t llama_max_devices(void) {
    return 16;
}

bool llama_supports_mmap(void) {
    return llama_mmap::SUPPORTED;
}

bool llama_supports_mlock(void) {
    return llama_mlock::SUPPORTED;
}

bool llama_supports_gpu_offload(void) {
    return ggml_backend_dev_by_type(GGML_BACKEND_DEVICE_TYPE_GPU) != nullptr ||
           llama_supports_rpc();
}

bool llama_supports_rpc(void) {
    return ggml_backend_reg_by_name("RPC") != nullptr;
}

void llama_backend_init(void) {
    ggml_time_init();

    // needed to initialize f16 tables
    {
        struct ggml_init_params params = { 0, NULL, false };
        struct ggml_context * ctx = ggml_init(params);
        ggml_free(ctx);
    }
}

void llama_numa_init(enum ggml_numa_strategy numa) {
    if (numa != GGML_NUMA_STRATEGY_DISABLED) {
        auto * dev = ggml_backend_dev_by_type(GGML_BACKEND_DEVICE_TYPE_CPU);
        GGML_ASSERT(dev && "CPU backend is not loaded");
        auto * reg = ggml_backend_dev_backend_reg(dev);
        auto * numa_init_fn = (decltype(ggml_numa_init) *) ggml_backend_reg_get_proc_address(reg, "ggml_backend_cpu_numa_init");
        numa_init_fn(numa);
    }
}

void llama_backend_free(void) {
    ggml_quantize_free();
}

int64_t llama_time_us(void) {
    return ggml_time_us();
}

// Returns 0 on success, -1 on error, and -2 on cancellation via llama_progress_callback
static int llama_model_load(const std::string & fname, std::vector<std::string> & splits, llama_model & model, llama_model_params & params) {
    // loading time will be recalculated after the first eval, so
    // we take page faults deferred by mmap() into consideration
    model.t_load_us = 0;
    time_meas tm(model.t_load_us);

    model.t_start_us = tm.t_start_us;

    try {
        llama_model_loader ml(fname, splits, params.use_mmap, params.check_tensors, params.kv_overrides);

        ml.print_info();

        model.hparams.vocab_only = params.vocab_only;

        try {
            model.load_arch(ml);
        } catch(const std::exception & e) {
            throw std::runtime_error("error loading model architecture: " + std::string(e.what()));
        }
        try {
            model.load_hparams(ml);
        } catch(const std::exception & e) {
            throw std::runtime_error("error loading model hyperparameters: " + std::string(e.what()));
        }
        try {
            model.load_vocab(ml);
        } catch(const std::exception & e) {
            throw std::runtime_error("error loading model vocabulary: " + std::string(e.what()));
        }

        model.load_stats(ml);
        model.print_info();

        if (params.vocab_only) {
            LLAMA_LOG_INFO("%s: vocab only - skipping tensors\n", __func__);
            return 0;
        }

        if (!model.load_tensors(ml)) {
            return -2;
        }
    } catch (const std::exception & err) {
        LLAMA_LOG_ERROR("%s: error loading model: %s\n", __func__, err.what());
        return -1;
    }

    return 0;
}

static struct llama_model * llama_model_load_from_file_impl(
        const std::string & path_model,
        std::vector<std::string> & splits,
        struct llama_model_params params) {
    ggml_time_init();

    llama_model * model = new llama_model(params);

    unsigned cur_percentage = 0;
    if (params.progress_callback == NULL) {
        params.progress_callback_user_data = &cur_percentage;
        params.progress_callback = [](float progress, void * ctx) {
            unsigned * cur_percentage_p = (unsigned *) ctx;
            unsigned percentage = (unsigned) (100 * progress);
            while (percentage > *cur_percentage_p) {
                *cur_percentage_p = percentage;
                LLAMA_LOG_CONT(".");
                if (percentage >= 100) {
                    LLAMA_LOG_CONT("\n");
                }
            }
            return true;
        };
    }

    // create list of devices to use with this model
    if (params.devices) {
        for (ggml_backend_dev_t * dev = params.devices; *dev; ++dev) {
            model->devices.push_back(*dev);
        }
    } else {
        std::vector<ggml_backend_dev_t> rpc_servers;
        // use all available devices
        for (size_t i = 0; i < ggml_backend_dev_count(); ++i) {
            ggml_backend_dev_t dev = ggml_backend_dev_get(i);
            switch (ggml_backend_dev_type(dev)) {
                case GGML_BACKEND_DEVICE_TYPE_CPU:
                case GGML_BACKEND_DEVICE_TYPE_ACCEL:
                    // skip CPU backends since they are handled separately
                    break;

                case GGML_BACKEND_DEVICE_TYPE_GPU:
                    ggml_backend_reg_t reg = ggml_backend_dev_backend_reg(dev);
                    if (ggml_backend_reg_name(reg) == std::string("RPC")) {
                        rpc_servers.push_back(dev);
                    } else {
                        model->devices.push_back(dev);
                    }
                    break;
            }
        }
        // add RPC servers at the front of the list
        if (!rpc_servers.empty()) {
            model->devices.insert(model->devices.begin(), rpc_servers.begin(), rpc_servers.end());
        }
    }

    // if using single GPU mode, remove all except the main GPU
    if (params.split_mode == LLAMA_SPLIT_MODE_NONE) {
        if (params.main_gpu < 0 || params.main_gpu >= (int)model->devices.size()) {
            LLAMA_LOG_ERROR("%s: invalid value for main_gpu: %d (available devices: %d)\n", __func__, params.main_gpu, (int)model->devices.size());
            llama_model_free(model);
            return nullptr;
        }
        ggml_backend_dev_t main_gpu = model->devices[params.main_gpu];
        model->devices.clear();
        model->devices.push_back(main_gpu);
    }

    for (auto * dev : model->devices) {
        size_t free, total; // NOLINT
        ggml_backend_dev_memory(dev, &free, &total);
        LLAMA_LOG_INFO("%s: using device %s (%s) - %zu MiB free\n", __func__, ggml_backend_dev_name(dev), ggml_backend_dev_description(dev), free/1024/1024);
    }

    const int status = llama_model_load(path_model, splits, *model, params);
    GGML_ASSERT(status <= 0);
    if (status < 0) {
        if (status == -1) {
            LLAMA_LOG_ERROR("%s: failed to load model\n", __func__);
        } else if (status == -2) {
            LLAMA_LOG_INFO("%s: cancelled model load\n", __func__);
        }

        llama_model_free(model);
        return nullptr;
    }

    return model;
}

// deprecated
struct llama_model * llama_load_model_from_file(
        const char * path_model,
        struct llama_model_params params) {
    return llama_model_load_from_file(path_model, params);
}

struct llama_model * llama_model_load_from_file(
        const char * path_model,
        struct llama_model_params params) {
    std::vector<std::string> splits = {};
    return llama_model_load_from_file_impl(path_model, splits, params);
}

struct llama_model * llama_model_load_from_splits(
        const char ** paths,
        size_t n_paths,
        struct llama_model_params params) {
    std::vector<std::string> splits;
    if (n_paths == 0) {
        LLAMA_LOG_ERROR("%s: list of splits is empty\n", __func__);
        return nullptr;
    }
    for (size_t i = 0; i < n_paths; ++i) {
        splits.push_back(paths[i]);
    }
    return llama_model_load_from_file_impl(splits.front(), splits, params);
}

struct llama_context * llama_init_from_model(
                 struct llama_model * model,
        struct llama_context_params   params) {

    if (!model) {
        LLAMA_LOG_ERROR("%s: model cannot be NULL\n", __func__);
        return nullptr;
    }

    if (params.n_batch == 0 && params.n_ubatch == 0) {
        LLAMA_LOG_ERROR("%s: n_batch and n_ubatch cannot both be zero\n", __func__);
        return nullptr;
    }

    if (params.n_ctx == 0 && model->hparams.n_ctx_train == 0) {
        LLAMA_LOG_ERROR("%s: n_ctx and model->hparams.n_ctx_train cannot both be zero\n", __func__);
        return nullptr;
    }

    if (params.flash_attn && model->arch == LLM_ARCH_GROK) {
        LLAMA_LOG_WARN("%s: flash_attn is not compatible with Grok - forcing off\n", __func__);
        params.flash_attn = false;
    }

    if (params.flash_attn && model->hparams.n_embd_head_k != model->hparams.n_embd_head_v) {
        LLAMA_LOG_WARN("%s: flash_attn requires n_embd_head_k == n_embd_head_v - forcing off\n", __func__);
        params.flash_attn = false;
    }

    if (ggml_is_quantized(params.type_v) && !params.flash_attn) {
        LLAMA_LOG_ERROR("%s: V cache quantization requires flash_attn\n", __func__);
        return nullptr;
    }

    llama_context * ctx = nullptr;

    try {
        // TODO: add logic which llama_context implementation to construct
        ctx = new llama_context(*model, params,
                [](llama_context & lctx, const llama_ubatch & ubatch, bool worst_case) {
                    return llama_build_graph(lctx, ubatch, worst_case);
                });
    } catch (const std::exception & e) {
        LLAMA_LOG_ERROR("%s: failed to initialize context: %s\n", __func__, e.what());
        return nullptr;
    }

    return ctx;
}

// deprecated
struct llama_context * llama_new_context_with_model(
                 struct llama_model * model,
        struct llama_context_params   params) {
    return llama_init_from_model(model, params);
}

///

int32_t llama_encode(
        struct llama_context * ctx,
          struct llama_batch   batch) {
    const int ret = llama_encode_impl(*ctx, batch);
    if (ret != 0) {
        LLAMA_LOG_ERROR("%s: failed to encode, ret = %d\n", __func__, ret);
    }

    return ret;
}

int32_t llama_decode(
        struct llama_context * ctx,
          struct llama_batch   batch) {
    const int ret = llama_decode_impl(*ctx, batch);
    if (ret != 0) {
        LLAMA_LOG_ERROR("%s: failed to decode, ret = %d\n", __func__, ret);
    }

    return ret;
}

//
// chat templates
//

int32_t llama_chat_apply_template(
                              const char * tmpl,
         const struct llama_chat_message * chat,
                                  size_t   n_msg,
                                    bool   add_ass,
                                    char * buf,
                                 int32_t   length) {
    const std::string curr_tmpl(tmpl == nullptr ? "chatml" : tmpl);

    // format the chat to string
    std::vector<const llama_chat_message *> chat_vec;
    chat_vec.resize(n_msg);
    for (size_t i = 0; i < n_msg; i++) {
        chat_vec[i] = &chat[i];
    }

    std::string formatted_chat;
    llm_chat_template detected_tmpl = llm_chat_detect_template(curr_tmpl);
    if (detected_tmpl == LLM_CHAT_TEMPLATE_UNKNOWN) {
        return -1;
    }
    int32_t res = llm_chat_apply_template(detected_tmpl, chat_vec, formatted_chat, add_ass);
    if (res < 0) {
        return res;
    }
    if (buf && length > 0) {
        strncpy(buf, formatted_chat.c_str(), length);
    }
    return res;
}

//
// model split
//

int llama_split_path(char * split_path, size_t maxlen, const char * path_prefix, int split_no, int split_count) {
    static const char * const SPLIT_PATH_FORMAT = "%s-%05d-of-%05d.gguf";
    if (snprintf(split_path, maxlen, SPLIT_PATH_FORMAT, path_prefix, split_no + 1, split_count)) {
        return strlen(split_path);
    }
    return 0;
}

int llama_split_prefix(char * split_prefix, size_t maxlen, const char * split_path, int split_no, int split_count) {
    std::string str_split_path(split_path);
    char postfix[32];
    snprintf(postfix, 32, "-%05d-of-%05d.gguf", split_no + 1, split_count);
    std::string str_postfix(postfix);

    // check if split_prefix ends with postfix
    int size_prefix = str_split_path.size() - str_postfix.size();
    if (size_prefix > 0 && str_split_path.find(str_postfix, size_prefix) != std::string::npos) {
        snprintf(split_prefix, std::min((size_t) size_prefix + 1, maxlen), "%s", split_path);
        return size_prefix;
    }

    return 0;
}

const char * llama_print_system_info(void) {
    static std::string s;
    s.clear(); // Clear the string, since it's static, otherwise it will accumulate data from previous calls.


    for (size_t i = 0; i < ggml_backend_reg_count(); i++) {
        auto * reg = ggml_backend_reg_get(i);
        auto * get_features_fn = (ggml_backend_get_features_t) ggml_backend_reg_get_proc_address(reg, "ggml_backend_get_features");
        if (get_features_fn) {
            ggml_backend_feature * features = get_features_fn(reg);
            s += ggml_backend_reg_name(reg);
            s += " : ";
            for (; features->name; features++) {
                s += features->name;
                s += " = ";
                s += features->value;
                s += " | ";
            }
        }
    }

    return s.c_str();
}

//
// perf
//

struct llama_perf_context_data llama_perf_context(const struct llama_context * ctx) {
    struct llama_perf_context_data data = {};

    if (ctx == nullptr) {
        return data;
    }

    data.t_start_ms  = 1e-3 * ctx->t_start_us;
    data.t_load_ms   = 1e-3 * ctx->t_load_us;
    data.t_p_eval_ms = 1e-3 * ctx->t_p_eval_us;
    data.t_eval_ms   = 1e-3 * ctx->t_eval_us;
    data.n_p_eval    = std::max(1, ctx->n_p_eval);
    data.n_eval      = std::max(1, ctx->n_eval);

    return data;
}

void llama_perf_context_print(const struct llama_context * ctx) {
    const auto data = llama_perf_context(ctx);

    const double t_end_ms = 1e-3 * ggml_time_us();

    LLAMA_LOG_INFO("%s:        load time = %10.2f ms\n", __func__, data.t_load_ms);
    LLAMA_LOG_INFO("%s: prompt eval time = %10.2f ms / %5d tokens (%8.2f ms per token, %8.2f tokens per second)\n",
            __func__, data.t_p_eval_ms, data.n_p_eval, data.t_p_eval_ms / data.n_p_eval, 1e3 / data.t_p_eval_ms * data.n_p_eval);
    LLAMA_LOG_INFO("%s:        eval time = %10.2f ms / %5d runs   (%8.2f ms per token, %8.2f tokens per second)\n",
            __func__, data.t_eval_ms, data.n_eval, data.t_eval_ms / data.n_eval, 1e3 / data.t_eval_ms * data.n_eval);
    LLAMA_LOG_INFO("%s:       total time = %10.2f ms / %5d tokens\n", __func__, (t_end_ms - data.t_start_ms), (data.n_p_eval + data.n_eval));
}

void llama_perf_context_reset(struct llama_context * ctx) {
    ctx->t_start_us  = ggml_time_us();
    ctx->t_eval_us   = ctx->n_eval = 0;
    ctx->t_p_eval_us = ctx->n_p_eval = 0;
}<|MERGE_RESOLUTION|>--- conflicted
+++ resolved
@@ -6591,34 +6591,22 @@
                 struct ggml_tensor * Qcur = nullptr;
                 struct ggml_tensor * Kcur = nullptr;
                 struct ggml_tensor * Vcur = nullptr;
-<<<<<<< HEAD
-
-                cur = build_lora_mm(model.layers[il].wqkv, cur);
-                cb(cur, "wqkv", il);
-
-                cur = ggml_add(ctx0, cur, model.layers[il].bqkv);
-                cb(cur, "bqkv", il);
-
-                Qcur = ggml_cont(ctx0, ggml_view_2d(ctx0, cur, n_embd,     n_tokens, cur->nb[1], 0*sizeof(float)*(n_embd)));
-                Kcur = ggml_cont(ctx0, ggml_view_2d(ctx0, cur, n_embd_gqa, n_tokens, cur->nb[1], 1*sizeof(float)*(n_embd)));
-                Vcur = ggml_cont(ctx0, ggml_view_2d(ctx0, cur, n_embd_gqa, n_tokens, cur->nb[1], 1*sizeof(float)*(n_embd + n_embd_gqa)));
-
-=======
+
                 if (model.type == LLM_TYPE_1_5B || model.type == LLM_TYPE_4B || model.type == LLM_TYPE_9B) {
-                    Qcur = llm_build_lora_mm(lctx, ctx0, model.layers[il].wq, cur);
+                    Qcur = build_lora_mm(model.layers[il].wq, cur);
                     if (model.layers[il].bq) {
                         Qcur = ggml_add(ctx0, Qcur, model.layers[il].bq);
                     }
-                    Kcur = llm_build_lora_mm(lctx, ctx0, model.layers[il].wk, cur);
+                    Kcur = build_lora_mm(model.layers[il].wk, cur);
                     if (model.layers[il].bk) {
                         Kcur = ggml_add(ctx0, Kcur, model.layers[il].bk);
                     }
-                    Vcur = llm_build_lora_mm(lctx, ctx0, model.layers[il].wv, cur);
+                    Vcur = build_lora_mm(model.layers[il].wv, cur);
                     if (model.layers[il].bv) {
                         Vcur = ggml_add(ctx0, Vcur, model.layers[il].bv);
                     }
                 } else {
-                    cur = llm_build_lora_mm(lctx, ctx0, model.layers[il].wqkv, cur);
+                    cur = build_lora_mm(model.layers[il].wqkv, cur);
                     cb(cur, "wqkv", il);
                     if (model.layers[il].bqkv) {
                         cur = ggml_add(ctx0, cur, model.layers[il].bqkv);
@@ -6628,10 +6616,11 @@
                     Kcur = ggml_cont(ctx0, ggml_view_2d(ctx0, cur, n_embd_gqa, n_tokens, cur->nb[1], 1*sizeof(float)*(n_embd)));
                     Vcur = ggml_cont(ctx0, ggml_view_2d(ctx0, cur, n_embd_gqa, n_tokens, cur->nb[1], 1*sizeof(float)*(n_embd + n_embd_gqa)));
                 }
->>>>>>> ff227703
+
                 cb(Qcur, "Qcur", il);
                 cb(Kcur, "Kcur", il);
                 cb(Vcur, "Vcur", il);
+
                 //printf("freq_base: %f freq_scale: %f ext_factor: %f attn_factor: %f\n", freq_base, freq_scale, ext_factor, attn_factor);
                 Qcur = ggml_rope_ext(
                     ctx0, ggml_reshape_3d(ctx0, Qcur, n_embd_head, n_head, n_tokens), inp_pos, nullptr,
