--- conflicted
+++ resolved
@@ -3868,14 +3868,9 @@
                         ggml_row_size(kv_pe_compresseed->type, kv_lora_rank));
                 cb(k_pe, "k_pe", il);
 
-<<<<<<< HEAD
-                kv_compressed = ggml_cont(ctx0, kv_compressed); // TODO: the CUDA backend does not support non-contiguous norm
-                kv_compressed = build_norm(kv_compressed,
-=======
                 // TODO: the CUDA backend used to not support non-cont. (RMS) norm, investigate removing ggml_cont
                 kv_compressed = ggml_cont(ctx0, kv_compressed);
-                kv_compressed = llm_build_norm(ctx0, kv_compressed, hparams,
->>>>>>> 2c6c8df5
+                kv_compressed = build_norm(kv_compressed,
                         model.layers[il].attn_kv_a_norm, NULL,
                         LLM_NORM_RMS, il);
                 cb(kv_compressed, "kv_compressed", il);
@@ -5708,14 +5703,9 @@
                         ggml_row_size(kv_pe_compresseed->type, kv_lora_rank));
                 cb(k_pe, "k_pe", il);
 
-<<<<<<< HEAD
-                kv_compressed = ggml_cont(ctx0, kv_compressed); // TODO: the CUDA backend does not support non-contiguous norm
-                kv_compressed = build_norm(kv_compressed,
-=======
                 // TODO: the CUDA backend used to not support non-cont. (RMS) norm, investigate removing ggml_cont
                 kv_compressed = ggml_cont(ctx0, kv_compressed);
-                kv_compressed = llm_build_norm(ctx0, kv_compressed, hparams,
->>>>>>> 2c6c8df5
+                kv_compressed = build_norm(kv_compressed,
                         model.layers[il].attn_kv_a_norm, NULL,
                         LLM_NORM_RMS, il);
                 cb(kv_compressed, "kv_compressed", il);
