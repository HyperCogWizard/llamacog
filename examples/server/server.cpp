--- conflicted
+++ resolved
@@ -403,13 +403,8 @@
             llama_free_model(model);
             model = nullptr;
         }
-
-<<<<<<< HEAD
-        for(auto &slot : slots) {
-            if(slot.grammar) {
-                llama_grammar_free(slot.grammar);
-            }
-=======
+    }
+
     void rewind()
     {
         params.antiprompt.clear();
@@ -431,8 +426,6 @@
         if (grammar != nullptr) {
             llama_grammar_free(grammar);
             grammar = nullptr;
-            ctx_sampling = llama_sampling_context_init(params, NULL);
->>>>>>> 370359e5
         }
     }
 
@@ -517,15 +510,20 @@
         return prompt_tokens;
     }
 
-    void processPrompt() {
-
-<<<<<<< HEAD
-
-        //params.n_keep = std::min(n_ctx - 4, params.n_keep);
-=======
-            {
-                auto it = params.sampling_params.logit_bias.find(llama_token_eos(ctx));
-                if (it != params.sampling_params.logit_bias.end() && it->second == -INFINITY) {
+    bool loadGrammar()
+    {
+        if (!params.grammar.empty()) {
+            parsed_grammar = grammar_parser::parse(params.grammar.c_str());
+            // will be empty (default) if there are parse errors
+            if (parsed_grammar.rules.empty()) {
+                LOG_ERROR("grammar parse error", {{"grammar", params.grammar}});
+                return false;
+            }
+            grammar_parser::print_grammar(stderr, parsed_grammar);
+
+            {
+                auto it = params.logit_bias.find(llama_token_eos(ctx));
+                if (it != params.logit_bias.end() && it->second == -INFINITY) {
                     LOG_WARNING("EOS token is disabled, which will cause most grammars to fail", {});
                 }
             }
@@ -534,135 +532,7 @@
             grammar = llama_grammar_init(
                 grammar_rules.data(), grammar_rules.size(), parsed_grammar.symbol_ids.at("root"));
         }
-        ctx_sampling = llama_sampling_context_init(params, grammar);
         return true;
-    }
-
-    void loadInfill()
-    {
-        bool suff_rm_leading_spc = true;
-        if (params.input_suffix.find_first_of(" ") == 0 && params.input_suffix.size() > 1) {
-            params.input_suffix.erase(0, 1);
-            suff_rm_leading_spc = false;
-        }
-
-        auto prefix_tokens = tokenize(params.input_prefix, false);
-        auto suffix_tokens = tokenize(params.input_suffix, false);
-        const int space_token = 29871;
-        if (suff_rm_leading_spc  && suffix_tokens[0] == space_token) {
-            suffix_tokens.erase(suffix_tokens.begin());
-        }
-        prefix_tokens.insert(prefix_tokens.begin(), llama_token_prefix(ctx));
-        prefix_tokens.insert(prefix_tokens.begin(), llama_token_bos(ctx)); // always add BOS
-        prefix_tokens.insert(prefix_tokens.end(), llama_token_suffix(ctx));
-        prefix_tokens.insert(prefix_tokens.end(), suffix_tokens.begin(), suffix_tokens.end());
-        prefix_tokens.push_back(llama_token_middle(ctx));
-        auto prompt_tokens = prefix_tokens;
-
-        num_prompt_tokens = prompt_tokens.size();
-
-        if (params.n_keep < 0)
-        {
-            params.n_keep = (int)num_prompt_tokens;
-        }
-        params.n_keep = std::min(params.n_ctx - 4, params.n_keep);
->>>>>>> 370359e5
-
-        // if input prompt is too big, truncate like normal
-        // if (num_prompt_tokens >= (size_t)n_ctx)
-        // {
-        //     const int n_left = (n_ctx - params.n_keep) / 2;
-        //     std::vector<llama_token> new_tokens(prompt_tokens.begin(), prompt_tokens.begin() + params.n_keep);
-        //     const int erased_blocks = (num_prompt_tokens - params.n_keep - n_left - 1) / n_left;
-        //     new_tokens.insert(new_tokens.end(), prompt_tokens.begin() + params.n_keep + erased_blocks * n_left, prompt_tokens.end());
-        //     std::copy(prompt_tokens.end() - n_ctx, prompt_tokens.end(), last_n_tokens.begin());
-
-        //     LOG_VERBOSE("input truncated", {
-        //                                        {"n_ctx", n_ctx},
-        //                                        {"n_keep", params.n_keep},
-        //                                        {"n_left", n_left},
-        //                                        {"new_tokens", tokens_to_str(ctx, new_tokens.cbegin(), new_tokens.cend())},
-        //                                    });
-
-        //     truncated = true;
-        //     prompt_tokens = new_tokens;
-        // }
-        // else
-        // {
-        //     const size_t ps = num_prompt_tokens;
-        //     std::fill(last_n_tokens.begin(), last_n_tokens.end() - ps, 0);
-        //     std::copy(prompt_tokens.begin(), prompt_tokens.end(), last_n_tokens.end() - ps);
-        // }
-
-        // compare the evaluated prompt with the new prompt
-<<<<<<< HEAD
-=======
-        n_past = common_part(embd, prompt_tokens);
-        embd = prompt_tokens;
-
-        if (n_past == num_prompt_tokens)
-        {
-            // we have to evaluate at least 1 token to generate logits.
-            printf("we have to evaluate at least 1 token to generate logits\n");
-            n_past--;
-        }
-
-        // since #3228 we now have to manually manage the KV cache
-        llama_kv_cache_seq_rm(ctx, 0, n_past, -1);
-
-        LOG_VERBOSE("prompt ingested", {
-                                           {"n_past", n_past},
-                                           {"cached", tokens_to_str(ctx, embd.cbegin(), embd.cbegin() + n_past)},
-                                           {"to_eval", tokens_to_str(ctx, embd.cbegin() + n_past, embd.cend())},
-                                       });
-
-        has_next_token = true;
->>>>>>> 370359e5
-    }
-
-
-    llama_client_slot* getSlot(int id) {
-        for (llama_client_slot & slot : slots)
-        {
-            if ((id == -1 && slot.available()) || slot.id == id)
-            {
-                return &slot;
-            }
-        }
-        return nullptr;
-    }
-
-<<<<<<< HEAD
-    bool launchSlot(llama_client_slot* &slot) {
-        if(!slot->loadGrammar()) {
-            return false;
-        }
-        all_slots_are_idle = false;
-        slot->command = LOAD_PROMPT;
-        LOG_TEE("slot %i is processing\n", slot->id);
-        return true;
-=======
-        // compare the evaluated prompt with the new prompt
-        n_past = common_part(embd, prompt_tokens);
-
-        embd = prompt_tokens;
-        if (n_past == num_prompt_tokens)
-        {
-            // we have to evaluate at least 1 token to generate logits.
-            n_past--;
-        }
-
-        // since #3228 we now have to manually manage the KV cache
-        llama_kv_cache_seq_rm(ctx, 0, n_past, -1);
-
-        LOG_VERBOSE("prompt ingested", {
-                                           {"n_past", n_past},
-                                           {"cached", tokens_to_str(ctx, embd.cbegin(), embd.cbegin() + n_past)},
-                                           {"to_eval", tokens_to_str(ctx, embd.cbegin() + n_past, embd.cend())},
-                                       });
-
-        has_next_token = true;
->>>>>>> 370359e5
     }
 
     void loadInfill()
@@ -722,15 +592,15 @@
         //     std::copy(prompt_tokens.begin(), prompt_tokens.end(), last_n_tokens.end() - ps);
         // }
 
-        // // compare the evaluated prompt with the new prompt
-        // n_past = common_part(embd, prompt_tokens);
-        // embd = prompt_tokens;
-        // if (n_past == num_prompt_tokens)
-        // {
-        //     // we have to evaluate at least 1 token to generate logits.
-        //     printf("we have to evaluate at least 1 token to generate logits\n");
-        //     n_past--;
-        // }
+        // compare the evaluated prompt with the new prompt
+        n_past = common_part(embd, prompt_tokens);
+        embd = prompt_tokens;
+        if (n_past == num_prompt_tokens)
+        {
+            // we have to evaluate at least 1 token to generate logits.
+            printf("we have to evaluate at least 1 token to generate logits\n");
+            n_past--;
+        }
 
         // LOG_VERBOSE("prompt ingested", {
         //                                    {"n_past", n_past},
@@ -747,90 +617,168 @@
         {
             llama_kv_cache_seq_rm(ctx, i, 0, -1);
         }
-        clean_kv_cache = false;
-    }
-
-    void updateSystemPrompt() {
-        tokens_system = ::llama_tokenize(ctx, system_prompt, true);
-        n_tokens_system = tokens_system.size();
-
-        batch.n_tokens = n_tokens_system;
-
-        cleanKVCache();
-
-        for (int32_t i = 0; i < batch.n_tokens; ++i)
-        {
-            batch.token[i] = tokens_system[i];
-            batch.pos[i] = i;
-            batch.seq_id[i] = 0;
-            batch.logits[i] = false;
-        }
-
-        if (llama_decode(ctx, batch) != 0)
-        {
-            LOG_TEE("%s: llama_decode() failed\n", __func__);
-            return;
-        }
-
-        // assign the system KV cache to all parallel sequences
-        for (int32_t i = 1; i < params.n_parallel; ++i)
-        {
-            llama_kv_cache_seq_cp(ctx, 0, i, 0, n_tokens_system);
-        }
-
-<<<<<<< HEAD
-        LOG_TEE("system prompt updated\n");
-        update_system_prompt = false;
-    }
-=======
-            result.tok = llama_sampling_sample(ctx, NULL, ctx_sampling, last_n_tokens, candidates);
->>>>>>> 370359e5
-
-    void notifySystemPromptChanged() {
-        // release all slots
-        for (llama_client_slot &slot : slots)
-        {
-            slot.release();
-        }
-        waitAllAreIdle();
-        all_slots_are_idle = true;
-        // wait until system prompt load
-        update_system_prompt = true;
-        while(update_system_prompt) {
-            std::this_thread::sleep_for(std::chrono::milliseconds(5));
-        }
-        // system prompt loaded, continue
-    }
-
-<<<<<<< HEAD
-    void processSystemPromptData(json sys_props) {
-        system_prompt = sys_props.value("system_prompt", "");
-        user_name = sys_props.value("anti_prompt", "");
-        assistant_name = sys_props.value("assistant_name", "");
-        notifySystemPromptChanged();
-    }
-=======
-            const int32_t n_probs = params.sampling_params.n_probs;
-            if (params.sampling_params.temp <= 0 && n_probs > 0)
+        params.n_keep = std::min(n_ctx - 4, params.n_keep);
+
+        // if input prompt is too big, truncate like normal
+        if (num_prompt_tokens >= (size_t)n_ctx)
+        {
+            const int n_left = (n_ctx - params.n_keep) / 2;
+            std::vector<llama_token> new_tokens(prompt_tokens.begin(), prompt_tokens.begin() + params.n_keep);
+            const int erased_blocks = (num_prompt_tokens - params.n_keep - n_left - 1) / n_left;
+            new_tokens.insert(new_tokens.end(), prompt_tokens.begin() + params.n_keep + erased_blocks * n_left, prompt_tokens.end());
+            std::copy(prompt_tokens.end() - n_ctx, prompt_tokens.end(), last_n_tokens.begin());
+
+            LOG_VERBOSE("input truncated", {
+                                               {"n_ctx", n_ctx},
+                                               {"n_keep", params.n_keep},
+                                               {"n_left", n_left},
+                                               {"new_tokens", tokens_to_str(ctx, new_tokens.cbegin(), new_tokens.cend())},
+                                           });
+
+            truncated = true;
+            prompt_tokens = new_tokens;
+        }
+        else
+        {
+            const size_t ps = num_prompt_tokens;
+            std::fill(last_n_tokens.begin(), last_n_tokens.end() - ps, 0);
+            std::copy(prompt_tokens.begin(), prompt_tokens.end(), last_n_tokens.end() - ps);
+        }
+
+        // compare the evaluated prompt with the new prompt
+        n_past = common_part(embd, prompt_tokens);
+
+        // since #3228 we now have to manually manage the KV cache
+        llama_kv_cache_seq_rm(ctx, 0, n_past, -1);
+
+        embd = prompt_tokens;
+        if (n_past == num_prompt_tokens)
+        {
+            // we have to evaluate at least 1 token to generate logits.
+            n_past--;
+        }
+
+        LOG_VERBOSE("prompt ingested", {
+                                           {"n_past", n_past},
+                                           {"cached", tokens_to_str(ctx, embd.cbegin(), embd.cbegin() + n_past)},
+                                           {"to_eval", tokens_to_str(ctx, embd.cbegin() + n_past, embd.cend())},
+                                       });
+
+        has_next_token = true;
+    }
+
+    void beginCompletion()
+    {
+        // number of tokens to keep when resetting context
+        n_remain = params.n_predict;
+        llama_set_rng_seed(ctx, params.seed);
+    }
+
+    completion_token_output nextToken()
+    {
+        completion_token_output result;
+        result.tok = -1;
+
+        if (embd.size() >= (size_t)n_ctx)
+        {
+            // Shift context
+
+            const int n_left    = n_past - params.n_keep - 1;
+            const int n_discard = n_left/2;
+
+            llama_kv_cache_seq_rm   (ctx, 0, params.n_keep + 1            , params.n_keep + n_discard + 1);
+            llama_kv_cache_seq_shift(ctx, 0, params.n_keep + 1 + n_discard, n_past, -n_discard);
+
+            for (size_t i = params.n_keep + 1 + n_discard; i < embd.size(); i++)
+            {
+                embd[i - n_discard] = embd[i];
+            }
+            embd.resize(embd.size() - n_discard);
+
+            n_past -= n_discard;
+
+            truncated = true;
+            LOG_VERBOSE("input truncated", {
+                                               {"n_ctx", n_ctx},
+                                               {"n_keep", params.n_keep},
+                                               {"n_left", n_left},
+                                           });
+        }
+
+        bool tg = true;
+        while (n_past < embd.size())
+        {
+            int n_eval = (int)embd.size() - n_past;
+            tg = n_eval == 1;
+            if (n_eval > params.n_batch)
+            {
+                n_eval = params.n_batch;
+            }
+
+            if (llama_decode(ctx, llama_batch_get_one(&embd[n_past], n_eval, n_past, 0)))
+            {
+                LOG_ERROR("failed to eval", {
+                                                {"n_eval", n_eval},
+                                                {"n_past", n_past},
+                                                {"embd", tokens_to_str(ctx, embd.cbegin() + n_past, embd.cend())},
+                                            });
+                has_next_token = false;
+                return result;
+            }
+            n_past += n_eval;
+        }
+
+        if (params.n_predict == 0)
+        {
+            has_next_token = false;
+            result.tok = llama_token_eos(ctx);
+            return result;
+        }
+
+        {
+            // out of user input, sample next token
+            std::vector<llama_token_data> candidates;
+            candidates.reserve(llama_n_vocab(model));
+
+            result.tok = llama_sample_token(ctx, NULL, grammar, params, last_n_tokens, candidates);
+
+            llama_token_data_array candidates_p = { candidates.data(), candidates.size(), false };
+
+            const int32_t n_probs = params.n_probs;
+            if (params.temp <= 0 && n_probs > 0)
             {
                 // For llama_sample_token_greedy we need to sort candidates
                 llama_sample_softmax(ctx, &candidates_p);
             }
->>>>>>> 370359e5
-
-    void waitAllAreIdle() {
-        bool wait = true;
-        while(wait) {
-            wait = false;
-            for (auto &slot : slots)
-            {
-                if (!slot.available())
-                {
-                    wait = true;
-                    break;
-                }
-            }
-        }
+
+            for (size_t i = 0; i < std::min(candidates_p.size, (size_t)n_probs); ++i)
+            {
+                result.probs.push_back({candidates_p.data[i].id, candidates_p.data[i].p});
+            }
+
+            last_n_tokens.erase(last_n_tokens.begin());
+            last_n_tokens.push_back(result.tok);
+            if (tg) {
+                num_tokens_predicted++;
+            }
+        }
+
+        // add it to the context
+        embd.push_back(result.tok);
+        // decrement remaining sampling budget
+        --n_remain;
+
+        if (!embd.empty() && embd.back() == llama_token_eos(ctx))
+        {
+            // stopping_word = llama_token_to_piece(ctx, embd.back());
+            has_next_token = false;
+            stopped_eos = true;
+            LOG_VERBOSE("eos token found", {});
+            return result;
+        }
+
+        has_next_token = params.n_predict == -1 || n_remain != 0;
+        return result;
     }
 
     size_t findStoppingStrings(const size_t last_token_size,
@@ -885,11 +833,7 @@
                       params.n_predict) ||
                      stop_pos != std::string::npos));
 
-<<<<<<< HEAD
-        if (slot.params.n_probs > 0)
-=======
-        if (params.sampling_params.n_probs > 0)
->>>>>>> 370359e5
+        if (params.n_probs > 0)
         {
             slot.generated_token_probs.push_back(result);
         }
@@ -1488,66 +1432,35 @@
 
 static json format_generation_settings(llama_server_context &llama, llama_client_slot* &slot)
 {
-<<<<<<< HEAD
-    const auto eos_bias = slot->params.logit_bias.find(llama_token_eos(llama.ctx));
-    const bool ignore_eos = eos_bias != slot->params.logit_bias.end() &&
-=======
-    const auto & sparams = llama.params.sampling_params;
-    const auto eos_bias = sparams.logit_bias.find(llama_token_eos(llama.ctx));
-    const bool ignore_eos = eos_bias != sparams.logit_bias.end() &&
->>>>>>> 370359e5
+    const auto eos_bias = llama.params.logit_bias.find(llama_token_eos(llama.ctx));
+    const bool ignore_eos = eos_bias != llama.params.logit_bias.end() &&
                             eos_bias->second < 0.0f && std::isinf(eos_bias->second);
 
     return json{
         {"n_ctx", llama.n_ctx},
         {"model", llama.params.model_alias},
-<<<<<<< HEAD
-        {"seed", slot->params.seed},
-        {"temp", slot->params.temp},
-        {"top_k", slot->params.top_k},
-        {"top_p", slot->params.top_p},
-        {"tfs_z", slot->params.tfs_z},
-        {"typical_p", slot->params.typical_p},
-        {"repeat_last_n", slot->params.repeat_last_n},
-        {"repeat_penalty", slot->params.repeat_penalty},
-        {"presence_penalty",slot->params.presence_penalty},
-        {"frequency_penalty", slot->params.frequency_penalty},
-        {"mirostat", slot->params.mirostat},
-        {"mirostat_tau", slot->params.mirostat_tau},
-        {"mirostat_eta", slot->params.mirostat_eta},
-        {"penalize_nl", slot->params.penalize_nl},
-        {"stop", slot->params.antiprompt},
-        {"n_predict", slot->params.n_predict},
-        // {"n_keep", slot.params.n_keep},
-        {"ignore_eos", ignore_eos},
-        {"stream", slot->params.stream},
-        {"logit_bias", slot->params.logit_bias},
-        {"n_probs", slot->params.n_probs},
-        {"grammar", slot->params.grammar},
-=======
         {"seed", llama.params.seed},
-        {"temp", sparams.temp},
-        {"top_k", sparams.top_k},
-        {"top_p", sparams.top_p},
-        {"tfs_z", sparams.tfs_z},
-        {"typical_p", sparams.typical_p},
-        {"repeat_last_n", sparams.repeat_last_n},
-        {"repeat_penalty", sparams.repeat_penalty},
-        {"presence_penalty", sparams.presence_penalty},
-        {"frequency_penalty", sparams.frequency_penalty},
-        {"mirostat", sparams.mirostat},
-        {"mirostat_tau", sparams.mirostat_tau},
-        {"mirostat_eta", sparams.mirostat_eta},
-        {"penalize_nl", sparams.penalize_nl},
+        {"temp", llama.params.temp},
+        {"top_k", llama.params.top_k},
+        {"top_p", llama.params.top_p},
+        {"tfs_z", llama.params.tfs_z},
+        {"typical_p", llama.params.typical_p},
+        {"repeat_last_n", llama.params.repeat_last_n},
+        {"repeat_penalty", llama.params.repeat_penalty},
+        {"presence_penalty", llama.params.presence_penalty},
+        {"frequency_penalty", llama.params.frequency_penalty},
+        {"mirostat", llama.params.mirostat},
+        {"mirostat_tau", llama.params.mirostat_tau},
+        {"mirostat_eta", llama.params.mirostat_eta},
+        {"penalize_nl", llama.params.penalize_nl},
         {"stop", llama.params.antiprompt},
         {"n_predict", llama.params.n_predict},
         {"n_keep", llama.params.n_keep},
         {"ignore_eos", ignore_eos},
         {"stream", llama.stream},
-        {"logit_bias", sparams.logit_bias},
-        {"n_probs", sparams.n_probs},
+        {"logit_bias", llama.params.logit_bias},
+        {"n_probs", llama.params.n_probs},
         {"grammar", llama.params.grammar},
->>>>>>> 370359e5
     };
 }
 
@@ -1595,11 +1508,7 @@
         // {"timings", format_timings(llama)},
     };
 
-<<<<<<< HEAD
-    if (slot->params.n_probs > 0)
-=======
-    if (llama.params.sampling_params.n_probs > 0)
->>>>>>> 370359e5
+    if (llama.params.n_probs > 0)
     {
         res["completion_probabilities"] = probs_vector_to_json(llama.ctx, probs);
     }
@@ -1616,11 +1525,7 @@
         { "slot_id", slot->id }
     };
 
-<<<<<<< HEAD
-    if (slot->params.n_probs > 0)
-=======
-    if (llama.params.sampling_params.n_probs > 0)
->>>>>>> 370359e5
+    if (llama.params.n_probs > 0)
     {
         res["completion_probabilities"] = probs_vector_to_json(llama.ctx, probs);
     }
@@ -1651,53 +1556,27 @@
 
 static void parse_options_completion(const json &body, llama_client_slot* &slot, llama_server_context &llama)
 {
-<<<<<<< HEAD
-    slot_params default_params;
-
-    slot->params.stream = json_value(body, "stream", false);
-    slot->params.n_predict = json_value(body, "n_predict", default_params.n_predict);
-    slot->params.top_k = json_value(body, "top_k", default_params.top_k);
-    slot->params.top_p = json_value(body, "top_p", default_params.top_p);
-    slot->params.tfs_z = json_value(body, "tfs_z", default_params.tfs_z);
-    slot->params.typical_p = json_value(body, "typical_p", default_params.typical_p);
-    slot->params.repeat_last_n = json_value(body, "repeat_last_n", default_params.repeat_last_n);
-    slot->params.temp = json_value(body, "temperature", default_params.temp);
-    slot->params.repeat_penalty = json_value(body, "repeat_penalty", default_params.repeat_penalty);
-    slot->params.presence_penalty = json_value(body, "presence_penalty", default_params.presence_penalty);
-    slot->params.frequency_penalty = json_value(body, "frequency_penalty", default_params.frequency_penalty);
-    slot->params.mirostat = json_value(body, "mirostat", default_params.mirostat);
-    slot->params.mirostat_tau = json_value(body, "mirostat_tau", default_params.mirostat_tau);
-    slot->params.mirostat_eta = json_value(body, "mirostat_eta", default_params.mirostat_eta);
-    slot->params.penalize_nl = json_value(body, "penalize_nl", default_params.penalize_nl);
-    //llama.params.n_keep = json_value(body, "n_keep", default_params.n_keep);
-    slot->params.seed = json_value(body, "seed", default_params.seed);
-    slot->params.grammar = json_value(body, "grammar", default_params.grammar);
-    slot->params.n_probs = json_value(body, "n_probs", default_params.n_probs);
-=======
     gpt_params default_params;
-    const auto & default_sparams = default_params.sampling_params;
-    auto & sparams = llama.params.sampling_params;
 
     llama.stream = json_value(body, "stream", false);
     llama.params.n_predict = json_value(body, "n_predict", default_params.n_predict);
-    sparams.top_k = json_value(body, "top_k", default_sparams.top_k);
-    sparams.top_p = json_value(body, "top_p", default_sparams.top_p);
-    sparams.tfs_z = json_value(body, "tfs_z", default_sparams.tfs_z);
-    sparams.typical_p = json_value(body, "typical_p", default_sparams.typical_p);
-    sparams.repeat_last_n = json_value(body, "repeat_last_n", default_sparams.repeat_last_n);
-    sparams.temp = json_value(body, "temperature", default_sparams.temp);
-    sparams.repeat_penalty = json_value(body, "repeat_penalty", default_sparams.repeat_penalty);
-    sparams.presence_penalty = json_value(body, "presence_penalty", default_sparams.presence_penalty);
-    sparams.frequency_penalty = json_value(body, "frequency_penalty", default_sparams.frequency_penalty);
-    sparams.mirostat = json_value(body, "mirostat", default_sparams.mirostat);
-    sparams.mirostat_tau = json_value(body, "mirostat_tau", default_sparams.mirostat_tau);
-    sparams.mirostat_eta = json_value(body, "mirostat_eta", default_sparams.mirostat_eta);
-    sparams.penalize_nl = json_value(body, "penalize_nl", default_sparams.penalize_nl);
+    llama.params.top_k = json_value(body, "top_k", default_params.top_k);
+    llama.params.top_p = json_value(body, "top_p", default_params.top_p);
+    llama.params.tfs_z = json_value(body, "tfs_z", default_params.tfs_z);
+    llama.params.typical_p = json_value(body, "typical_p", default_params.typical_p);
+    llama.params.repeat_last_n = json_value(body, "repeat_last_n", default_params.repeat_last_n);
+    llama.params.temp = json_value(body, "temperature", default_params.temp);
+    llama.params.repeat_penalty = json_value(body, "repeat_penalty", default_params.repeat_penalty);
+    llama.params.presence_penalty = json_value(body, "presence_penalty", default_params.presence_penalty);
+    llama.params.frequency_penalty = json_value(body, "frequency_penalty", default_params.frequency_penalty);
+    llama.params.mirostat = json_value(body, "mirostat", default_params.mirostat);
+    llama.params.mirostat_tau = json_value(body, "mirostat_tau", default_params.mirostat_tau);
+    llama.params.mirostat_eta = json_value(body, "mirostat_eta", default_params.mirostat_eta);
+    llama.params.penalize_nl = json_value(body, "penalize_nl", default_params.penalize_nl);
     llama.params.n_keep = json_value(body, "n_keep", default_params.n_keep);
     llama.params.seed = json_value(body, "seed", default_params.seed);
     llama.params.grammar = json_value(body, "grammar", default_params.grammar);
-    sparams.n_probs = json_value(body, "n_probs", default_sparams.n_probs);
->>>>>>> 370359e5
+    llama.params.n_probs = json_value(body, "n_probs", default_params.n_probs);
 
     if (body.count("prompt") != 0)
     {
@@ -1708,17 +1587,10 @@
         slot->prompt = "";
     }
 
-<<<<<<< HEAD
-    slot->params.logit_bias.clear();
+    llama.params.logit_bias.clear();
     if (json_value(body, "ignore_eos", false))
     {
-        slot->params.logit_bias[llama_token_eos(llama.ctx)] = -INFINITY;
-=======
-    sparams.logit_bias.clear();
-    if (json_value(body, "ignore_eos", false))
-    {
-        sparams.logit_bias[llama_token_eos(llama.ctx)] = -INFINITY;
->>>>>>> 370359e5
+        llama.params.logit_bias[llama_token_eos(llama.ctx)] = -INFINITY;
     }
 
     const auto &logit_bias = body.find("logit_bias");
@@ -1734,19 +1606,11 @@
                 {
                     if (el[1].is_number())
                     {
-<<<<<<< HEAD
-                        slot->params.logit_bias[tok] = el[1].get<float>();
+                        llama.params.logit_bias[tok] = el[1].get<float>();
                     }
                     else if (el[1].is_boolean() && !el[1].get<bool>())
                     {
-                        slot->params.logit_bias[tok] = -INFINITY;
-=======
-                        sparams.logit_bias[tok] = el[1].get<float>();
-                    }
-                    else if (el[1].is_boolean() && !el[1].get<bool>())
-                    {
-                        sparams.logit_bias[tok] = -INFINITY;
->>>>>>> 370359e5
+                        llama.params.logit_bias[tok] = -INFINITY;
                     }
                 }
             }
@@ -1766,13 +1630,9 @@
         }
     }
 
-<<<<<<< HEAD
+    llama.ctx_sampling = llama_sampling_context_init(llama.params, llama.grammar);
+
     LOG_VERBOSE("completion parameters parsed", format_generation_settings(llama, slot));
-=======
-    llama.ctx_sampling = llama_sampling_context_init(llama.params, llama.grammar);
-
-    LOG_VERBOSE("completion parameters parsed", format_generation_settings(llama));
->>>>>>> 370359e5
 }
 
 // static void parse_options_infill(const json &body, llama_server_context &llama)
@@ -1962,64 +1822,70 @@
             return;
         }
 
-<<<<<<< HEAD
         if(data.contains("system_prompt")) {
             llama.processSystemPromptData(data["system_prompt"]);
         }
-=======
-        llama.loadPrompt();
-        llama.beginCompletion();
-
-        if (!llama.stream) {
-            if (llama.params.n_beams) {
-                // Fill llama.generated_token_probs vector with final beam.
-                llama_beam_search(llama.ctx, beam_search_callback, &llama, llama.params.n_beams,
-                                  llama.n_past, llama.n_remain);
-                // Translate llama.generated_token_probs to llama.generated_text.
-                append_to_generated_text_from_generated_token_probs(llama);
-            } else {
-                size_t stop_pos = std::string::npos;
-
-                while (llama.has_next_token) {
-                    const completion_token_output token_with_probs = llama.doCompletion();
-                    const std::string token_text = token_with_probs.tok == -1 ? "" : llama_token_to_piece(llama.ctx, token_with_probs.tok);
-
-                    stop_pos = llama.findStoppingStrings(llama.generated_text,
-                        token_text.size(), STOP_FULL);
-                }
-
-                if (stop_pos == std::string::npos) {
-                    stop_pos = llama.findStoppingStrings(llama.generated_text, 0, STOP_PARTIAL);
-                }
-                if (stop_pos != std::string::npos) {
-                    llama.generated_text.erase(llama.generated_text.begin() + stop_pos,
-                        llama.generated_text.end());
-                }
-            }
+
+        // llama_reset_timings(llama.ctx);
+
+        slot->reset();
+
+        parse_options_completion(json::parse(req.body), slot, llama);
+
+        if (!llama.launchSlot(slot))
+        {
+            res.status = 400;
+            return;
+        }
+
+        if (!slot->params.stream) {
+            // if (llama.params.n_beams) {
+            //     // Fill llama.generated_token_probs vector with final beam.
+            //     llama_beam_search(llama.ctx, beam_search_callback, &llama, llama.params.n_beams,
+            //                         llama.n_past, llama.n_remain);
+            //     // Translate llama.generated_token_probs to llama.generated_text.
+            //     append_to_generated_text_from_generated_token_probs(llama);
+            // } else {
+            //     size_t stop_pos = std::string::npos;
+
+            //     while (llama.has_next_token) {
+            //         const completion_token_output token_with_probs = llama.doCompletion();
+            //         const std::string token_text = token_with_probs.tok == -1 ? "" : llama_token_to_piece(llama.ctx, token_with_probs.tok);
+
+            //         stop_pos = llama.findStoppingStrings(llama.generated_text,
+            //             token_text.size(), STOP_FULL);
+            //     }
+
+            //     if (stop_pos == std::string::npos) {
+            //         stop_pos = llama.findStoppingStrings(llama.generated_text, 0, STOP_PARTIAL);
+            //     }
+            //     if (stop_pos != std::string::npos) {
+            //         llama.generated_text.erase(llama.generated_text.begin() + stop_pos,
+            //             llama.generated_text.end());
+            //     }
+            // }
 
             auto probs = llama.generated_token_probs;
-            if (llama.params.sampling_params.n_probs > 0 && llama.stopped_word) {
+            if (llama.params.n_probs > 0 && llama.stopped_word) {
                 const std::vector<llama_token> stop_word_toks = llama_tokenize(llama.ctx, llama.stopping_word, false);
                 probs = std::vector<completion_token_output>(llama.generated_token_probs.begin(), llama.generated_token_probs.end() - stop_word_toks.size());
             }
 
-            const json data = format_final_response(llama, llama.generated_text, probs);
-
-            llama_print_timings(llama.ctx);
-
-            res.set_content(data.dump(-1, ' ', false, json::error_handler_t::replace),
-                            "application/json");
+            // const json data = format_final_response(llama, llama.generated_text, probs);
+
+            // llama_print_timings(llama.ctx);
+
+            // res.set_content(data.dump(-1, ' ', false, json::error_handler_t::replace),
+            //                 "application/json");
         } else {
-            const auto chunked_content_provider = [&](size_t, DataSink & sink) {
-                size_t sent_count = 0;
-                size_t sent_token_probs_index = 0;
-
-                while (llama.has_next_token) {
-                    const completion_token_output token_with_probs = llama.doCompletion();
-                    if (token_with_probs.tok == -1 || llama.multibyte_pending > 0) {
-                        continue;
-                    }
-                    const std::string token_text = llama_token_to_piece(llama.ctx, token_with_probs.tok);
+                printf("processing -> %s\n", slot->isProcessing() ? "true" : "false");
+                const auto chunked_content_provider = [slot](size_t, DataSink & sink) {
+                    size_t sent_count = 0;
+                    size_t sent_token_probs_index = 0;
+                    while(slot->isProcessing()) {
+                        if(slot->hasNewToken()) { // new token notification
+                            // const completion_token_output token = slot->next();
+                            // std::string token_str = llama_token_to_piece(llama.ctx, token.tok);
 
                     size_t pos = std::min(sent_count, llama.generated_text.size());
 
@@ -2050,7 +1916,7 @@
 
                         std::vector<completion_token_output> probs_output = {};
 
-                        if (llama.params.sampling_params.n_probs > 0) {
+                        if (llama.params.n_probs > 0) {
                             const std::vector<llama_token> to_send_toks = llama_tokenize(llama.ctx, to_send, false);
                             size_t probs_pos = std::min(sent_token_probs_index, llama.generated_token_probs.size());
                             size_t probs_stop_pos = std::min(sent_token_probs_index + to_send_toks.size(), llama.generated_token_probs.size());
@@ -2085,140 +1951,6 @@
                             "",
                             std::vector<completion_token_output>(llama.generated_token_probs.begin(), llama.generated_token_probs.begin() + sent_token_probs_index)
                         );
-
-                        const std::string str =
-                            "data: " +
-                            data.dump(-1, ' ', false, json::error_handler_t::replace) +
-                            "\n\n";
-
-                        LOG_VERBOSE("data stream", {
-                            { "to_send", str }
-                        });
-
-                        if (!sink.write(str.data(), str.size())) {
-                            LOG_VERBOSE("stream closed", {});
-                            llama_print_timings(llama.ctx);
-                            return false;
-                        }
-                    }
-                }
-
-                llama_print_timings(llama.ctx);
-                sink.done();
-                return true;
-            };
-            const auto on_complete = [&](bool) {
-                llama.mutex.unlock();
-            };
-            lock.release();
-            res.set_chunked_content_provider("text/event-stream", chunked_content_provider, on_complete);
-        } });
-
-    svr.Post("/infill", [&llama](const Request &req, Response &res)
-             {
-        auto lock = llama.lock();
->>>>>>> 370359e5
-
-        // llama_reset_timings(llama.ctx);
-
-        slot->reset();
-
-        parse_options_completion(json::parse(req.body), slot, llama);
-
-        if (!llama.launchSlot(slot))
-        {
-            res.status = 400;
-            return;
-        }
-
-<<<<<<< HEAD
-        if (!slot->params.stream) {
-            // if (llama.params.n_beams) {
-            //     // Fill llama.generated_token_probs vector with final beam.
-            //     llama_beam_search(llama.ctx, beam_search_callback, &llama, llama.params.n_beams,
-            //                         llama.n_past, llama.n_remain);
-            //     // Translate llama.generated_token_probs to llama.generated_text.
-            //     append_to_generated_text_from_generated_token_probs(llama);
-            // } else {
-            //     size_t stop_pos = std::string::npos;
-
-            //     while (llama.has_next_token) {
-            //         const completion_token_output token_with_probs = llama.doCompletion();
-            //         const std::string token_text = token_with_probs.tok == -1 ? "" : llama_token_to_piece(llama.ctx, token_with_probs.tok);
-
-            //         stop_pos = llama.findStoppingStrings(llama.generated_text,
-            //             token_text.size(), STOP_FULL);
-            //     }
-
-            //     if (stop_pos == std::string::npos) {
-            //         stop_pos = llama.findStoppingStrings(llama.generated_text, 0, STOP_PARTIAL);
-            //     }
-            //     if (stop_pos != std::string::npos) {
-            //         llama.generated_text.erase(llama.generated_text.begin() + stop_pos,
-            //             llama.generated_text.end());
-            //     }
-            // }
-
-            // auto probs = llama.generated_token_probs;
-            // if (llama.params.n_probs > 0 && llama.stopped_word) {
-            //     const std::vector<llama_token> stop_word_toks = llama_tokenize(llama.ctx, llama.stopping_word, false);
-            //     probs = std::vector<completion_token_output>(llama.generated_token_probs.begin(), llama.generated_token_probs.end() - stop_word_toks.size());
-            // }
-
-            // const json data = format_final_response(llama, llama.generated_text, probs);
-
-            // llama_print_timings(llama.ctx);
-
-            // res.set_content(data.dump(-1, ' ', false, json::error_handler_t::replace),
-            //                 "application/json");
-        } else {
-                printf("processing -> %s\n", slot->isProcessing() ? "true" : "false");
-                const auto chunked_content_provider = [slot](size_t, DataSink & sink) {
-                    size_t sent_count = 0;
-                    size_t sent_token_probs_index = 0;
-                    while(slot->isProcessing()) {
-                        if(slot->hasNewToken()) { // new token notification
-                            // const completion_token_output token = slot->next();
-                            // std::string token_str = llama_token_to_piece(llama.ctx, token.tok);
-
-                            // std::vector<completion_token_output> probs_output = {};
-
-                            // const json data = format_partial_response(llama, slot, token_str, probs_output);
-                            // const std::string str =
-                            //     "data: " +
-                            //     data.dump(-1, ' ', false, json::error_handler_t::replace) +
-                            //     "\n\n";
-
-                            // LOG_VERBOSE("data stream", {
-                            //     { "to_send", str }
-                            // });
-                            // if(!sink.write(str.c_str(), str.size())) {
-                            //     slot->release();
-                            //     return false;
-                            // }
-                        } else {
-                            std::this_thread::sleep_for(std::chrono::milliseconds(5));
-=======
-                    sent_count += to_send.size();
-
-                    std::vector<completion_token_output> probs_output = {};
-
-                    if (llama.params.sampling_params.n_probs > 0) {
-                        const std::vector<llama_token> to_send_toks = llama_tokenize(llama.ctx, to_send, false);
-                        size_t probs_pos = std::min(sent_token_probs_index, llama.generated_token_probs.size());
-                        size_t probs_stop_pos = std::min(sent_token_probs_index + to_send_toks.size(), llama.generated_token_probs.size());
-                        if (probs_pos < probs_stop_pos) {
-                            probs_output = std::vector<completion_token_output>(llama.generated_token_probs.begin() + probs_pos, llama.generated_token_probs.begin() + probs_stop_pos);
->>>>>>> 370359e5
-                        }
-                    }
-                    // const json data = format_final_response(
-                    //         llama, slot,
-                    //         "",
-                    //         std::vector<completion_token_output>(
-                    //             slot->generated_token_probs.begin(),
-                    //             slot->generated_token_probs.begin() + sent_token_probs_index)
-                    //     );
 
                     //     const std::string str =
                     //         "data: " +
@@ -2304,15 +2036,15 @@
 
     //                 std::vector<completion_token_output> probs_output = {};
 
-    //                 if (llama.params.n_probs > 0) {
-    //                     const std::vector<llama_token> to_send_toks = llama_tokenize(llama.ctx, to_send, false);
-    //                     size_t probs_pos = std::min(sent_token_probs_index, llama.generated_token_probs.size());
-    //                     size_t probs_stop_pos = std::min(sent_token_probs_index + to_send_toks.size(), llama.generated_token_probs.size());
-    //                     if (probs_pos < probs_stop_pos) {
-    //                         probs_output = std::vector<completion_token_output>(llama.generated_token_probs.begin() + probs_pos, llama.generated_token_probs.begin() + probs_stop_pos);
-    //                     }
-    //                     sent_token_probs_index = probs_stop_pos;
-    //                 }
+                    if (llama.params.n_probs > 0) {
+                        const std::vector<llama_token> to_send_toks = llama_tokenize(llama.ctx, to_send, false);
+                        size_t probs_pos = std::min(sent_token_probs_index, llama.generated_token_probs.size());
+                        size_t probs_stop_pos = std::min(sent_token_probs_index + to_send_toks.size(), llama.generated_token_probs.size());
+                        if (probs_pos < probs_stop_pos) {
+                            probs_output = std::vector<completion_token_output>(llama.generated_token_probs.begin() + probs_pos, llama.generated_token_probs.begin() + probs_stop_pos);
+                        }
+                        sent_token_probs_index = probs_stop_pos;
+                    }
 
     //                 const json data = format_partial_response(llama, to_send, probs_output);
 
