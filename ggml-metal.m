#import "ggml-metal.h"

#import "ggml-backend-impl.h"
#import "ggml.h"

#import <Foundation/Foundation.h>

#import <Metal/Metal.h>

#undef MIN
#undef MAX
#define MIN(a, b) ((a) < (b) ? (a) : (b))
#define MAX(a, b) ((a) > (b) ? (a) : (b))

#ifdef GGML_METAL_NDEBUG
#define GGML_METAL_LOG_INFO(...)
#define GGML_METAL_LOG_WARN(...)
#define GGML_METAL_LOG_ERROR(...)
#else
#define GGML_METAL_LOG_INFO(...)  ggml_metal_log(GGML_LOG_LEVEL_INFO, __VA_ARGS__)
#define GGML_METAL_LOG_WARN(...)  ggml_metal_log(GGML_LOG_LEVEL_WARN, __VA_ARGS__)
#define GGML_METAL_LOG_ERROR(...) ggml_metal_log(GGML_LOG_LEVEL_ERROR, __VA_ARGS__)
#endif

#define UNUSED(x) (void)(x)

struct ggml_metal_kernel {
    id<MTLComputePipelineState> pipeline;
};

enum ggml_metal_kernel_type {
    GGML_METAL_KERNEL_TYPE_ADD,
    GGML_METAL_KERNEL_TYPE_ADD_ROW,
    GGML_METAL_KERNEL_TYPE_MUL,
    GGML_METAL_KERNEL_TYPE_MUL_ROW,
    GGML_METAL_KERNEL_TYPE_DIV,
    GGML_METAL_KERNEL_TYPE_DIV_ROW,
    GGML_METAL_KERNEL_TYPE_SCALE,
    GGML_METAL_KERNEL_TYPE_SCALE_4,
    GGML_METAL_KERNEL_TYPE_TANH,
    GGML_METAL_KERNEL_TYPE_RELU,
    GGML_METAL_KERNEL_TYPE_GELU,
    GGML_METAL_KERNEL_TYPE_GELU_QUICK,
    GGML_METAL_KERNEL_TYPE_SILU,
    GGML_METAL_KERNEL_TYPE_SOFT_MAX,
    GGML_METAL_KERNEL_TYPE_SOFT_MAX_4,
    GGML_METAL_KERNEL_TYPE_DIAG_MASK_INF,
    GGML_METAL_KERNEL_TYPE_DIAG_MASK_INF_8,
    GGML_METAL_KERNEL_TYPE_GET_ROWS_F32,
    GGML_METAL_KERNEL_TYPE_GET_ROWS_F16,
    GGML_METAL_KERNEL_TYPE_GET_ROWS_Q4_0,
    GGML_METAL_KERNEL_TYPE_GET_ROWS_Q4_1,
    GGML_METAL_KERNEL_TYPE_GET_ROWS_Q5_0,
    GGML_METAL_KERNEL_TYPE_GET_ROWS_Q5_1,
    GGML_METAL_KERNEL_TYPE_GET_ROWS_Q8_0,
    GGML_METAL_KERNEL_TYPE_GET_ROWS_Q2_K,
    GGML_METAL_KERNEL_TYPE_GET_ROWS_Q3_K,
    GGML_METAL_KERNEL_TYPE_GET_ROWS_Q4_K,
    GGML_METAL_KERNEL_TYPE_GET_ROWS_Q5_K,
    GGML_METAL_KERNEL_TYPE_GET_ROWS_Q6_K,
    GGML_METAL_KERNEL_TYPE_GET_ROWS_IQ2_XXS,
    GGML_METAL_KERNEL_TYPE_GET_ROWS_IQ2_XS,
    GGML_METAL_KERNEL_TYPE_GET_ROWS_I32,
    GGML_METAL_KERNEL_TYPE_RMS_NORM,
    GGML_METAL_KERNEL_TYPE_GROUP_NORM,
    GGML_METAL_KERNEL_TYPE_NORM,
    GGML_METAL_KERNEL_TYPE_MUL_MV_F32_F32,
    GGML_METAL_KERNEL_TYPE_MUL_MV_F16_F16,
    GGML_METAL_KERNEL_TYPE_MUL_MV_F16_F32,
    GGML_METAL_KERNEL_TYPE_MUL_MV_F16_F32_1ROW,
    GGML_METAL_KERNEL_TYPE_MUL_MV_F16_F32_L4,
    GGML_METAL_KERNEL_TYPE_MUL_MV_Q4_0_F32,
    GGML_METAL_KERNEL_TYPE_MUL_MV_Q4_1_F32,
    GGML_METAL_KERNEL_TYPE_MUL_MV_Q5_0_F32,
    GGML_METAL_KERNEL_TYPE_MUL_MV_Q5_1_F32,
    GGML_METAL_KERNEL_TYPE_MUL_MV_Q8_0_F32,
    GGML_METAL_KERNEL_TYPE_MUL_MV_Q2_K_F32,
    GGML_METAL_KERNEL_TYPE_MUL_MV_Q3_K_F32,
    GGML_METAL_KERNEL_TYPE_MUL_MV_Q4_K_F32,
    GGML_METAL_KERNEL_TYPE_MUL_MV_Q5_K_F32,
    GGML_METAL_KERNEL_TYPE_MUL_MV_Q6_K_F32,
    GGML_METAL_KERNEL_TYPE_MUL_MV_IQ2_XXS_F32,
    GGML_METAL_KERNEL_TYPE_MUL_MV_IQ2_XS_F32,
    GGML_METAL_KERNEL_TYPE_MUL_MV_ID_F32_F32,
  //GGML_METAL_KERNEL_TYPE_MUL_MV_ID_F16_F16,
    GGML_METAL_KERNEL_TYPE_MUL_MV_ID_F16_F32,
  //GGML_METAL_KERNEL_TYPE_MUL_MV_ID_F16_F32_1ROW,
  //GGML_METAL_KERNEL_TYPE_MUL_MV_ID_F16_F32_L4,
    GGML_METAL_KERNEL_TYPE_MUL_MV_ID_Q4_0_F32,
    GGML_METAL_KERNEL_TYPE_MUL_MV_ID_Q4_1_F32,
    GGML_METAL_KERNEL_TYPE_MUL_MV_ID_Q5_0_F32,
    GGML_METAL_KERNEL_TYPE_MUL_MV_ID_Q5_1_F32,
    GGML_METAL_KERNEL_TYPE_MUL_MV_ID_Q8_0_F32,
    GGML_METAL_KERNEL_TYPE_MUL_MV_ID_Q2_K_F32,
    GGML_METAL_KERNEL_TYPE_MUL_MV_ID_Q3_K_F32,
    GGML_METAL_KERNEL_TYPE_MUL_MV_ID_Q4_K_F32,
    GGML_METAL_KERNEL_TYPE_MUL_MV_ID_Q5_K_F32,
    GGML_METAL_KERNEL_TYPE_MUL_MV_ID_Q6_K_F32,
    GGML_METAL_KERNEL_TYPE_MUL_MV_ID_IQ2_XXS_F32,
    GGML_METAL_KERNEL_TYPE_MUL_MV_ID_IQ2_XS_F32,
    GGML_METAL_KERNEL_TYPE_MUL_MM_F32_F32,
    GGML_METAL_KERNEL_TYPE_MUL_MM_F16_F32,
    GGML_METAL_KERNEL_TYPE_MUL_MM_Q4_0_F32,
    GGML_METAL_KERNEL_TYPE_MUL_MM_Q4_1_F32,
    GGML_METAL_KERNEL_TYPE_MUL_MM_Q5_0_F32,
    GGML_METAL_KERNEL_TYPE_MUL_MM_Q5_1_F32,
    GGML_METAL_KERNEL_TYPE_MUL_MM_Q8_0_F32,
    GGML_METAL_KERNEL_TYPE_MUL_MM_Q2_K_F32,
    GGML_METAL_KERNEL_TYPE_MUL_MM_Q3_K_F32,
    GGML_METAL_KERNEL_TYPE_MUL_MM_Q4_K_F32,
    GGML_METAL_KERNEL_TYPE_MUL_MM_Q5_K_F32,
    GGML_METAL_KERNEL_TYPE_MUL_MM_Q6_K_F32,
    GGML_METAL_KERNEL_TYPE_MUL_MM_IQ2_XXS_F32,
    GGML_METAL_KERNEL_TYPE_MUL_MM_IQ2_XS_F32,
    GGML_METAL_KERNEL_TYPE_MUL_MM_ID_F32_F32,
    GGML_METAL_KERNEL_TYPE_MUL_MM_ID_F16_F32,
    GGML_METAL_KERNEL_TYPE_MUL_MM_ID_Q4_0_F32,
    GGML_METAL_KERNEL_TYPE_MUL_MM_ID_Q4_1_F32,
    GGML_METAL_KERNEL_TYPE_MUL_MM_ID_Q5_0_F32,
    GGML_METAL_KERNEL_TYPE_MUL_MM_ID_Q5_1_F32,
    GGML_METAL_KERNEL_TYPE_MUL_MM_ID_Q8_0_F32,
    GGML_METAL_KERNEL_TYPE_MUL_MM_ID_Q2_K_F32,
    GGML_METAL_KERNEL_TYPE_MUL_MM_ID_Q3_K_F32,
    GGML_METAL_KERNEL_TYPE_MUL_MM_ID_Q4_K_F32,
    GGML_METAL_KERNEL_TYPE_MUL_MM_ID_Q5_K_F32,
    GGML_METAL_KERNEL_TYPE_MUL_MM_ID_Q6_K_F32,
    GGML_METAL_KERNEL_TYPE_MUL_MM_ID_IQ2_XXS_F32,
    GGML_METAL_KERNEL_TYPE_MUL_MM_ID_IQ2_XS_F32,
    GGML_METAL_KERNEL_TYPE_ROPE_F32,
    GGML_METAL_KERNEL_TYPE_ROPE_F16,
    GGML_METAL_KERNEL_TYPE_ALIBI_F32,
    GGML_METAL_KERNEL_TYPE_IM2COL_F16,
    GGML_METAL_KERNEL_TYPE_UPSCALE_F32,
    GGML_METAL_KERNEL_TYPE_PAD_F32,
    GGML_METAL_KERNEL_TYPE_ARGSORT_F32_I32_ASC,
    GGML_METAL_KERNEL_TYPE_ARGSORT_F32_I32_DESC,
    GGML_METAL_KERNEL_TYPE_LEAKY_RELU_F32,
    GGML_METAL_KERNEL_TYPE_FLASH_ATTN_EXT_F16_H64,
    GGML_METAL_KERNEL_TYPE_FLASH_ATTN_EXT_F16_H80,
    GGML_METAL_KERNEL_TYPE_FLASH_ATTN_EXT_F16_H128,
    GGML_METAL_KERNEL_TYPE_CPY_F32_F16,
    GGML_METAL_KERNEL_TYPE_CPY_F32_F32,
    GGML_METAL_KERNEL_TYPE_CPY_F32_Q8_0,
    GGML_METAL_KERNEL_TYPE_CPY_F32_Q4_0,
    GGML_METAL_KERNEL_TYPE_CPY_F32_Q4_1,
  //GGML_METAL_KERNEL_TYPE_CPY_F32_Q5_0,
  //GGML_METAL_KERNEL_TYPE_CPY_F32_Q5_1,
    GGML_METAL_KERNEL_TYPE_CPY_F16_F16,
    GGML_METAL_KERNEL_TYPE_CPY_F16_F32,
    GGML_METAL_KERNEL_TYPE_CONCAT,
    GGML_METAL_KERNEL_TYPE_SQR,
    GGML_METAL_KERNEL_TYPE_SUM_ROWS,

    GGML_METAL_KERNEL_TYPE_COUNT
};

struct ggml_metal_context {
    int n_cb;

    id<MTLDevice>       device;
    id<MTLCommandQueue> queue;

    dispatch_queue_t d_queue;

    struct ggml_metal_kernel kernels[GGML_METAL_KERNEL_TYPE_COUNT];

    bool support_simdgroup_reduction;
    bool support_simdgroup_mm;
};

// MSL code
// TODO: move the contents here when ready
//       for now it is easier to work in a separate file
//static NSString * const msl_library_source = @"see metal.metal";

// Here to assist with NSBundle Path Hack
@interface GGMLMetalClass : NSObject
@end
@implementation GGMLMetalClass
@end

static void ggml_metal_default_log_callback(enum ggml_log_level level, const char * msg, void * user_data) {
    fprintf(stderr, "%s", msg);

    UNUSED(level);
    UNUSED(user_data);
}

ggml_log_callback ggml_metal_log_callback = ggml_metal_default_log_callback;
void * ggml_metal_log_user_data = NULL;

GGML_ATTRIBUTE_FORMAT(2, 3)
static void ggml_metal_log(enum ggml_log_level level, const char * format, ...){
    if (ggml_metal_log_callback != NULL) {
        va_list args;
        va_start(args, format);
        char buffer[128];
        int len = vsnprintf(buffer, 128, format, args);
        if (len < 128) {
            ggml_metal_log_callback(level, buffer, ggml_metal_log_user_data);
        } else {
            char* buffer2 = malloc(len+1);
            va_end(args);
            va_start(args, format);
            vsnprintf(buffer2, len+1, format, args);
            buffer2[len] = 0;
            ggml_metal_log_callback(level, buffer2, ggml_metal_log_user_data);
            free(buffer2);
        }
        va_end(args);
    }
}

static void * ggml_metal_host_malloc(size_t n) {
    void * data = NULL;
    const int result = posix_memalign((void **) &data, sysconf(_SC_PAGESIZE), n);
    if (result != 0) {
        GGML_METAL_LOG_ERROR("%s: error: posix_memalign failed\n", __func__);
        return NULL;
    }

    return data;
}

static struct ggml_metal_context * ggml_metal_init(int n_cb) {
    GGML_METAL_LOG_INFO("%s: allocating\n", __func__);

#if TARGET_OS_OSX && !GGML_METAL_NDEBUG
    // Show all the Metal device instances in the system
    NSArray * devices = MTLCopyAllDevices();
    for (id<MTLDevice> device in devices) {
        GGML_METAL_LOG_INFO("%s: found device: %s\n", __func__, [[device name] UTF8String]);
    }
    [devices release]; // since it was created by a *Copy* C method
#endif

    // Pick and show default Metal device
    id<MTLDevice> device = MTLCreateSystemDefaultDevice();
    GGML_METAL_LOG_INFO("%s: picking default device: %s\n", __func__, [[device name] UTF8String]);

    // Configure context
    struct ggml_metal_context * ctx = malloc(sizeof(struct ggml_metal_context));
    ctx->device = device;
    ctx->n_cb   = MIN(n_cb, GGML_METAL_MAX_BUFFERS);
    ctx->queue  = [ctx->device newCommandQueue];
    ctx->d_queue = dispatch_queue_create("ggml-metal", DISPATCH_QUEUE_CONCURRENT);

    id<MTLLibrary> metal_library;

    // load library
    {
        NSBundle * bundle = nil;
#ifdef SWIFT_PACKAGE
        bundle = SWIFTPM_MODULE_BUNDLE;
#else
        bundle = [NSBundle bundleForClass:[GGMLMetalClass class]];
#endif
        NSError * error = nil;
        NSString * libPath = [bundle pathForResource:@"default" ofType:@"metallib"];
        if (libPath != nil) {
            // pre-compiled library found
            NSURL * libURL = [NSURL fileURLWithPath:libPath];
            GGML_METAL_LOG_INFO("%s: loading '%s'\n", __func__, [libPath UTF8String]);
            metal_library = [ctx->device newLibraryWithURL:libURL error:&error];
            if (error) {
                GGML_METAL_LOG_ERROR("%s: error: %s\n", __func__, [[error description] UTF8String]);
                return NULL;
            }
        } else {
            GGML_METAL_LOG_INFO("%s: default.metallib not found, loading from source\n", __func__);

            NSString * sourcePath;
            NSString * ggmlMetalPathResources = [[NSProcessInfo processInfo].environment objectForKey:@"GGML_METAL_PATH_RESOURCES"];

            GGML_METAL_LOG_INFO("%s: GGML_METAL_PATH_RESOURCES = %s\n", __func__, ggmlMetalPathResources ? [ggmlMetalPathResources UTF8String] : "nil");

            if (ggmlMetalPathResources) {
                sourcePath = [ggmlMetalPathResources stringByAppendingPathComponent:@"ggml-metal.metal"];
            } else {
                sourcePath = [bundle pathForResource:@"ggml-metal" ofType:@"metal"];
            }
            if (sourcePath == nil) {
                GGML_METAL_LOG_WARN("%s: error: could not use bundle path to find ggml-metal.metal, falling back to trying cwd\n", __func__);
                sourcePath = @"ggml-metal.metal";
            }
            GGML_METAL_LOG_INFO("%s: loading '%s'\n", __func__, [sourcePath UTF8String]);
            NSString * src = [NSString stringWithContentsOfFile:sourcePath encoding:NSUTF8StringEncoding error:&error];
            if (error) {
                GGML_METAL_LOG_ERROR("%s: error: %s\n", __func__, [[error description] UTF8String]);
                return NULL;
            }

            @autoreleasepool {
                // dictionary of preprocessor macros
                NSMutableDictionary * prep = [NSMutableDictionary dictionary];

#ifdef GGML_QKK_64
                prep[@"QK_K"] = @(64);
#endif

                MTLCompileOptions* options = [MTLCompileOptions new];
                options.preprocessorMacros = prep;

                //[options setFastMathEnabled:false];

                metal_library = [ctx->device newLibraryWithSource:src options:options error:&error];
                if (error) {
                    GGML_METAL_LOG_ERROR("%s: error: %s\n", __func__, [[error description] UTF8String]);
                    return NULL;
                }
            }
        }
    }

    // print MTL GPU family:
    GGML_METAL_LOG_INFO("%s: GPU name:   %s\n", __func__, [[ctx->device name] UTF8String]);

    const NSInteger MTLGPUFamilyMetal3 = 5001;

    // determine max supported GPU family
    // https://developer.apple.com/metal/Metal-Shading-Language-Specification.pdf
    // https://developer.apple.com/metal/Metal-Feature-Set-Tables.pdf
    {
        for (int i = MTLGPUFamilyApple1 + 20; i >= MTLGPUFamilyApple1; --i) {
            if ([ctx->device supportsFamily:i]) {
                GGML_METAL_LOG_INFO("%s: GPU family: MTLGPUFamilyApple%d  (%d)\n", __func__, i - (int) MTLGPUFamilyApple1 + 1, i);
                break;
            }
        }

        for (int i = MTLGPUFamilyCommon1 + 5; i >= MTLGPUFamilyCommon1; --i) {
            if ([ctx->device supportsFamily:i]) {
                GGML_METAL_LOG_INFO("%s: GPU family: MTLGPUFamilyCommon%d (%d)\n", __func__, i - (int) MTLGPUFamilyCommon1 + 1, i);
                break;
            }
        }

        for (int i = MTLGPUFamilyMetal3 + 5; i >= MTLGPUFamilyMetal3; --i) {
            if ([ctx->device supportsFamily:i]) {
                GGML_METAL_LOG_INFO("%s: GPU family: MTLGPUFamilyMetal%d  (%d)\n", __func__, i - (int) MTLGPUFamilyMetal3 + 3, i);
                break;
            }
        }
    }

    ctx->support_simdgroup_reduction  = [ctx->device supportsFamily:MTLGPUFamilyApple7];
    ctx->support_simdgroup_reduction |= [ctx->device supportsFamily:MTLGPUFamilyMetal3];

    ctx->support_simdgroup_mm = [ctx->device supportsFamily:MTLGPUFamilyApple7];

    GGML_METAL_LOG_INFO("%s: simdgroup reduction support   = %s\n",       __func__, ctx->support_simdgroup_reduction ? "true" : "false");
    GGML_METAL_LOG_INFO("%s: simdgroup matrix mul. support = %s\n",       __func__, ctx->support_simdgroup_mm ? "true" : "false");
    GGML_METAL_LOG_INFO("%s: hasUnifiedMemory              = %s\n",       __func__, ctx->device.hasUnifiedMemory ? "true" : "false");

#if TARGET_OS_OSX || (TARGET_OS_IOS && __clang_major__ >= 15)
    if (@available(macOS 10.12, iOS 16.0, *)) {
        GGML_METAL_LOG_INFO("%s: recommendedMaxWorkingSetSize  = %8.2f MB\n", __func__, ctx->device.recommendedMaxWorkingSetSize / 1e6);
    }
#elif TARGET_OS_OSX
    if (ctx->device.maxTransferRate != 0) {
        GGML_METAL_LOG_INFO("%s: maxTransferRate               = %8.2f MB/s\n", __func__, ctx->device.maxTransferRate / 1e6);
    } else {
        GGML_METAL_LOG_INFO("%s: maxTransferRate               = built-in GPU\n", __func__);
    }
#endif

    // load kernels
    {
        NSError * error = nil;

        for (int i = 0; i < GGML_METAL_KERNEL_TYPE_COUNT; ++i) {
            ctx->kernels[i].pipeline = nil;
        }

        /*
            GGML_METAL_LOG_INFO("%s: loaded %-32s %16p | th_max = %4d | th_width = %4d\n", __func__, "kernel_"#name, (void *) kernel->pipeline, \
                    (int) kernel->pipeline.maxTotalThreadsPerThreadgroup, \
                    (int) kernel->pipeline.threadExecutionWidth); \
        */
#define GGML_METAL_ADD_KERNEL(e, name, supported) \
        if (supported) { \
            struct ggml_metal_kernel * kernel = &ctx->kernels[e]; \
<<<<<<< HEAD
            kernel->function = [ctx->library newFunctionWithName:@"kernel_"#name]; \
            kernel->pipeline = [ctx->device newComputePipelineStateWithFunction:kernel->function error:&error]; \
            GGML_METAL_LOG_INFO("%s: loaded %-32s %16p | th_max = %4d | th_width = %4d\n", __func__, "kernel_"#name, (void *) kernel->pipeline, \
                    (int) kernel->pipeline.maxTotalThreadsPerThreadgroup, \
                    (int) kernel->pipeline.threadExecutionWidth); \
=======
            id<MTLFunction> metal_function = [metal_library newFunctionWithName:@"kernel_"#name]; \
            kernel->pipeline = [ctx->device newComputePipelineStateWithFunction:metal_function error:&error]; \
            [metal_function release]; \
>>>>>>> d2f650cb
            if (error) { \
                GGML_METAL_LOG_ERROR("%s: error: load pipeline error: %s\n", __func__, [[error description] UTF8String]); \
                [metal_library release]; \
                return NULL; \
            } \
        } else { \
            GGML_METAL_LOG_WARN("%s: skipping %-32s (not supported)\n", __func__, "kernel_"#name); \
        }

        // simd_sum and simd_max requires MTLGPUFamilyApple7

        GGML_METAL_ADD_KERNEL(GGML_METAL_KERNEL_TYPE_ADD,                       add,                     true);
        GGML_METAL_ADD_KERNEL(GGML_METAL_KERNEL_TYPE_ADD_ROW,                   add_row,                 true);
        GGML_METAL_ADD_KERNEL(GGML_METAL_KERNEL_TYPE_MUL,                       mul,                     true);
        GGML_METAL_ADD_KERNEL(GGML_METAL_KERNEL_TYPE_MUL_ROW,                   mul_row,                 true);
        GGML_METAL_ADD_KERNEL(GGML_METAL_KERNEL_TYPE_DIV,                       div,                     true);
        GGML_METAL_ADD_KERNEL(GGML_METAL_KERNEL_TYPE_DIV_ROW,                   div_row,                 true);
        GGML_METAL_ADD_KERNEL(GGML_METAL_KERNEL_TYPE_SCALE,                     scale,                   true);
        GGML_METAL_ADD_KERNEL(GGML_METAL_KERNEL_TYPE_SCALE_4,                   scale_4,                 true);
        GGML_METAL_ADD_KERNEL(GGML_METAL_KERNEL_TYPE_TANH,                      tanh,                    true);
        GGML_METAL_ADD_KERNEL(GGML_METAL_KERNEL_TYPE_RELU,                      relu,                    true);
        GGML_METAL_ADD_KERNEL(GGML_METAL_KERNEL_TYPE_GELU,                      gelu,                    true);
        GGML_METAL_ADD_KERNEL(GGML_METAL_KERNEL_TYPE_GELU_QUICK,                gelu_quick,              true);
        GGML_METAL_ADD_KERNEL(GGML_METAL_KERNEL_TYPE_SILU,                      silu,                    true);
        GGML_METAL_ADD_KERNEL(GGML_METAL_KERNEL_TYPE_SOFT_MAX,                  soft_max,                ctx->support_simdgroup_reduction);
        GGML_METAL_ADD_KERNEL(GGML_METAL_KERNEL_TYPE_SOFT_MAX_4,                soft_max_4,              ctx->support_simdgroup_reduction);
        GGML_METAL_ADD_KERNEL(GGML_METAL_KERNEL_TYPE_DIAG_MASK_INF,             diag_mask_inf,           true);
        GGML_METAL_ADD_KERNEL(GGML_METAL_KERNEL_TYPE_DIAG_MASK_INF_8,           diag_mask_inf_8,         true);
        GGML_METAL_ADD_KERNEL(GGML_METAL_KERNEL_TYPE_GET_ROWS_F32,              get_rows_f32,            true);
        GGML_METAL_ADD_KERNEL(GGML_METAL_KERNEL_TYPE_GET_ROWS_F16,              get_rows_f16,            true);
        GGML_METAL_ADD_KERNEL(GGML_METAL_KERNEL_TYPE_GET_ROWS_Q4_0,             get_rows_q4_0,           true);
        GGML_METAL_ADD_KERNEL(GGML_METAL_KERNEL_TYPE_GET_ROWS_Q4_1,             get_rows_q4_1,           true);
        GGML_METAL_ADD_KERNEL(GGML_METAL_KERNEL_TYPE_GET_ROWS_Q5_0,             get_rows_q5_0,           true);
        GGML_METAL_ADD_KERNEL(GGML_METAL_KERNEL_TYPE_GET_ROWS_Q5_1,             get_rows_q5_1,           true);
        GGML_METAL_ADD_KERNEL(GGML_METAL_KERNEL_TYPE_GET_ROWS_Q8_0,             get_rows_q8_0,           true);
        GGML_METAL_ADD_KERNEL(GGML_METAL_KERNEL_TYPE_GET_ROWS_Q2_K,             get_rows_q2_K,           true);
        GGML_METAL_ADD_KERNEL(GGML_METAL_KERNEL_TYPE_GET_ROWS_Q3_K,             get_rows_q3_K,           true);
        GGML_METAL_ADD_KERNEL(GGML_METAL_KERNEL_TYPE_GET_ROWS_Q4_K,             get_rows_q4_K,           true);
        GGML_METAL_ADD_KERNEL(GGML_METAL_KERNEL_TYPE_GET_ROWS_Q5_K,             get_rows_q5_K,           true);
        GGML_METAL_ADD_KERNEL(GGML_METAL_KERNEL_TYPE_GET_ROWS_Q6_K,             get_rows_q6_K,           true);
        GGML_METAL_ADD_KERNEL(GGML_METAL_KERNEL_TYPE_GET_ROWS_IQ2_XXS,          get_rows_iq2_xxs,        true);
        GGML_METAL_ADD_KERNEL(GGML_METAL_KERNEL_TYPE_GET_ROWS_IQ2_XS,           get_rows_iq2_xs,         true);
        GGML_METAL_ADD_KERNEL(GGML_METAL_KERNEL_TYPE_GET_ROWS_I32,              get_rows_i32,            true);
        GGML_METAL_ADD_KERNEL(GGML_METAL_KERNEL_TYPE_RMS_NORM,                  rms_norm,                ctx->support_simdgroup_reduction);
        GGML_METAL_ADD_KERNEL(GGML_METAL_KERNEL_TYPE_GROUP_NORM,                group_norm,              ctx->support_simdgroup_reduction);
        GGML_METAL_ADD_KERNEL(GGML_METAL_KERNEL_TYPE_NORM,                      norm,                    true);
        GGML_METAL_ADD_KERNEL(GGML_METAL_KERNEL_TYPE_MUL_MV_F32_F32,            mul_mv_f32_f32,          ctx->support_simdgroup_reduction);
        GGML_METAL_ADD_KERNEL(GGML_METAL_KERNEL_TYPE_MUL_MV_F16_F16,            mul_mv_f16_f16,          ctx->support_simdgroup_reduction);
        GGML_METAL_ADD_KERNEL(GGML_METAL_KERNEL_TYPE_MUL_MV_F16_F32,            mul_mv_f16_f32,          ctx->support_simdgroup_reduction);
        GGML_METAL_ADD_KERNEL(GGML_METAL_KERNEL_TYPE_MUL_MV_F16_F32_1ROW,       mul_mv_f16_f32_1row,     ctx->support_simdgroup_reduction);
        GGML_METAL_ADD_KERNEL(GGML_METAL_KERNEL_TYPE_MUL_MV_F16_F32_L4,         mul_mv_f16_f32_l4,       ctx->support_simdgroup_reduction);
        GGML_METAL_ADD_KERNEL(GGML_METAL_KERNEL_TYPE_MUL_MV_Q4_0_F32,           mul_mv_q4_0_f32,         ctx->support_simdgroup_reduction);
        GGML_METAL_ADD_KERNEL(GGML_METAL_KERNEL_TYPE_MUL_MV_Q4_1_F32,           mul_mv_q4_1_f32,         ctx->support_simdgroup_reduction);
        GGML_METAL_ADD_KERNEL(GGML_METAL_KERNEL_TYPE_MUL_MV_Q5_0_F32,           mul_mv_q5_0_f32,         ctx->support_simdgroup_reduction);
        GGML_METAL_ADD_KERNEL(GGML_METAL_KERNEL_TYPE_MUL_MV_Q5_1_F32,           mul_mv_q5_1_f32,         ctx->support_simdgroup_reduction);
        GGML_METAL_ADD_KERNEL(GGML_METAL_KERNEL_TYPE_MUL_MV_Q8_0_F32,           mul_mv_q8_0_f32,         ctx->support_simdgroup_reduction);
        GGML_METAL_ADD_KERNEL(GGML_METAL_KERNEL_TYPE_MUL_MV_Q2_K_F32,           mul_mv_q2_K_f32,         ctx->support_simdgroup_reduction);
        GGML_METAL_ADD_KERNEL(GGML_METAL_KERNEL_TYPE_MUL_MV_Q3_K_F32,           mul_mv_q3_K_f32,         ctx->support_simdgroup_reduction);
        GGML_METAL_ADD_KERNEL(GGML_METAL_KERNEL_TYPE_MUL_MV_Q4_K_F32,           mul_mv_q4_K_f32,         ctx->support_simdgroup_reduction);
        GGML_METAL_ADD_KERNEL(GGML_METAL_KERNEL_TYPE_MUL_MV_Q5_K_F32,           mul_mv_q5_K_f32,         ctx->support_simdgroup_reduction);
        GGML_METAL_ADD_KERNEL(GGML_METAL_KERNEL_TYPE_MUL_MV_Q6_K_F32,           mul_mv_q6_K_f32,         ctx->support_simdgroup_reduction);
        GGML_METAL_ADD_KERNEL(GGML_METAL_KERNEL_TYPE_MUL_MV_IQ2_XXS_F32,        mul_mv_iq2_xxs_f32,      ctx->support_simdgroup_reduction);
        GGML_METAL_ADD_KERNEL(GGML_METAL_KERNEL_TYPE_MUL_MV_IQ2_XS_F32,         mul_mv_iq2_xs_f32,       ctx->support_simdgroup_reduction);
        GGML_METAL_ADD_KERNEL(GGML_METAL_KERNEL_TYPE_MUL_MV_ID_F32_F32,         mul_mv_id_f32_f32,       ctx->support_simdgroup_reduction);
      //GGML_METAL_ADD_KERNEL(GGML_METAL_KERNEL_TYPE_MUL_MV_ID_F16_F16,         mul_mv_id_f16_f16,       ctx->support_simdgroup_reduction);
        GGML_METAL_ADD_KERNEL(GGML_METAL_KERNEL_TYPE_MUL_MV_ID_F16_F32,         mul_mv_id_f16_f32,       ctx->support_simdgroup_reduction);
      //GGML_METAL_ADD_KERNEL(GGML_METAL_KERNEL_TYPE_MUL_MV_ID_F16_F32_1ROW,    mul_mv_id_f16_f32_1row,  ctx->support_simdgroup_reduction);
      //GGML_METAL_ADD_KERNEL(GGML_METAL_KERNEL_TYPE_MUL_MV_ID_F16_F32_L4,      mul_mv_id_f16_f32_l4,    ctx->support_simdgroup_reduction);
        GGML_METAL_ADD_KERNEL(GGML_METAL_KERNEL_TYPE_MUL_MV_ID_Q4_0_F32,        mul_mv_id_q4_0_f32,      ctx->support_simdgroup_reduction);
        GGML_METAL_ADD_KERNEL(GGML_METAL_KERNEL_TYPE_MUL_MV_ID_Q4_1_F32,        mul_mv_id_q4_1_f32,      ctx->support_simdgroup_reduction);
        GGML_METAL_ADD_KERNEL(GGML_METAL_KERNEL_TYPE_MUL_MV_ID_Q5_0_F32,        mul_mv_id_q5_0_f32,      ctx->support_simdgroup_reduction);
        GGML_METAL_ADD_KERNEL(GGML_METAL_KERNEL_TYPE_MUL_MV_ID_Q5_1_F32,        mul_mv_id_q5_1_f32,      ctx->support_simdgroup_reduction);
        GGML_METAL_ADD_KERNEL(GGML_METAL_KERNEL_TYPE_MUL_MV_ID_Q8_0_F32,        mul_mv_id_q8_0_f32,      ctx->support_simdgroup_reduction);
        GGML_METAL_ADD_KERNEL(GGML_METAL_KERNEL_TYPE_MUL_MV_ID_Q2_K_F32,        mul_mv_id_q2_K_f32,      ctx->support_simdgroup_reduction);
        GGML_METAL_ADD_KERNEL(GGML_METAL_KERNEL_TYPE_MUL_MV_ID_Q3_K_F32,        mul_mv_id_q3_K_f32,      ctx->support_simdgroup_reduction);
        GGML_METAL_ADD_KERNEL(GGML_METAL_KERNEL_TYPE_MUL_MV_ID_Q4_K_F32,        mul_mv_id_q4_K_f32,      ctx->support_simdgroup_reduction);
        GGML_METAL_ADD_KERNEL(GGML_METAL_KERNEL_TYPE_MUL_MV_ID_Q5_K_F32,        mul_mv_id_q5_K_f32,      ctx->support_simdgroup_reduction);
        GGML_METAL_ADD_KERNEL(GGML_METAL_KERNEL_TYPE_MUL_MV_ID_Q6_K_F32,        mul_mv_id_q6_K_f32,      ctx->support_simdgroup_reduction);
        GGML_METAL_ADD_KERNEL(GGML_METAL_KERNEL_TYPE_MUL_MV_ID_IQ2_XXS_F32,     mul_mv_id_iq2_xxs_f32,   ctx->support_simdgroup_reduction);
        GGML_METAL_ADD_KERNEL(GGML_METAL_KERNEL_TYPE_MUL_MV_ID_IQ2_XS_F32,      mul_mv_id_iq2_xs_f32,    ctx->support_simdgroup_reduction);
        GGML_METAL_ADD_KERNEL(GGML_METAL_KERNEL_TYPE_MUL_MM_F32_F32,            mul_mm_f32_f32,          ctx->support_simdgroup_mm);
        GGML_METAL_ADD_KERNEL(GGML_METAL_KERNEL_TYPE_MUL_MM_F16_F32,            mul_mm_f16_f32,          ctx->support_simdgroup_mm);
        GGML_METAL_ADD_KERNEL(GGML_METAL_KERNEL_TYPE_MUL_MM_Q4_0_F32,           mul_mm_q4_0_f32,         ctx->support_simdgroup_mm);
        GGML_METAL_ADD_KERNEL(GGML_METAL_KERNEL_TYPE_MUL_MM_Q4_1_F32,           mul_mm_q4_1_f32,         ctx->support_simdgroup_mm);
        GGML_METAL_ADD_KERNEL(GGML_METAL_KERNEL_TYPE_MUL_MM_Q5_0_F32,           mul_mm_q5_0_f32,         ctx->support_simdgroup_mm);
        GGML_METAL_ADD_KERNEL(GGML_METAL_KERNEL_TYPE_MUL_MM_Q5_1_F32,           mul_mm_q5_1_f32,         ctx->support_simdgroup_mm);
        GGML_METAL_ADD_KERNEL(GGML_METAL_KERNEL_TYPE_MUL_MM_Q8_0_F32,           mul_mm_q8_0_f32,         ctx->support_simdgroup_mm);
        GGML_METAL_ADD_KERNEL(GGML_METAL_KERNEL_TYPE_MUL_MM_Q2_K_F32,           mul_mm_q2_K_f32,         ctx->support_simdgroup_mm);
        GGML_METAL_ADD_KERNEL(GGML_METAL_KERNEL_TYPE_MUL_MM_Q3_K_F32,           mul_mm_q3_K_f32,         ctx->support_simdgroup_mm);
        GGML_METAL_ADD_KERNEL(GGML_METAL_KERNEL_TYPE_MUL_MM_Q4_K_F32,           mul_mm_q4_K_f32,         ctx->support_simdgroup_mm);
        GGML_METAL_ADD_KERNEL(GGML_METAL_KERNEL_TYPE_MUL_MM_Q5_K_F32,           mul_mm_q5_K_f32,         ctx->support_simdgroup_mm);
        GGML_METAL_ADD_KERNEL(GGML_METAL_KERNEL_TYPE_MUL_MM_Q6_K_F32,           mul_mm_q6_K_f32,         ctx->support_simdgroup_mm);
        GGML_METAL_ADD_KERNEL(GGML_METAL_KERNEL_TYPE_MUL_MM_IQ2_XXS_F32,        mul_mm_iq2_xxs_f32,      ctx->support_simdgroup_mm);
        GGML_METAL_ADD_KERNEL(GGML_METAL_KERNEL_TYPE_MUL_MM_IQ2_XS_F32,         mul_mm_iq2_xs_f32,       ctx->support_simdgroup_mm);
        GGML_METAL_ADD_KERNEL(GGML_METAL_KERNEL_TYPE_MUL_MM_ID_F32_F32,         mul_mm_id_f32_f32,       ctx->support_simdgroup_mm);
        GGML_METAL_ADD_KERNEL(GGML_METAL_KERNEL_TYPE_MUL_MM_ID_F16_F32,         mul_mm_id_f16_f32,       ctx->support_simdgroup_mm);
        GGML_METAL_ADD_KERNEL(GGML_METAL_KERNEL_TYPE_MUL_MM_ID_Q4_0_F32,        mul_mm_id_q4_0_f32,      ctx->support_simdgroup_mm);
        GGML_METAL_ADD_KERNEL(GGML_METAL_KERNEL_TYPE_MUL_MM_ID_Q4_1_F32,        mul_mm_id_q4_1_f32,      ctx->support_simdgroup_mm);
        GGML_METAL_ADD_KERNEL(GGML_METAL_KERNEL_TYPE_MUL_MM_ID_Q5_0_F32,        mul_mm_id_q5_0_f32,      ctx->support_simdgroup_mm);
        GGML_METAL_ADD_KERNEL(GGML_METAL_KERNEL_TYPE_MUL_MM_ID_Q5_1_F32,        mul_mm_id_q5_1_f32,      ctx->support_simdgroup_mm);
        GGML_METAL_ADD_KERNEL(GGML_METAL_KERNEL_TYPE_MUL_MM_ID_Q8_0_F32,        mul_mm_id_q8_0_f32,      ctx->support_simdgroup_mm);
        GGML_METAL_ADD_KERNEL(GGML_METAL_KERNEL_TYPE_MUL_MM_ID_Q2_K_F32,        mul_mm_id_q2_K_f32,      ctx->support_simdgroup_mm);
        GGML_METAL_ADD_KERNEL(GGML_METAL_KERNEL_TYPE_MUL_MM_ID_Q3_K_F32,        mul_mm_id_q3_K_f32,      ctx->support_simdgroup_mm);
        GGML_METAL_ADD_KERNEL(GGML_METAL_KERNEL_TYPE_MUL_MM_ID_Q4_K_F32,        mul_mm_id_q4_K_f32,      ctx->support_simdgroup_mm);
        GGML_METAL_ADD_KERNEL(GGML_METAL_KERNEL_TYPE_MUL_MM_ID_Q5_K_F32,        mul_mm_id_q5_K_f32,      ctx->support_simdgroup_mm);
        GGML_METAL_ADD_KERNEL(GGML_METAL_KERNEL_TYPE_MUL_MM_ID_Q6_K_F32,        mul_mm_id_q6_K_f32,      ctx->support_simdgroup_mm);
        GGML_METAL_ADD_KERNEL(GGML_METAL_KERNEL_TYPE_MUL_MM_ID_IQ2_XXS_F32,     mul_mm_id_iq2_xxs_f32,   ctx->support_simdgroup_mm);
        GGML_METAL_ADD_KERNEL(GGML_METAL_KERNEL_TYPE_MUL_MM_ID_IQ2_XS_F32,      mul_mm_id_iq2_xs_f32,    ctx->support_simdgroup_mm);
        GGML_METAL_ADD_KERNEL(GGML_METAL_KERNEL_TYPE_ROPE_F32,                  rope_f32,                true);
        GGML_METAL_ADD_KERNEL(GGML_METAL_KERNEL_TYPE_ROPE_F16,                  rope_f16,                true);
        GGML_METAL_ADD_KERNEL(GGML_METAL_KERNEL_TYPE_ALIBI_F32,                 alibi_f32,               true);
        GGML_METAL_ADD_KERNEL(GGML_METAL_KERNEL_TYPE_IM2COL_F16,                im2col_f16,              true);
        GGML_METAL_ADD_KERNEL(GGML_METAL_KERNEL_TYPE_UPSCALE_F32,               upscale_f32,             true);
        GGML_METAL_ADD_KERNEL(GGML_METAL_KERNEL_TYPE_PAD_F32,                   pad_f32,                 true);
        GGML_METAL_ADD_KERNEL(GGML_METAL_KERNEL_TYPE_ARGSORT_F32_I32_ASC,       argsort_f32_i32_asc,     true);
        GGML_METAL_ADD_KERNEL(GGML_METAL_KERNEL_TYPE_ARGSORT_F32_I32_DESC,      argsort_f32_i32_desc,    true);
        GGML_METAL_ADD_KERNEL(GGML_METAL_KERNEL_TYPE_LEAKY_RELU_F32,            leaky_relu_f32,          true);
        GGML_METAL_ADD_KERNEL(GGML_METAL_KERNEL_TYPE_FLASH_ATTN_EXT_F16_H64,    flash_attn_ext_f16_h64,  true);
        GGML_METAL_ADD_KERNEL(GGML_METAL_KERNEL_TYPE_FLASH_ATTN_EXT_F16_H80,    flash_attn_ext_f16_h80,  true);
        GGML_METAL_ADD_KERNEL(GGML_METAL_KERNEL_TYPE_FLASH_ATTN_EXT_F16_H128,   flash_attn_ext_f16_h128, true);
        GGML_METAL_ADD_KERNEL(GGML_METAL_KERNEL_TYPE_CPY_F32_F16,               cpy_f32_f16,             true);
        GGML_METAL_ADD_KERNEL(GGML_METAL_KERNEL_TYPE_CPY_F32_F32,               cpy_f32_f32,             true);
        GGML_METAL_ADD_KERNEL(GGML_METAL_KERNEL_TYPE_CPY_F32_Q8_0,              cpy_f32_q8_0,            true);
        GGML_METAL_ADD_KERNEL(GGML_METAL_KERNEL_TYPE_CPY_F32_Q4_0,              cpy_f32_q4_0,            true);
        GGML_METAL_ADD_KERNEL(GGML_METAL_KERNEL_TYPE_CPY_F32_Q4_1,              cpy_f32_q4_1,            true);
      //GGML_METAL_ADD_KERNEL(GGML_METAL_KERNEL_TYPE_CPY_F32_Q5_0,              cpy_f32_q5_0,            true);
      //GGML_METAL_ADD_KERNEL(GGML_METAL_KERNEL_TYPE_CPY_F32_Q5_1,              cpy_f32_q5_1,            true);
        GGML_METAL_ADD_KERNEL(GGML_METAL_KERNEL_TYPE_CPY_F16_F16,               cpy_f16_f16,             true);
        GGML_METAL_ADD_KERNEL(GGML_METAL_KERNEL_TYPE_CPY_F16_F32,               cpy_f16_f32,             true);
        GGML_METAL_ADD_KERNEL(GGML_METAL_KERNEL_TYPE_CONCAT,                    concat,                  true);
        GGML_METAL_ADD_KERNEL(GGML_METAL_KERNEL_TYPE_SQR,                       sqr,                     true);
        GGML_METAL_ADD_KERNEL(GGML_METAL_KERNEL_TYPE_SUM_ROWS,                  sum_rows,                true);
    }

    [metal_library release];
    return ctx;
}

static void ggml_metal_free(struct ggml_metal_context * ctx) {
    GGML_METAL_LOG_INFO("%s: deallocating\n", __func__);

    for (int i = 0; i < GGML_METAL_KERNEL_TYPE_COUNT; ++i) {
        [ctx->kernels[i].pipeline release];
    }

    [ctx->queue release];
    [ctx->device release];

    dispatch_release(ctx->d_queue);

    free(ctx);
}

// temporarily defined here for compatibility between ggml-backend and the old API

struct ggml_backend_metal_buffer {
    void   * data;
    size_t   size;

    id<MTLBuffer> metal;
};

struct ggml_backend_metal_buffer_context {
    void * all_data;
    size_t all_size;
    bool owned;

    // multiple buffers are used only to avoid the maximum buffer size limitation when using mmap
    int n_buffers;
    struct ggml_backend_metal_buffer buffers[GGML_METAL_MAX_BUFFERS];
};

// finds the Metal buffer that contains the tensor data on the GPU device
// the assumption is that there is 1-to-1 mapping between the host and device memory buffers, so we can find the
// Metal buffer based on the host memory pointer
//
static id<MTLBuffer> ggml_metal_get_buffer(struct ggml_tensor * t, size_t * offs) {
    //GGML_METAL_LOG_INFO("%s: data tensor '%16s', offs_data = %8ld, offs_eval = %8ld, offs_cach = %8ld\n", __func__, t->name, offs_data, offs_eval, offs_cach);

    const int64_t tsize = ggml_nbytes(t);

    ggml_backend_buffer_t buffer = t->view_src ? t->view_src->buffer : t->buffer;

    struct ggml_backend_metal_buffer_context * buf_ctx = (struct ggml_backend_metal_buffer_context *) buffer->context;

    // find the view that contains the tensor fully
    for (int i = 0; i < buf_ctx->n_buffers; ++i) {
        const int64_t ioffs = (int64_t) t->data - (int64_t) buf_ctx->buffers[i].data;

        //GGML_METAL_LOG_INFO("ioffs = %10ld, tsize = %10ld, sum = %10ld, buf_ctx->buffers[%d].size = %10ld\n", ioffs, tsize, ioffs + tsize, i, buf_ctx->buffers[i].size);
        if (ioffs >= 0 && ioffs + tsize <= (int64_t) buf_ctx->buffers[i].size) {
            *offs = (size_t) ioffs;

            //GGML_METAL_LOG_INFO("%s: tensor '%16s', offs = %8ld\n", __func__, t->name, *offs);

            return buf_ctx->buffers[i].metal;
        }
    }

    GGML_METAL_LOG_ERROR("%s: error: tensor '%s' buffer is nil\n", __func__, t->name);

    return nil;
}

static bool ggml_metal_supports_op(const struct ggml_metal_context * ctx, const struct ggml_tensor * op) {
    switch (op->op) {
        case GGML_OP_UNARY:
            switch (ggml_get_unary_op(op)) {
                case GGML_UNARY_OP_TANH:
                case GGML_UNARY_OP_RELU:
                case GGML_UNARY_OP_GELU:
                case GGML_UNARY_OP_GELU_QUICK:
                case GGML_UNARY_OP_SILU:
                    return true;
                default:
                    return false;
            }
        case GGML_OP_NONE:
        case GGML_OP_RESHAPE:
        case GGML_OP_VIEW:
        case GGML_OP_TRANSPOSE:
        case GGML_OP_PERMUTE:
        case GGML_OP_CONCAT:
        case GGML_OP_ADD:
        case GGML_OP_ACC:
        case GGML_OP_MUL:
        case GGML_OP_DIV:
        case GGML_OP_SCALE:
        case GGML_OP_SQR:
        case GGML_OP_SUM_ROWS:
            return true;
        case GGML_OP_SOFT_MAX:
        case GGML_OP_RMS_NORM:
        case GGML_OP_GROUP_NORM:
            return ctx->support_simdgroup_reduction;
        case GGML_OP_NORM:
        case GGML_OP_ALIBI:
        case GGML_OP_ROPE:
        case GGML_OP_IM2COL:
        case GGML_OP_UPSCALE:
        case GGML_OP_PAD:
        case GGML_OP_ARGSORT:
        case GGML_OP_LEAKY_RELU:
        case GGML_OP_FLASH_ATTN_EXT:
            return true;
        case GGML_OP_MUL_MAT:
        case GGML_OP_MUL_MAT_ID:
            return ctx->support_simdgroup_reduction &&
                (op->src[0]->type != GGML_TYPE_F32 || op->src[1]->type == GGML_TYPE_F32);
        case GGML_OP_CPY:
        case GGML_OP_DUP:
        case GGML_OP_CONT:
            {
                switch (op->src[0]->type) {
                    case GGML_TYPE_F32:
                        switch (op->type) {
                           case GGML_TYPE_F16:
                           case GGML_TYPE_F32:
                           case GGML_TYPE_Q8_0:
                           case GGML_TYPE_Q4_0:
                           case GGML_TYPE_Q4_1:
                                return true;
                           default:
                                return false;
                        }
                    case GGML_TYPE_F16:
                        switch (op->type) {
                           case GGML_TYPE_F16:
                           case GGML_TYPE_F32:
                                return true;
                           default:
                                return false;
                        }
                    default:
                        return false;
                };
            }
        case GGML_OP_DIAG_MASK_INF:
        case GGML_OP_GET_ROWS:
            {
                return op->ne[3] == 1;
            }
        default:
            return false;
    }
}

static bool ggml_metal_graph_compute(
        struct ggml_metal_context * ctx,
               struct ggml_cgraph * gf) {

    MTLComputePassDescriptor * edesc = MTLComputePassDescriptor.computePassDescriptor;
    edesc.dispatchType = MTLDispatchTypeSerial;

    // create multiple command buffers and enqueue them
    // then, we encode the graph into the command buffers in parallel

    const int n_nodes  = gf->n_nodes;
    const int n_cb = ctx->n_cb;
    const int n_nodes_per_cb = (n_nodes + n_cb - 1) / n_cb;

    id<MTLCommandBuffer> command_buffer_builder[n_cb];
    for (int cb_idx = 0; cb_idx < n_cb; ++cb_idx) {
        id<MTLCommandBuffer> command_buffer  = [ctx->queue commandBufferWithUnretainedReferences];
        command_buffer_builder[cb_idx] = command_buffer;

        // enqueue the command buffers in order to specify their execution order
        [command_buffer enqueue];
    }
    const id<MTLCommandBuffer> *command_buffers = command_buffer_builder;

    dispatch_apply(n_cb, ctx->d_queue, ^(size_t iter) {
        const int cb_idx = iter;

        size_t offs_src0 = 0;
        size_t offs_src1 = 0;
        size_t offs_dst  = 0;

        id<MTLCommandBuffer> command_buffer  = command_buffers[cb_idx];
        id<MTLComputeCommandEncoder> encoder = [command_buffer computeCommandEncoderWithDescriptor: edesc];

        const int node_start =                                      (cb_idx + 0) * n_nodes_per_cb;
        const int node_end   = MIN((cb_idx == n_cb - 1) ? n_nodes : (cb_idx + 1) * n_nodes_per_cb, n_nodes);

        for (int i = node_start; i < node_end; ++i) {
            if (i == -1) {
                [encoder memoryBarrierWithScope:MTLBarrierScopeBuffers];
                continue;
            }

            //GGML_METAL_LOG_INFO("%s: encoding node %3d, op = %8s\n", __func__, i, ggml_op_name(gf->nodes[i]->op));

            struct ggml_tensor * src0 = gf->nodes[i]->src[0];
            struct ggml_tensor * src1 = gf->nodes[i]->src[1];
            struct ggml_tensor * dst  = gf->nodes[i];

            switch (dst->op) {
                case GGML_OP_NONE:
                case GGML_OP_RESHAPE:
                case GGML_OP_VIEW:
                case GGML_OP_TRANSPOSE:
                case GGML_OP_PERMUTE:
                    {
                        // noop -> next node
                    } continue;
                default:
                    {
                    } break;
            }

            if (!ggml_metal_supports_op(ctx, dst)) {
                GGML_METAL_LOG_ERROR("%s: error: unsupported op '%s'\n", __func__, ggml_op_desc(dst));
                GGML_ASSERT(!"unsupported op");
            }

#ifndef GGML_METAL_NDEBUG
            [encoder pushDebugGroup:[NSString stringWithCString:ggml_op_desc(dst) encoding:NSUTF8StringEncoding]];
#endif

            const int64_t  ne00 = src0 ? src0->ne[0] : 0;
            const int64_t  ne01 = src0 ? src0->ne[1] : 0;
            const int64_t  ne02 = src0 ? src0->ne[2] : 0;
            const int64_t  ne03 = src0 ? src0->ne[3] : 0;

            const uint64_t nb00 = src0 ? src0->nb[0] : 0;
            const uint64_t nb01 = src0 ? src0->nb[1] : 0;
            const uint64_t nb02 = src0 ? src0->nb[2] : 0;
            const uint64_t nb03 = src0 ? src0->nb[3] : 0;

            const int64_t  ne10 = src1 ? src1->ne[0] : 0;
            const int64_t  ne11 = src1 ? src1->ne[1] : 0;
            const int64_t  ne12 = src1 ? src1->ne[2] : 0;
            const int64_t  ne13 = src1 ? src1->ne[3] : 0; UNUSED(ne13);

            const uint64_t nb10 = src1 ? src1->nb[0] : 0;
            const uint64_t nb11 = src1 ? src1->nb[1] : 0;
            const uint64_t nb12 = src1 ? src1->nb[2] : 0;
            const uint64_t nb13 = src1 ? src1->nb[3] : 0; UNUSED(nb13);

            const int64_t  ne0  = dst ? dst->ne[0] : 0;
            const int64_t  ne1  = dst ? dst->ne[1] : 0;
            const int64_t  ne2  = dst ? dst->ne[2] : 0;
            const int64_t  ne3  = dst ? dst->ne[3] : 0;

            const uint64_t nb0  = dst ? dst->nb[0] : 0;
            const uint64_t nb1  = dst ? dst->nb[1] : 0;
            const uint64_t nb2  = dst ? dst->nb[2] : 0;
            const uint64_t nb3  = dst ? dst->nb[3] : 0;

            const enum ggml_type src0t = src0 ? src0->type : GGML_TYPE_COUNT;
            const enum ggml_type src1t = src1 ? src1->type : GGML_TYPE_COUNT;
            const enum ggml_type dstt  = dst  ? dst->type  : GGML_TYPE_COUNT;

            id<MTLBuffer> id_src0 = src0 ? ggml_metal_get_buffer(src0, &offs_src0) : nil;
            id<MTLBuffer> id_src1 = src1 ? ggml_metal_get_buffer(src1, &offs_src1) : nil;
            id<MTLBuffer> id_dst  = dst  ? ggml_metal_get_buffer(dst,  &offs_dst)  : nil;

            //GGML_METAL_LOG_INFO("%s: op - %s\n", __func__, ggml_op_name(dst->op));
            //if (src0) {
            //    GGML_METAL_LOG_INFO("%s: src0 - %4s [%5lld, %5lld, %5lld], %d, %s\n", __func__, ggml_type_name(src0t), ne00, ne01, ne02,
            //            ggml_is_contiguous(src0), src0->name);
            //}
            //if (src1) {
            //    GGML_METAL_LOG_INFO("%s: src1 - %4s [%5lld, %5lld, %5lld], %d, %s\n", __func__, ggml_type_name(src1t), ne10, ne11, ne12,
            //            ggml_is_contiguous(src1), src1->name);
            //}
            //if (dst) {
            //    GGML_METAL_LOG_INFO("%s: dst  - %4s [%5lld, %5lld, %5lld], 1, %s\n",  __func__, ggml_type_name(dstt),  ne0,  ne1,  ne2,
            //            dst->name);
            //}

            switch (dst->op) {
                case GGML_OP_CONCAT:
                    {
                        const int64_t nb = ne00;

                        id<MTLComputePipelineState> pipeline = ctx->kernels[GGML_METAL_KERNEL_TYPE_CONCAT].pipeline;

                        [encoder setComputePipelineState:pipeline];
                        [encoder setBuffer:id_src0 offset:offs_src0 atIndex:0];
                        [encoder setBuffer:id_src1 offset:offs_src1 atIndex:1];
                        [encoder setBuffer:id_dst  offset:offs_dst  atIndex:2];
                        [encoder setBytes:&ne00 length:sizeof(ne00) atIndex:3];
                        [encoder setBytes:&ne01 length:sizeof(ne01) atIndex:4];
                        [encoder setBytes:&ne02 length:sizeof(ne02) atIndex:5];
                        [encoder setBytes:&ne03 length:sizeof(ne03) atIndex:6];
                        [encoder setBytes:&nb00 length:sizeof(nb00) atIndex:7];
                        [encoder setBytes:&nb01 length:sizeof(nb01) atIndex:8];
                        [encoder setBytes:&nb02 length:sizeof(nb02) atIndex:9];
                        [encoder setBytes:&nb03 length:sizeof(nb03) atIndex:10];
                        [encoder setBytes:&ne10 length:sizeof(ne10) atIndex:11];
                        [encoder setBytes:&ne11 length:sizeof(ne11) atIndex:12];
                        [encoder setBytes:&ne12 length:sizeof(ne12) atIndex:13];
                        [encoder setBytes:&ne13 length:sizeof(ne13) atIndex:14];
                        [encoder setBytes:&nb10 length:sizeof(nb10) atIndex:15];
                        [encoder setBytes:&nb11 length:sizeof(nb11) atIndex:16];
                        [encoder setBytes:&nb12 length:sizeof(nb12) atIndex:17];
                        [encoder setBytes:&nb13 length:sizeof(nb13) atIndex:18];
                        [encoder setBytes:&ne0  length:sizeof(ne0)  atIndex:19];
                        [encoder setBytes:&ne1  length:sizeof(ne1)  atIndex:20];
                        [encoder setBytes:&ne2  length:sizeof(ne2)  atIndex:21];
                        [encoder setBytes:&ne3  length:sizeof(ne3)  atIndex:22];
                        [encoder setBytes:&nb0  length:sizeof(nb0)  atIndex:23];
                        [encoder setBytes:&nb1  length:sizeof(nb1)  atIndex:24];
                        [encoder setBytes:&nb2  length:sizeof(nb2)  atIndex:25];
                        [encoder setBytes:&nb3  length:sizeof(nb3)  atIndex:26];
                        [encoder setBytes:&nb   length:sizeof(nb)   atIndex:27];

                        const int nth = MIN(1024, ne0);

                        [encoder dispatchThreadgroups:MTLSizeMake(ne1, ne2, ne3) threadsPerThreadgroup:MTLSizeMake(nth, 1, 1)];
                    } break;
                case GGML_OP_ADD:
                case GGML_OP_MUL:
                case GGML_OP_DIV:
                    {
                        const size_t offs = 0;

                        bool bcast_row = false;

                        int64_t nb = ne00;

                        id<MTLComputePipelineState> pipeline = nil;

                        if (ggml_nelements(src1) == ne10 && ggml_is_contiguous(src1) && ne00 % 4 == 0 && ne10 % 4 == 0) {
                            GGML_ASSERT(ggml_is_contiguous(src0));

                            // src1 is a row
                            GGML_ASSERT(ne11 == 1);

                            nb = ne00 / 4;
                            switch (dst->op) {
                                case GGML_OP_ADD: pipeline = ctx->kernels[GGML_METAL_KERNEL_TYPE_ADD_ROW].pipeline; break;
                                case GGML_OP_MUL: pipeline = ctx->kernels[GGML_METAL_KERNEL_TYPE_MUL_ROW].pipeline; break;
                                case GGML_OP_DIV: pipeline = ctx->kernels[GGML_METAL_KERNEL_TYPE_DIV_ROW].pipeline; break;
                                default: GGML_ASSERT(false);
                            }

                            bcast_row = true;
                        } else {
                            switch (dst->op) {
                                case GGML_OP_ADD: pipeline = ctx->kernels[GGML_METAL_KERNEL_TYPE_ADD].pipeline; break;
                                case GGML_OP_MUL: pipeline = ctx->kernels[GGML_METAL_KERNEL_TYPE_MUL].pipeline; break;
                                case GGML_OP_DIV: pipeline = ctx->kernels[GGML_METAL_KERNEL_TYPE_DIV].pipeline; break;
                                default: GGML_ASSERT(false);
                            }
                        }

                        [encoder setComputePipelineState:pipeline];
                        [encoder setBuffer:id_src0 offset:offs_src0 atIndex:0];
                        [encoder setBuffer:id_src1 offset:offs_src1 atIndex:1];
                        [encoder setBuffer:id_dst  offset:offs_dst  atIndex:2];
                        [encoder setBytes:&ne00 length:sizeof(ne00) atIndex:3];
                        [encoder setBytes:&ne01 length:sizeof(ne01) atIndex:4];
                        [encoder setBytes:&ne02 length:sizeof(ne02) atIndex:5];
                        [encoder setBytes:&ne03 length:sizeof(ne03) atIndex:6];
                        [encoder setBytes:&nb00 length:sizeof(nb00) atIndex:7];
                        [encoder setBytes:&nb01 length:sizeof(nb01) atIndex:8];
                        [encoder setBytes:&nb02 length:sizeof(nb02) atIndex:9];
                        [encoder setBytes:&nb03 length:sizeof(nb03) atIndex:10];
                        [encoder setBytes:&ne10 length:sizeof(ne10) atIndex:11];
                        [encoder setBytes:&ne11 length:sizeof(ne11) atIndex:12];
                        [encoder setBytes:&ne12 length:sizeof(ne12) atIndex:13];
                        [encoder setBytes:&ne13 length:sizeof(ne13) atIndex:14];
                        [encoder setBytes:&nb10 length:sizeof(nb10) atIndex:15];
                        [encoder setBytes:&nb11 length:sizeof(nb11) atIndex:16];
                        [encoder setBytes:&nb12 length:sizeof(nb12) atIndex:17];
                        [encoder setBytes:&nb13 length:sizeof(nb13) atIndex:18];
                        [encoder setBytes:&ne0  length:sizeof(ne0)  atIndex:19];
                        [encoder setBytes:&ne1  length:sizeof(ne1)  atIndex:20];
                        [encoder setBytes:&ne2  length:sizeof(ne2)  atIndex:21];
                        [encoder setBytes:&ne3  length:sizeof(ne3)  atIndex:22];
                        [encoder setBytes:&nb0  length:sizeof(nb0)  atIndex:23];
                        [encoder setBytes:&nb1  length:sizeof(nb1)  atIndex:24];
                        [encoder setBytes:&nb2  length:sizeof(nb2)  atIndex:25];
                        [encoder setBytes:&nb3  length:sizeof(nb3)  atIndex:26];
                        [encoder setBytes:&offs length:sizeof(offs) atIndex:27];
                        [encoder setBytes:&nb   length:sizeof(nb)   atIndex:28];

                        if (bcast_row) {
                            const int64_t n = ggml_nelements(dst)/4;

                            [encoder dispatchThreadgroups:MTLSizeMake(n, 1, 1) threadsPerThreadgroup:MTLSizeMake(1, 1, 1)];
                        } else {
                            const int nth = MIN((int) pipeline.maxTotalThreadsPerThreadgroup, ne0);

                            [encoder dispatchThreadgroups:MTLSizeMake(ne01, ne02, ne03) threadsPerThreadgroup:MTLSizeMake(nth, 1, 1)];
                        }
                    } break;
                case GGML_OP_ACC:
                    {
                        GGML_ASSERT(src0t == GGML_TYPE_F32);
                        GGML_ASSERT(src1t == GGML_TYPE_F32);
                        GGML_ASSERT(dstt  == GGML_TYPE_F32);

                        GGML_ASSERT(ggml_is_contiguous(src0));
                        GGML_ASSERT(ggml_is_contiguous(src1));

                        const size_t pnb1 = ((int32_t *) dst->op_params)[0];
                        const size_t pnb2 = ((int32_t *) dst->op_params)[1];
                        const size_t pnb3 = ((int32_t *) dst->op_params)[2];
                        const size_t offs = ((int32_t *) dst->op_params)[3];

                        const bool inplace = (bool) ((int32_t *) dst->op_params)[4];

                        if (!inplace) {
                            // run a separete kernel to cpy src->dst
                            // not sure how to avoid this
                            // TODO: make a simpler cpy_bytes kernel

                            const id<MTLComputePipelineState> pipeline = ctx->kernels[GGML_METAL_KERNEL_TYPE_CPY_F32_F32].pipeline;

                            [encoder setComputePipelineState:pipeline];
                            [encoder setBuffer:id_src0 offset:offs_src0        atIndex:0];
                            [encoder setBuffer:id_dst  offset:offs_dst         atIndex:1];
                            [encoder setBytes:&ne00    length:sizeof( int64_t) atIndex:2];
                            [encoder setBytes:&ne01    length:sizeof( int64_t) atIndex:3];
                            [encoder setBytes:&ne02    length:sizeof( int64_t) atIndex:4];
                            [encoder setBytes:&ne03    length:sizeof( int64_t) atIndex:5];
                            [encoder setBytes:&nb00    length:sizeof(uint64_t) atIndex:6];
                            [encoder setBytes:&nb01    length:sizeof(uint64_t) atIndex:7];
                            [encoder setBytes:&nb02    length:sizeof(uint64_t) atIndex:8];
                            [encoder setBytes:&nb03    length:sizeof(uint64_t) atIndex:9];
                            [encoder setBytes:&ne0     length:sizeof( int64_t) atIndex:10];
                            [encoder setBytes:&ne1     length:sizeof( int64_t) atIndex:11];
                            [encoder setBytes:&ne2     length:sizeof( int64_t) atIndex:12];
                            [encoder setBytes:&ne3     length:sizeof( int64_t) atIndex:13];
                            [encoder setBytes:&nb0     length:sizeof(uint64_t) atIndex:14];
                            [encoder setBytes:&nb1     length:sizeof(uint64_t) atIndex:15];
                            [encoder setBytes:&nb2     length:sizeof(uint64_t) atIndex:16];
                            [encoder setBytes:&nb3     length:sizeof(uint64_t) atIndex:17];

                            const int nth = MIN((int) pipeline.maxTotalThreadsPerThreadgroup, ne00);

                            [encoder dispatchThreadgroups:MTLSizeMake(ne01, ne02, ne03) threadsPerThreadgroup:MTLSizeMake(nth, 1, 1)];
                        }

                        const id<MTLComputePipelineState> pipeline = ctx->kernels[GGML_METAL_KERNEL_TYPE_ADD].pipeline;

                        [encoder setComputePipelineState:pipeline];
                        [encoder setBuffer:id_src0 offset:offs_src0 atIndex:0];
                        [encoder setBuffer:id_src1 offset:offs_src1 atIndex:1];
                        [encoder setBuffer:id_dst  offset:offs_dst  atIndex:2];
                        [encoder setBytes:&ne00 length:sizeof(ne00) atIndex:3];
                        [encoder setBytes:&ne01 length:sizeof(ne01) atIndex:4];
                        [encoder setBytes:&ne02 length:sizeof(ne02) atIndex:5];
                        [encoder setBytes:&ne03 length:sizeof(ne03) atIndex:6];
                        [encoder setBytes:&nb00 length:sizeof(nb00) atIndex:7];
                        [encoder setBytes:&pnb1 length:sizeof(pnb1) atIndex:8];
                        [encoder setBytes:&pnb2 length:sizeof(pnb2) atIndex:9];
                        [encoder setBytes:&pnb3 length:sizeof(pnb3) atIndex:10];
                        [encoder setBytes:&ne10 length:sizeof(ne10) atIndex:11];
                        [encoder setBytes:&ne11 length:sizeof(ne11) atIndex:12];
                        [encoder setBytes:&ne12 length:sizeof(ne12) atIndex:13];
                        [encoder setBytes:&ne13 length:sizeof(ne13) atIndex:14];
                        [encoder setBytes:&nb10 length:sizeof(nb10) atIndex:15];
                        [encoder setBytes:&nb11 length:sizeof(nb11) atIndex:16];
                        [encoder setBytes:&nb12 length:sizeof(nb12) atIndex:17];
                        [encoder setBytes:&nb13 length:sizeof(nb13) atIndex:18];
                        [encoder setBytes:&ne0  length:sizeof(ne0)  atIndex:19];
                        [encoder setBytes:&ne1  length:sizeof(ne1)  atIndex:20];
                        [encoder setBytes:&ne2  length:sizeof(ne2)  atIndex:21];
                        [encoder setBytes:&ne3  length:sizeof(ne3)  atIndex:22];
                        [encoder setBytes:&nb0  length:sizeof(nb0)  atIndex:23];
                        [encoder setBytes:&pnb1 length:sizeof(pnb1) atIndex:24];
                        [encoder setBytes:&pnb2 length:sizeof(pnb2) atIndex:25];
                        [encoder setBytes:&pnb3 length:sizeof(pnb3) atIndex:26];
                        [encoder setBytes:&offs length:sizeof(offs) atIndex:27];

                        const int nth = MIN((int) pipeline.maxTotalThreadsPerThreadgroup, ne00);

                        [encoder dispatchThreadgroups:MTLSizeMake(ne11, ne12, ne13) threadsPerThreadgroup:MTLSizeMake(nth, 1, 1)];
                    } break;
                case GGML_OP_SCALE:
                    {
                        GGML_ASSERT(ggml_is_contiguous(src0));

                        const float scale = *(const float *) dst->op_params;

                        int64_t n = ggml_nelements(dst);

                        id<MTLComputePipelineState> pipeline = nil;

                        if (n % 4 == 0) {
                            n /= 4;
                            pipeline = ctx->kernels[GGML_METAL_KERNEL_TYPE_SCALE_4].pipeline;
                        } else {
                            pipeline = ctx->kernels[GGML_METAL_KERNEL_TYPE_SCALE].pipeline;
                        }

                        [encoder setComputePipelineState:pipeline];
                        [encoder setBuffer:id_src0   offset:offs_src0 atIndex:0];
                        [encoder setBuffer:id_dst    offset:offs_dst  atIndex:1];
                        [encoder setBytes:&scale length:sizeof(scale) atIndex:2];

                        [encoder dispatchThreadgroups:MTLSizeMake(n, 1, 1) threadsPerThreadgroup:MTLSizeMake(1, 1, 1)];
                    } break;
                case GGML_OP_UNARY:
                    switch (ggml_get_unary_op(gf->nodes[i])) {
                        case GGML_UNARY_OP_TANH:
                            {
                                id<MTLComputePipelineState> pipeline = ctx->kernels[GGML_METAL_KERNEL_TYPE_TANH].pipeline;

                                [encoder setComputePipelineState:pipeline];
                                [encoder setBuffer:id_src0 offset:offs_src0 atIndex:0];
                                [encoder setBuffer:id_dst  offset:offs_dst  atIndex:1];

                                const int64_t n = ggml_nelements(dst);

                                [encoder dispatchThreadgroups:MTLSizeMake(n, 1, 1) threadsPerThreadgroup:MTLSizeMake(1, 1, 1)];
                            } break;
                        case GGML_UNARY_OP_RELU:
                            {
                                id<MTLComputePipelineState> pipeline = ctx->kernels[GGML_METAL_KERNEL_TYPE_RELU].pipeline;

                                [encoder setComputePipelineState:pipeline];
                                [encoder setBuffer:id_src0 offset:offs_src0 atIndex:0];
                                [encoder setBuffer:id_dst  offset:offs_dst  atIndex:1];

                                const int64_t n = ggml_nelements(dst);

                                [encoder dispatchThreadgroups:MTLSizeMake(n, 1, 1) threadsPerThreadgroup:MTLSizeMake(1, 1, 1)];
                            } break;
                        case GGML_UNARY_OP_GELU:
                            {
                                id<MTLComputePipelineState> pipeline = ctx->kernels[GGML_METAL_KERNEL_TYPE_GELU].pipeline;

                                [encoder setComputePipelineState:pipeline];
                                [encoder setBuffer:id_src0 offset:offs_src0 atIndex:0];
                                [encoder setBuffer:id_dst  offset:offs_dst  atIndex:1];

                                const int64_t n = ggml_nelements(dst);
                                GGML_ASSERT(n % 4 == 0);

                                [encoder dispatchThreadgroups:MTLSizeMake(n/4, 1, 1) threadsPerThreadgroup:MTLSizeMake(1, 1, 1)];
                            } break;
                        case GGML_UNARY_OP_GELU_QUICK:
                            {
                                id<MTLComputePipelineState> pipeline = ctx->kernels[GGML_METAL_KERNEL_TYPE_GELU_QUICK].pipeline;

                                [encoder setComputePipelineState:pipeline];
                                [encoder setBuffer:id_src0 offset:offs_src0 atIndex:0];
                                [encoder setBuffer:id_dst  offset:offs_dst  atIndex:1];

                                const int64_t n = ggml_nelements(dst);
                                GGML_ASSERT(n % 4 == 0);

                                [encoder dispatchThreadgroups:MTLSizeMake(n/4, 1, 1) threadsPerThreadgroup:MTLSizeMake(1, 1, 1)];
                            } break;
                        case GGML_UNARY_OP_SILU:
                            {
                                id<MTLComputePipelineState> pipeline = ctx->kernels[GGML_METAL_KERNEL_TYPE_SILU].pipeline;

                                [encoder setComputePipelineState:pipeline];
                                [encoder setBuffer:id_src0 offset:offs_src0 atIndex:0];
                                [encoder setBuffer:id_dst  offset:offs_dst  atIndex:1];

                                const int64_t n = ggml_nelements(dst);
                                GGML_ASSERT(n % 4 == 0);

                                [encoder dispatchThreadgroups:MTLSizeMake(n/4, 1, 1) threadsPerThreadgroup:MTLSizeMake(1, 1, 1)];
                            } break;
                        default:
                            {
                                GGML_METAL_LOG_WARN("%s: node %3d, op = %8s not implemented\n", __func__, i, ggml_op_name(dst->op));
                                GGML_ASSERT(false);
                            }
                    } break;
                case GGML_OP_SQR:
                    {
                        GGML_ASSERT(ggml_is_contiguous(src0));

                        id<MTLComputePipelineState> pipeline = ctx->kernels[GGML_METAL_KERNEL_TYPE_SQR].pipeline;

                        [encoder setComputePipelineState:pipeline];
                        [encoder setBuffer:id_src0 offset:offs_src0 atIndex:0];
                        [encoder setBuffer:id_dst  offset:offs_dst atIndex:1];

                        const int64_t n = ggml_nelements(dst);

                        [encoder dispatchThreadgroups:MTLSizeMake(n, 1, 1) threadsPerThreadgroup:MTLSizeMake(1, 1, 1)];
                    } break;
                case GGML_OP_SUM_ROWS:
                    {
                        GGML_ASSERT(src0->nb[0] == ggml_type_size(src0->type));

                        id<MTLComputePipelineState> pipeline = ctx->kernels[GGML_METAL_KERNEL_TYPE_SUM_ROWS].pipeline;

                        [encoder setComputePipelineState:pipeline];
                        [encoder setBuffer:id_src0 offset:offs_src0 atIndex:0];
                        [encoder setBuffer:id_dst  offset:offs_dst  atIndex:1];
                        [encoder setBytes:&ne00 length:sizeof(ne00) atIndex:2];
                        [encoder setBytes:&ne01 length:sizeof(ne01) atIndex:3];
                        [encoder setBytes:&ne02 length:sizeof(ne02) atIndex:4];
                        [encoder setBytes:&ne03 length:sizeof(ne03) atIndex:5];
                        [encoder setBytes:&nb00 length:sizeof(nb00) atIndex:6];
                        [encoder setBytes:&nb01 length:sizeof(nb01) atIndex:7];
                        [encoder setBytes:&nb02 length:sizeof(nb02) atIndex:8];
                        [encoder setBytes:&nb03 length:sizeof(nb03) atIndex:9];
                        [encoder setBytes:&ne10 length:sizeof(ne10) atIndex:10];
                        [encoder setBytes:&ne11 length:sizeof(ne11) atIndex:11];
                        [encoder setBytes:&ne12 length:sizeof(ne12) atIndex:12];
                        [encoder setBytes:&ne13 length:sizeof(ne13) atIndex:13];
                        [encoder setBytes:&nb10 length:sizeof(nb10) atIndex:14];
                        [encoder setBytes:&nb11 length:sizeof(nb11) atIndex:15];
                        [encoder setBytes:&nb12 length:sizeof(nb12) atIndex:16];
                        [encoder setBytes:&nb13 length:sizeof(nb13) atIndex:17];
                        [encoder setBytes:&ne0  length:sizeof(ne0)  atIndex:18];
                        [encoder setBytes:&ne1  length:sizeof(ne1)  atIndex:19];
                        [encoder setBytes:&ne2  length:sizeof(ne2)  atIndex:20];
                        [encoder setBytes:&ne3  length:sizeof(ne3)  atIndex:21];
                        [encoder setBytes:&nb0  length:sizeof(nb0)  atIndex:22];
                        [encoder setBytes:&nb1  length:sizeof(nb1)  atIndex:23];
                        [encoder setBytes:&nb2  length:sizeof(nb2)  atIndex:24];
                        [encoder setBytes:&nb3  length:sizeof(nb3)  atIndex:25];

                        [encoder dispatchThreadgroups:MTLSizeMake(ne01, ne02, ne03) threadsPerThreadgroup:MTLSizeMake(1, 1, 1)];
                    } break;
                case GGML_OP_SOFT_MAX:
                    {
                        int nth = 32; // SIMD width

                        id<MTLComputePipelineState> pipeline = nil;

                        if (ne00%4 == 0) {
                            while (nth < ne00/4 && nth < 256) {
                                nth *= 2;
                            }
                            pipeline = ctx->kernels[GGML_METAL_KERNEL_TYPE_SOFT_MAX_4].pipeline;
                        } else {
                            while (nth < ne00 && nth < 1024) {
                                nth *= 2;
                            }
                            pipeline = ctx->kernels[GGML_METAL_KERNEL_TYPE_SOFT_MAX].pipeline;
                        }

                        const float scale = ((float *) dst->op_params)[0];

                        [encoder setComputePipelineState:pipeline];
                        [encoder setBuffer:id_src0 offset:offs_src0   atIndex:0];
                        if (id_src1) {
                            [encoder setBuffer:id_src1 offset:offs_src1   atIndex:1];
                        } else {
                            [encoder setBuffer:id_src0 offset:offs_src0   atIndex:1];
                        }
                        [encoder setBuffer:id_dst  offset:offs_dst    atIndex:2];
                        [encoder setBytes:&ne00  length:sizeof(ne00)  atIndex:3];
                        [encoder setBytes:&ne01  length:sizeof(ne01)  atIndex:4];
                        [encoder setBytes:&ne02  length:sizeof(ne02)  atIndex:5];
                        [encoder setBytes:&scale length:sizeof(scale) atIndex:6];
                        [encoder setThreadgroupMemoryLength:32*sizeof(float) atIndex:0];

                        [encoder dispatchThreadgroups:MTLSizeMake(ne01*ne02*ne03, 1, 1) threadsPerThreadgroup:MTLSizeMake(nth, 1, 1)];
                    } break;
                case GGML_OP_DIAG_MASK_INF:
                    {
                        const int n_past = ((int32_t *)(dst->op_params))[0];

                        id<MTLComputePipelineState> pipeline = nil;

                        if (ne00%8 == 0) {
                            pipeline = ctx->kernels[GGML_METAL_KERNEL_TYPE_DIAG_MASK_INF_8].pipeline;
                        } else {
                            pipeline = ctx->kernels[GGML_METAL_KERNEL_TYPE_DIAG_MASK_INF].pipeline;
                        }

                        [encoder setComputePipelineState:pipeline];
                        [encoder setBuffer:id_src0 offset:offs_src0 atIndex:0];
                        [encoder setBuffer:id_dst  offset:offs_dst  atIndex:1];
                        [encoder setBytes:&ne00   length:sizeof(ne00) atIndex:2];
                        [encoder setBytes:&ne01   length:sizeof(ne01) atIndex:3];
                        [encoder setBytes:&n_past length:sizeof(int)  atIndex:4];

                        if (ne00%8 == 0) {
                            [encoder dispatchThreadgroups:MTLSizeMake(ne00*ne01*ne02/8, 1, 1) threadsPerThreadgroup:MTLSizeMake(1, 1, 1)];
                        }
                        else {
                            [encoder dispatchThreadgroups:MTLSizeMake(ne00, ne01, ne02) threadsPerThreadgroup:MTLSizeMake(1, 1, 1)];
                        }
                    } break;
                case GGML_OP_MUL_MAT:
                    {
                        GGML_ASSERT(ne00 == ne10);

                        // TODO: assert that dim2 and dim3 are contiguous
                        GGML_ASSERT(ne12 % ne02 == 0);
                        GGML_ASSERT(ne13 % ne03 == 0);

                        const uint r2 = ne12/ne02;
                        const uint r3 = ne13/ne03;

                        // find the break-even point where the matrix-matrix kernel becomes more efficient compared
                        // to the matrix-vector kernel
                        int ne11_mm_min = 1;

#if 0
                        // the numbers below are measured on M2 Ultra for 7B and 13B models
                        // these numbers do not translate to other devices or model sizes
                        // TODO: need to find a better approach
                        if ([ctx->device.name isEqualToString:@"Apple M2 Ultra"]) {
                            switch (src0t) {
                                case GGML_TYPE_F16:  ne11_mm_min = 2;  break;
                                case GGML_TYPE_Q8_0: ne11_mm_min = 7;  break;
                                case GGML_TYPE_Q2_K: ne11_mm_min = 15; break;
                                case GGML_TYPE_Q3_K: ne11_mm_min = 7;  break;
                                case GGML_TYPE_Q4_0:
                                case GGML_TYPE_Q4_1: ne11_mm_min = 15; break;
                                case GGML_TYPE_Q4_K: ne11_mm_min = 11; break;
                                case GGML_TYPE_Q5_0:                          // not tested yet
                                case GGML_TYPE_Q5_1: ne11_mm_min = 13; break; // not tested yet
                                case GGML_TYPE_Q5_K: ne11_mm_min = 7;  break;
                                case GGML_TYPE_Q6_K: ne11_mm_min = 7;  break;
                                default:             ne11_mm_min = 1;  break;
                            }
                        }
#endif

                        // for now the matrix-matrix multiplication kernel only works on A14+/M1+ SoCs
                        // AMD GPU and older A-chips will reuse matrix-vector multiplication kernel
                        if ([ctx->device supportsFamily:MTLGPUFamilyApple7] &&
                            !ggml_is_transposed(src0) &&
                            !ggml_is_transposed(src1) &&
                            src1t == GGML_TYPE_F32 &&
                            ne00 % 32 == 0 && ne00 >= 64 &&
                            (ne11 > ne11_mm_min || (ggml_is_quantized(src0t) && ne12 > 1))) {
                            //printf("matrix: ne00 = %6d, ne01 = %6d, ne02 = %6d, ne11 = %6d, ne12 = %6d\n", ne00, ne01, ne02, ne11, ne12);

                            id<MTLComputePipelineState> pipeline = nil;

                            switch (src0->type) {
                                case GGML_TYPE_F32:     pipeline = ctx->kernels[GGML_METAL_KERNEL_TYPE_MUL_MM_F32_F32    ].pipeline; break;
                                case GGML_TYPE_F16:     pipeline = ctx->kernels[GGML_METAL_KERNEL_TYPE_MUL_MM_F16_F32    ].pipeline; break;
                                case GGML_TYPE_Q4_0:    pipeline = ctx->kernels[GGML_METAL_KERNEL_TYPE_MUL_MM_Q4_0_F32   ].pipeline; break;
                                case GGML_TYPE_Q4_1:    pipeline = ctx->kernels[GGML_METAL_KERNEL_TYPE_MUL_MM_Q4_1_F32   ].pipeline; break;
                                case GGML_TYPE_Q5_0:    pipeline = ctx->kernels[GGML_METAL_KERNEL_TYPE_MUL_MM_Q5_0_F32   ].pipeline; break;
                                case GGML_TYPE_Q5_1:    pipeline = ctx->kernels[GGML_METAL_KERNEL_TYPE_MUL_MM_Q5_1_F32   ].pipeline; break;
                                case GGML_TYPE_Q8_0:    pipeline = ctx->kernels[GGML_METAL_KERNEL_TYPE_MUL_MM_Q8_0_F32   ].pipeline; break;
                                case GGML_TYPE_Q2_K:    pipeline = ctx->kernels[GGML_METAL_KERNEL_TYPE_MUL_MM_Q2_K_F32   ].pipeline; break;
                                case GGML_TYPE_Q3_K:    pipeline = ctx->kernels[GGML_METAL_KERNEL_TYPE_MUL_MM_Q3_K_F32   ].pipeline; break;
                                case GGML_TYPE_Q4_K:    pipeline = ctx->kernels[GGML_METAL_KERNEL_TYPE_MUL_MM_Q4_K_F32   ].pipeline; break;
                                case GGML_TYPE_Q5_K:    pipeline = ctx->kernels[GGML_METAL_KERNEL_TYPE_MUL_MM_Q5_K_F32   ].pipeline; break;
                                case GGML_TYPE_Q6_K:    pipeline = ctx->kernels[GGML_METAL_KERNEL_TYPE_MUL_MM_Q6_K_F32   ].pipeline; break;
                                case GGML_TYPE_IQ2_XXS: pipeline = ctx->kernels[GGML_METAL_KERNEL_TYPE_MUL_MM_IQ2_XXS_F32].pipeline; break;
                                case GGML_TYPE_IQ2_XS:  pipeline = ctx->kernels[GGML_METAL_KERNEL_TYPE_MUL_MM_IQ2_XS_F32 ].pipeline; break;
                                default: GGML_ASSERT(false && "MUL MAT-MAT not implemented");
                            }

                            [encoder setComputePipelineState:pipeline];
                            [encoder setBuffer:id_src0 offset:offs_src0    atIndex:0];
                            [encoder setBuffer:id_src1 offset:offs_src1    atIndex:1];
                            [encoder setBuffer:id_dst  offset:offs_dst     atIndex:2];
                            [encoder setBytes:&ne00    length:sizeof(ne00) atIndex:3];
                            [encoder setBytes:&ne02    length:sizeof(ne02) atIndex:4];
                            [encoder setBytes:&nb01    length:sizeof(nb01) atIndex:5];
                            [encoder setBytes:&nb02    length:sizeof(nb02) atIndex:6];
                            [encoder setBytes:&ne12    length:sizeof(ne12) atIndex:7];
                            [encoder setBytes:&nb10    length:sizeof(nb10) atIndex:8];
                            [encoder setBytes:&nb11    length:sizeof(nb11) atIndex:9];
                            [encoder setBytes:&nb12    length:sizeof(nb12) atIndex:10];
                            [encoder setBytes:&ne0     length:sizeof(ne0)  atIndex:11];
                            [encoder setBytes:&ne1     length:sizeof(ne1)  atIndex:12];
                            [encoder setBytes:&r2      length:sizeof(r2)   atIndex:13];
                            [encoder setBytes:&r3      length:sizeof(r3)   atIndex:14];
                            [encoder setThreadgroupMemoryLength:8192 atIndex:0];
                            [encoder dispatchThreadgroups:MTLSizeMake( (ne11 + 31)/32, (ne01 + 63)/64, ne12*ne13) threadsPerThreadgroup:MTLSizeMake(128, 1, 1)];
                        } else {
                            int nth0 = 32;
                            int nth1 = 1;
                            int nrows = 1;
                            //printf("vector: ne00 = %6d, ne01 = %6d, ne02 = %6d, ne11 = %6d, ne12 = %6d\n", ne00, ne01, ne02, ne11, ne12);

                            id<MTLComputePipelineState> pipeline = nil;

                            // use custom matrix x vector kernel
                            switch (src0t) {
                                case GGML_TYPE_F32:
                                    {
                                        GGML_ASSERT(src1t == GGML_TYPE_F32);
                                        pipeline = ctx->kernels[GGML_METAL_KERNEL_TYPE_MUL_MV_F32_F32].pipeline;
                                        nrows = 4;
                                    } break;
                                case GGML_TYPE_F16:
                                    {
                                        nth0 = 32;
                                        nth1 = 1;
                                        if (src1t == GGML_TYPE_F32) {
                                            if (ne11 * ne12 < 4) {
                                                pipeline = ctx->kernels[GGML_METAL_KERNEL_TYPE_MUL_MV_F16_F32_1ROW].pipeline;
                                            } else if (ne00 >= 128 && ne01 >= 8 && ne00%4 == 0) {
                                                pipeline = ctx->kernels[GGML_METAL_KERNEL_TYPE_MUL_MV_F16_F32_L4].pipeline;
                                                nrows = ne11;
                                            } else {
                                                pipeline = ctx->kernels[GGML_METAL_KERNEL_TYPE_MUL_MV_F16_F32].pipeline;
                                                nrows = 4;
                                            }
                                        } else {
                                            pipeline = ctx->kernels[GGML_METAL_KERNEL_TYPE_MUL_MV_F16_F16].pipeline;
                                            nrows = 4;
                                        }
                                    } break;
                                case GGML_TYPE_Q4_0:
                                    {
                                        nth0 = 8;
                                        nth1 = 8;
                                        pipeline = ctx->kernels[GGML_METAL_KERNEL_TYPE_MUL_MV_Q4_0_F32].pipeline;
                                    } break;
                                case GGML_TYPE_Q4_1:
                                    {
                                        nth0 = 8;
                                        nth1 = 8;
                                        pipeline = ctx->kernels[GGML_METAL_KERNEL_TYPE_MUL_MV_Q4_1_F32].pipeline;
                                    } break;
                                case GGML_TYPE_Q5_0:
                                    {
                                        nth0 = 8;
                                        nth1 = 8;
                                        pipeline = ctx->kernels[GGML_METAL_KERNEL_TYPE_MUL_MV_Q5_0_F32].pipeline;
                                    } break;
                                case GGML_TYPE_Q5_1:
                                    {
                                        nth0 = 8;
                                        nth1 = 8;
                                        pipeline = ctx->kernels[GGML_METAL_KERNEL_TYPE_MUL_MV_Q5_1_F32].pipeline;
                                    } break;
                                case GGML_TYPE_Q8_0:
                                    {
                                        nth0 = 8;
                                        nth1 = 8;
                                        pipeline = ctx->kernels[GGML_METAL_KERNEL_TYPE_MUL_MV_Q8_0_F32].pipeline;
                                    } break;
                                case GGML_TYPE_Q2_K:
                                    {
                                        nth0 = 2;
                                        nth1 = 32;
                                        pipeline = ctx->kernels[GGML_METAL_KERNEL_TYPE_MUL_MV_Q2_K_F32].pipeline;
                                    } break;
                                case GGML_TYPE_Q3_K:
                                    {
                                        nth0 = 2;
                                        nth1 = 32;
                                        pipeline = ctx->kernels[GGML_METAL_KERNEL_TYPE_MUL_MV_Q3_K_F32].pipeline;
                                    } break;
                                case GGML_TYPE_Q4_K:
                                    {
                                        nth0 = 4; //1;
                                        nth1 = 8; //32;
                                        pipeline = ctx->kernels[GGML_METAL_KERNEL_TYPE_MUL_MV_Q4_K_F32].pipeline;
                                    } break;
                                case GGML_TYPE_Q5_K:
                                    {
                                        nth0 = 2;
                                        nth1 = 32;
                                        pipeline = ctx->kernels[GGML_METAL_KERNEL_TYPE_MUL_MV_Q5_K_F32].pipeline;
                                    } break;
                                case GGML_TYPE_Q6_K:
                                    {
                                        nth0 = 2;
                                        nth1 = 32;
                                        pipeline = ctx->kernels[GGML_METAL_KERNEL_TYPE_MUL_MV_Q6_K_F32].pipeline;
                                    } break;
                                case GGML_TYPE_IQ2_XXS:
                                    {
                                        nth0 = 4;
                                        nth1 = 16;
                                        pipeline = ctx->kernels[GGML_METAL_KERNEL_TYPE_MUL_MV_IQ2_XXS_F32].pipeline;
                                    } break;
                                case GGML_TYPE_IQ2_XS:
                                    {
                                        nth0 = 4;
                                        nth1 = 16;
                                        pipeline = ctx->kernels[GGML_METAL_KERNEL_TYPE_MUL_MV_IQ2_XS_F32].pipeline;
                                    } break;
                                default:
                                    {
                                        GGML_METAL_LOG_ERROR("Asserting on type %d\n", (int)src0t);
                                        GGML_ASSERT(false && "not implemented");
                                    }
                            };

                            if (ggml_is_quantized(src0t)) {
                                GGML_ASSERT(ne00 >= nth0*nth1);
                            }

                            [encoder setComputePipelineState:pipeline];
                            [encoder setBuffer:id_src0 offset:offs_src0 atIndex:0];
                            [encoder setBuffer:id_src1 offset:offs_src1 atIndex:1];
                            [encoder setBuffer:id_dst  offset:offs_dst  atIndex:2];
                            [encoder setBytes:&ne00 length:sizeof(ne00) atIndex:3];
                            [encoder setBytes:&ne01 length:sizeof(ne01) atIndex:4];
                            [encoder setBytes:&ne02 length:sizeof(ne02) atIndex:5];
                            [encoder setBytes:&nb00 length:sizeof(nb00) atIndex:6];
                            [encoder setBytes:&nb01 length:sizeof(nb01) atIndex:7];
                            [encoder setBytes:&nb02 length:sizeof(nb02) atIndex:8];
                            [encoder setBytes:&ne10 length:sizeof(ne10) atIndex:9];
                            [encoder setBytes:&ne11 length:sizeof(ne11) atIndex:10];
                            [encoder setBytes:&ne12 length:sizeof(ne12) atIndex:11];
                            [encoder setBytes:&nb10 length:sizeof(nb10) atIndex:12];
                            [encoder setBytes:&nb11 length:sizeof(nb11) atIndex:13];
                            [encoder setBytes:&nb12 length:sizeof(nb12) atIndex:14];
                            [encoder setBytes:&ne0  length:sizeof(ne0)  atIndex:15];
                            [encoder setBytes:&ne1  length:sizeof(ne1)  atIndex:16];
                            [encoder setBytes:&r2   length:sizeof(r2)   atIndex:17];
                            [encoder setBytes:&r3   length:sizeof(r3)   atIndex:18];

                            if (src0t == GGML_TYPE_Q4_0 || src0t == GGML_TYPE_Q4_1 ||
                                src0t == GGML_TYPE_Q5_0 || src0t == GGML_TYPE_Q5_1 || src0t == GGML_TYPE_Q8_0 ||
                                src0t == GGML_TYPE_Q2_K) { // || src0t == GGML_TYPE_Q4_K) {
                                [encoder dispatchThreadgroups:MTLSizeMake((ne01 + 7)/8, ne11, ne12*ne13) threadsPerThreadgroup:MTLSizeMake(nth0, nth1, 1)];
                            }
                            else if (src0t == GGML_TYPE_IQ2_XXS || src0t == GGML_TYPE_IQ2_XS) {
                                const int mem_size = src0t == GGML_TYPE_IQ2_XXS ? 256*8+128 : 512*8+128;
                                [encoder setThreadgroupMemoryLength:mem_size atIndex:0];
                                [encoder dispatchThreadgroups:MTLSizeMake((ne01 + 7)/8, ne11, ne12*ne13) threadsPerThreadgroup:MTLSizeMake(nth0, nth1, 1)];
                            }
                            else if (src0t == GGML_TYPE_Q4_K) {
                                [encoder dispatchThreadgroups:MTLSizeMake((ne01 + 3)/4, ne11, ne12*ne13) threadsPerThreadgroup:MTLSizeMake(nth0, nth1, 1)];
                            }
                            else if (src0t == GGML_TYPE_Q3_K) {
#ifdef GGML_QKK_64
                                [encoder dispatchThreadgroups:MTLSizeMake((ne01 + 1)/2, ne11, ne12*ne13) threadsPerThreadgroup:MTLSizeMake(nth0, nth1, 1)];
#else
                                [encoder dispatchThreadgroups:MTLSizeMake((ne01 + 3)/4, ne11, ne12*ne13) threadsPerThreadgroup:MTLSizeMake(nth0, nth1, 1)];
#endif
                            }
                            else if (src0t == GGML_TYPE_Q5_K) {
                                [encoder dispatchThreadgroups:MTLSizeMake((ne01 + 3)/4, ne11, ne12*ne13) threadsPerThreadgroup:MTLSizeMake(nth0, nth1, 1)];
                            }
                            else if (src0t == GGML_TYPE_Q6_K) {
                                [encoder dispatchThreadgroups:MTLSizeMake((ne01 + 1)/2, ne11, ne12*ne13) threadsPerThreadgroup:MTLSizeMake(nth0, nth1, 1)];
                            } else {
                                const int64_t ny = (ne11 + nrows - 1)/nrows;
                                [encoder dispatchThreadgroups:MTLSizeMake(ne01, ny, ne12*ne13) threadsPerThreadgroup:MTLSizeMake(nth0, nth1, 1)];
                            }
                        }
                    } break;
                case GGML_OP_MUL_MAT_ID:
                    {
                        //GGML_ASSERT(ne00 == ne10);
                        //GGML_ASSERT(ne03 == ne13);

                        GGML_ASSERT(src0t == GGML_TYPE_I32);

                        const int n_as = ((int32_t *) dst->op_params)[1];

                        // TODO: make this more general
                        GGML_ASSERT(n_as <= 8);

                        // max size of the src1ids array in the kernel stack
                        GGML_ASSERT(ne11 <= 512);

                        struct ggml_tensor * src2 = gf->nodes[i]->src[2];

                        const int64_t  ne20 = src2 ? src2->ne[0] : 0;
                        const int64_t  ne21 = src2 ? src2->ne[1] : 0;
                        const int64_t  ne22 = src2 ? src2->ne[2] : 0;
                        const int64_t  ne23 = src2 ? src2->ne[3] : 0; GGML_UNUSED(ne23);

                        const uint64_t nb20 = src2 ? src2->nb[0] : 0; GGML_UNUSED(nb20);
                        const uint64_t nb21 = src2 ? src2->nb[1] : 0;
                        const uint64_t nb22 = src2 ? src2->nb[2] : 0;
                        const uint64_t nb23 = src2 ? src2->nb[3] : 0; GGML_UNUSED(nb23);

                        const enum ggml_type src2t = src2 ? src2->type : GGML_TYPE_COUNT; GGML_UNUSED(src2t);

                        GGML_ASSERT(!ggml_is_transposed(src2));
                        GGML_ASSERT(!ggml_is_transposed(src1));

                        GGML_ASSERT(src1t == GGML_TYPE_F32);

                        const uint r2 = ne12/ne22;
                        const uint r3 = ne13/ne23;

                        // find the break-even point where the matrix-matrix kernel becomes more efficient compared
                        // to the matrix-vector kernel
                        int ne11_mm_min = n_as;

                        const int idx = ((int32_t *) dst->op_params)[0];

                        // batch size
                        GGML_ASSERT(ne01 == ne11);

                        // for now the matrix-matrix multiplication kernel only works on A14+/M1+ SoCs
                        // AMD GPU and older A-chips will reuse matrix-vector multiplication kernel
                        // !!!
                        // TODO: for now, always use mat-vec kernels until we figure out how to improve the
                        //       indirect matrix multiplication
                        // !!!
                        if ([ctx->device supportsFamily:MTLGPUFamilyApple7] &&
                            ne20 % 32 == 0 && ne20 >= 64 &&
                            ne11 > ne11_mm_min) {

                            id<MTLComputePipelineState> pipeline = nil;

                            switch (src2->type) {
                                case GGML_TYPE_F32:     pipeline = ctx->kernels[GGML_METAL_KERNEL_TYPE_MUL_MM_ID_F32_F32    ].pipeline; break;
                                case GGML_TYPE_F16:     pipeline = ctx->kernels[GGML_METAL_KERNEL_TYPE_MUL_MM_ID_F16_F32    ].pipeline; break;
                                case GGML_TYPE_Q4_0:    pipeline = ctx->kernels[GGML_METAL_KERNEL_TYPE_MUL_MM_ID_Q4_0_F32   ].pipeline; break;
                                case GGML_TYPE_Q4_1:    pipeline = ctx->kernels[GGML_METAL_KERNEL_TYPE_MUL_MM_ID_Q4_1_F32   ].pipeline; break;
                                case GGML_TYPE_Q5_0:    pipeline = ctx->kernels[GGML_METAL_KERNEL_TYPE_MUL_MM_ID_Q5_0_F32   ].pipeline; break;
                                case GGML_TYPE_Q5_1:    pipeline = ctx->kernels[GGML_METAL_KERNEL_TYPE_MUL_MM_ID_Q5_1_F32   ].pipeline; break;
                                case GGML_TYPE_Q8_0:    pipeline = ctx->kernels[GGML_METAL_KERNEL_TYPE_MUL_MM_ID_Q8_0_F32   ].pipeline; break;
                                case GGML_TYPE_Q2_K:    pipeline = ctx->kernels[GGML_METAL_KERNEL_TYPE_MUL_MM_ID_Q2_K_F32   ].pipeline; break;
                                case GGML_TYPE_Q3_K:    pipeline = ctx->kernels[GGML_METAL_KERNEL_TYPE_MUL_MM_ID_Q3_K_F32   ].pipeline; break;
                                case GGML_TYPE_Q4_K:    pipeline = ctx->kernels[GGML_METAL_KERNEL_TYPE_MUL_MM_ID_Q4_K_F32   ].pipeline; break;
                                case GGML_TYPE_Q5_K:    pipeline = ctx->kernels[GGML_METAL_KERNEL_TYPE_MUL_MM_ID_Q5_K_F32   ].pipeline; break;
                                case GGML_TYPE_Q6_K:    pipeline = ctx->kernels[GGML_METAL_KERNEL_TYPE_MUL_MM_ID_Q6_K_F32   ].pipeline; break;
                                case GGML_TYPE_IQ2_XXS: pipeline = ctx->kernels[GGML_METAL_KERNEL_TYPE_MUL_MM_ID_IQ2_XXS_F32].pipeline; break;
                                case GGML_TYPE_IQ2_XS:  pipeline = ctx->kernels[GGML_METAL_KERNEL_TYPE_MUL_MM_ID_IQ2_XS_F32 ].pipeline; break;
                                default: GGML_ASSERT(false && "MUL_MAT_ID not implemented");
                            }

                            [encoder setComputePipelineState:pipeline];
                            [encoder setBuffer:id_src0 offset:offs_src0    atIndex:0];
                            [encoder setBuffer:id_src1 offset:offs_src1    atIndex:1];
                            [encoder setBuffer:id_dst  offset:offs_dst     atIndex:2];
                            [encoder setBytes:&nb01    length:sizeof(nb01) atIndex:3];
                            [encoder setBytes:&ne20    length:sizeof(ne20) atIndex:4];
                            [encoder setBytes:&ne22    length:sizeof(ne22) atIndex:5];
                            [encoder setBytes:&nb21    length:sizeof(nb21) atIndex:6];
                            [encoder setBytes:&nb22    length:sizeof(nb22) atIndex:7];
                            [encoder setBytes:&ne12    length:sizeof(ne12) atIndex:8];
                            [encoder setBytes:&ne13    length:sizeof(ne13) atIndex:9];
                            [encoder setBytes:&nb10    length:sizeof(nb10) atIndex:10];
                            [encoder setBytes:&nb11    length:sizeof(nb11) atIndex:11];
                            [encoder setBytes:&nb12    length:sizeof(nb12) atIndex:12];
                            [encoder setBytes:&ne0     length:sizeof(ne0)  atIndex:13];
                            [encoder setBytes:&ne1     length:sizeof(ne1)  atIndex:14];
                            [encoder setBytes:&nb1     length:sizeof(nb1)  atIndex:15];
                            [encoder setBytes:&r2      length:sizeof(r2)   atIndex:16];
                            [encoder setBytes:&r3      length:sizeof(r3)   atIndex:17];
                            [encoder setBytes:&idx     length:sizeof(idx)  atIndex:18];
                            // TODO: how to make this an array? read Metal docs
                            for (int j = 0; j < 8; ++j) {
                                // NOTE: this is done like this to avoid uninitialized kernel arguments when n_as < 8
                                struct ggml_tensor * src_cur = dst->src[2 + (j % n_as)];

                                size_t offs_src_cur = 0;
                                id<MTLBuffer> id_src_cur = ggml_metal_get_buffer(src_cur, &offs_src_cur);

                                [encoder setBuffer:id_src_cur offset:offs_src_cur atIndex:19 + j];
                            }

                            [encoder setThreadgroupMemoryLength:8192 atIndex:0];

                            [encoder dispatchThreadgroups:MTLSizeMake((ne11 + 31)/32, (ne21 + 63)/64, n_as*ne12*ne13) threadsPerThreadgroup:MTLSizeMake(128, 1, 1)];
                        } else {
                            int nth0 = 32;
                            int nth1 = 1;
                            int nrows = 1;
                            //printf("vector: ne00 = %6d, ne01 = %6d, ne02 = %6d, ne11 = %6d, ne12 = %6d\n", ne00, ne01, ne02, ne11, ne12);

                            id<MTLComputePipelineState> pipeline = nil;

                            // use custom matrix x vector kernel
                            switch (src2t) {
                                case GGML_TYPE_F32:
                                    {
                                        GGML_ASSERT(src1t == GGML_TYPE_F32);
                                        pipeline = ctx->kernels[GGML_METAL_KERNEL_TYPE_MUL_MV_ID_F32_F32].pipeline;
                                    } break;
                                case GGML_TYPE_F16:
                                    {
                                        GGML_ASSERT(src1t == GGML_TYPE_F32);
                                        nth0 = 32;
                                        nth1 = 1;
                                        pipeline = ctx->kernels[GGML_METAL_KERNEL_TYPE_MUL_MV_ID_F16_F32].pipeline;
                                    } break;
                                case GGML_TYPE_Q4_0:
                                    {
                                        nth0 = 8;
                                        nth1 = 8;
                                        pipeline = ctx->kernels[GGML_METAL_KERNEL_TYPE_MUL_MV_ID_Q4_0_F32].pipeline;
                                    } break;
                                case GGML_TYPE_Q4_1:
                                    {
                                        nth0 = 8;
                                        nth1 = 8;
                                        pipeline = ctx->kernels[GGML_METAL_KERNEL_TYPE_MUL_MV_ID_Q4_1_F32].pipeline;
                                    } break;
                                case GGML_TYPE_Q5_0:
                                    {
                                        nth0 = 8;
                                        nth1 = 8;
                                        pipeline = ctx->kernels[GGML_METAL_KERNEL_TYPE_MUL_MV_ID_Q5_0_F32].pipeline;
                                    } break;
                                case GGML_TYPE_Q5_1:
                                    {
                                        nth0 = 8;
                                        nth1 = 8;
                                        pipeline = ctx->kernels[GGML_METAL_KERNEL_TYPE_MUL_MV_ID_Q5_1_F32].pipeline;
                                    } break;
                                case GGML_TYPE_Q8_0:
                                    {
                                        nth0 = 8;
                                        nth1 = 8;
                                        pipeline = ctx->kernels[GGML_METAL_KERNEL_TYPE_MUL_MV_ID_Q8_0_F32].pipeline;
                                    } break;
                                case GGML_TYPE_Q2_K:
                                    {
                                        nth0 = 2;
                                        nth1 = 32;
                                        pipeline = ctx->kernels[GGML_METAL_KERNEL_TYPE_MUL_MV_ID_Q2_K_F32].pipeline;
                                    } break;
                                case GGML_TYPE_Q3_K:
                                    {
                                        nth0 = 2;
                                        nth1 = 32;
                                        pipeline = ctx->kernels[GGML_METAL_KERNEL_TYPE_MUL_MV_ID_Q3_K_F32].pipeline;
                                    } break;
                                case GGML_TYPE_Q4_K:
                                    {
                                        nth0 = 4; //1;
                                        nth1 = 8; //32;
                                        pipeline = ctx->kernels[GGML_METAL_KERNEL_TYPE_MUL_MV_ID_Q4_K_F32].pipeline;
                                    } break;
                                case GGML_TYPE_Q5_K:
                                    {
                                        nth0 = 2;
                                        nth1 = 32;
                                        pipeline = ctx->kernels[GGML_METAL_KERNEL_TYPE_MUL_MV_ID_Q5_K_F32].pipeline;
                                    } break;
                                case GGML_TYPE_Q6_K:
                                    {
                                        nth0 = 2;
                                        nth1 = 32;
                                        pipeline = ctx->kernels[GGML_METAL_KERNEL_TYPE_MUL_MV_ID_Q6_K_F32].pipeline;
                                    } break;
                                case GGML_TYPE_IQ2_XXS:
                                    {
                                        nth0 = 4;
                                        nth1 = 16;
                                        pipeline = ctx->kernels[GGML_METAL_KERNEL_TYPE_MUL_MV_ID_IQ2_XXS_F32].pipeline;
                                    } break;
                                case GGML_TYPE_IQ2_XS:
                                    {
                                        nth0 = 4;
                                        nth1 = 16;
                                        pipeline = ctx->kernels[GGML_METAL_KERNEL_TYPE_MUL_MV_ID_IQ2_XS_F32].pipeline;
                                    } break;
                                default:
                                    {
                                        GGML_METAL_LOG_ERROR("Asserting on type %d\n", (int)src2t);
                                        GGML_ASSERT(false && "not implemented");
                                    }
                            };

                            if (ggml_is_quantized(src2t)) {
                                GGML_ASSERT(ne20 >= nth0*nth1);
                            }

                            const int64_t _ne1 = 1; // kernels needs a reference in constant memory

                            [encoder setComputePipelineState:pipeline];
                            [encoder setBuffer:id_src0 offset:offs_src0 atIndex:0];
                            [encoder setBuffer:id_src1 offset:offs_src1 atIndex:1];
                            [encoder setBuffer:id_dst  offset:offs_dst  atIndex:2];
                            [encoder setBytes:&nb01 length:sizeof(nb01) atIndex:3];
                            [encoder setBytes:&ne20 length:sizeof(ne20) atIndex:4];
                            [encoder setBytes:&ne21 length:sizeof(ne21) atIndex:5];
                            [encoder setBytes:&ne22 length:sizeof(ne22) atIndex:6];
                            [encoder setBytes:&nb20 length:sizeof(nb20) atIndex:7];
                            [encoder setBytes:&nb21 length:sizeof(nb21) atIndex:8];
                            [encoder setBytes:&nb22 length:sizeof(nb22) atIndex:9];
                            [encoder setBytes:&ne10 length:sizeof(ne10) atIndex:10];
                            [encoder setBytes:&_ne1 length:sizeof(_ne1) atIndex:11];
                            [encoder setBytes:&ne12 length:sizeof(ne12) atIndex:12];
                            [encoder setBytes:&ne13 length:sizeof(ne13) atIndex:13];
                            [encoder setBytes:&nb10 length:sizeof(nb10) atIndex:14];
                            [encoder setBytes:&nb11 length:sizeof(nb11) atIndex:15];
                            [encoder setBytes:&nb12 length:sizeof(nb12) atIndex:16];
                            [encoder setBytes:&ne0  length:sizeof(ne0)  atIndex:17];
                            [encoder setBytes:&_ne1 length:sizeof(_ne1) atIndex:18];
                            [encoder setBytes:&nb1  length:sizeof(nb1)  atIndex:19];
                            [encoder setBytes:&r2   length:sizeof(r2)   atIndex:20];
                            [encoder setBytes:&r3   length:sizeof(r3)   atIndex:21];
                            [encoder setBytes:&idx  length:sizeof(idx)  atIndex:22];
                            // TODO: how to make this an array? read Metal docs
                            for (int j = 0; j < 8; ++j) {
                                // NOTE: this is done like this to avoid uninitialized kernel arguments when n_as < 8
                                struct ggml_tensor * src_cur = dst->src[2 + (j % n_as)];

                                size_t offs_src_cur = 0;
                                id<MTLBuffer> id_src_cur = ggml_metal_get_buffer(src_cur, &offs_src_cur);

                                [encoder setBuffer:id_src_cur offset:offs_src_cur atIndex:23 + j];
                            }

                            if (src2t == GGML_TYPE_Q4_0 || src2t == GGML_TYPE_Q4_1 ||
                                src2t == GGML_TYPE_Q5_0 || src2t == GGML_TYPE_Q5_1 || src2t == GGML_TYPE_Q8_0 ||
                                src2t == GGML_TYPE_Q2_K) { // || src2t == GGML_TYPE_Q4_K) {
                                [encoder dispatchThreadgroups:MTLSizeMake((ne21 + 7)/8, _ne1, ne01*ne12*ne13) threadsPerThreadgroup:MTLSizeMake(nth0, nth1, 1)];
                            }
                            else if (src2t == GGML_TYPE_IQ2_XXS || src2t == GGML_TYPE_IQ2_XS) {
                                const int mem_size = src2t == GGML_TYPE_IQ2_XXS ? 256*8+128 : 512*8+128;
                                [encoder setThreadgroupMemoryLength:mem_size atIndex:0];
                                [encoder dispatchThreadgroups:MTLSizeMake((ne21 + 7)/8, _ne1, ne01*ne12*ne13) threadsPerThreadgroup:MTLSizeMake(nth0, nth1, 1)];
                            }
                            else if (src2t == GGML_TYPE_Q4_K) {
                                [encoder dispatchThreadgroups:MTLSizeMake((ne21 + 3)/4, _ne1, ne01*ne12*ne13) threadsPerThreadgroup:MTLSizeMake(nth0, nth1, 1)];
                            }
                            else if (src2t == GGML_TYPE_Q3_K) {
#ifdef GGML_QKK_64
                                [encoder dispatchThreadgroups:MTLSizeMake((ne21 + 1)/2, _ne1, ne01*ne12*ne13) threadsPerThreadgroup:MTLSizeMake(nth0, nth1, 1)];
#else
                                [encoder dispatchThreadgroups:MTLSizeMake((ne21 + 3)/4, _ne1, ne01*ne12*ne13) threadsPerThreadgroup:MTLSizeMake(nth0, nth1, 1)];
#endif
                            }
                            else if (src2t == GGML_TYPE_Q5_K) {
                                [encoder dispatchThreadgroups:MTLSizeMake((ne21 + 3)/4, _ne1, ne01*ne12*ne13) threadsPerThreadgroup:MTLSizeMake(nth0, nth1, 1)];
                            }
                            else if (src2t == GGML_TYPE_Q6_K) {
                                [encoder dispatchThreadgroups:MTLSizeMake((ne21 + 1)/2, _ne1, ne01*ne12*ne13) threadsPerThreadgroup:MTLSizeMake(nth0, nth1, 1)];
                            } else {
                                const int64_t ny = (_ne1 + nrows - 1)/nrows;
                                [encoder dispatchThreadgroups:MTLSizeMake(ne21, ny, ne01*ne12*ne13) threadsPerThreadgroup:MTLSizeMake(nth0, nth1, 1)];
                            }
                        }
                    } break;
                case GGML_OP_GET_ROWS:
                    {
                        id<MTLComputePipelineState> pipeline = nil;

                        switch (src0->type) {
                            case GGML_TYPE_F32:     pipeline = ctx->kernels[GGML_METAL_KERNEL_TYPE_GET_ROWS_F32    ].pipeline; break;
                            case GGML_TYPE_F16:     pipeline = ctx->kernels[GGML_METAL_KERNEL_TYPE_GET_ROWS_F16    ].pipeline; break;
                            case GGML_TYPE_Q4_0:    pipeline = ctx->kernels[GGML_METAL_KERNEL_TYPE_GET_ROWS_Q4_0   ].pipeline; break;
                            case GGML_TYPE_Q4_1:    pipeline = ctx->kernels[GGML_METAL_KERNEL_TYPE_GET_ROWS_Q4_1   ].pipeline; break;
                            case GGML_TYPE_Q5_0:    pipeline = ctx->kernels[GGML_METAL_KERNEL_TYPE_GET_ROWS_Q5_0   ].pipeline; break;
                            case GGML_TYPE_Q5_1:    pipeline = ctx->kernels[GGML_METAL_KERNEL_TYPE_GET_ROWS_Q5_1   ].pipeline; break;
                            case GGML_TYPE_Q8_0:    pipeline = ctx->kernels[GGML_METAL_KERNEL_TYPE_GET_ROWS_Q8_0   ].pipeline; break;
                            case GGML_TYPE_Q2_K:    pipeline = ctx->kernels[GGML_METAL_KERNEL_TYPE_GET_ROWS_Q2_K   ].pipeline; break;
                            case GGML_TYPE_Q3_K:    pipeline = ctx->kernels[GGML_METAL_KERNEL_TYPE_GET_ROWS_Q3_K   ].pipeline; break;
                            case GGML_TYPE_Q4_K:    pipeline = ctx->kernels[GGML_METAL_KERNEL_TYPE_GET_ROWS_Q4_K   ].pipeline; break;
                            case GGML_TYPE_Q5_K:    pipeline = ctx->kernels[GGML_METAL_KERNEL_TYPE_GET_ROWS_Q5_K   ].pipeline; break;
                            case GGML_TYPE_Q6_K:    pipeline = ctx->kernels[GGML_METAL_KERNEL_TYPE_GET_ROWS_Q6_K   ].pipeline; break;
                            case GGML_TYPE_IQ2_XXS: pipeline = ctx->kernels[GGML_METAL_KERNEL_TYPE_GET_ROWS_IQ2_XXS].pipeline; break;
                            case GGML_TYPE_IQ2_XS:  pipeline = ctx->kernels[GGML_METAL_KERNEL_TYPE_GET_ROWS_IQ2_XS ].pipeline; break;
                            case GGML_TYPE_I32:     pipeline = ctx->kernels[GGML_METAL_KERNEL_TYPE_GET_ROWS_I32    ].pipeline; break;
                            default: GGML_ASSERT(false && "not implemented");
                        }

                        [encoder setComputePipelineState:pipeline];
                        [encoder setBuffer:id_src0     offset:offs_src0 atIndex:0];
                        [encoder setBuffer:id_src1     offset:offs_src1 atIndex:1];
                        [encoder setBuffer:id_dst      offset:offs_dst  atIndex:2];
                        [encoder setBytes:&ne00 length:sizeof( int64_t) atIndex:3];
                        [encoder setBytes:&nb01 length:sizeof(uint64_t) atIndex:4];
                        [encoder setBytes:&nb02 length:sizeof(uint64_t) atIndex:5];
                        [encoder setBytes:&ne10 length:sizeof( int64_t) atIndex:6];
                        [encoder setBytes:&nb10 length:sizeof( int64_t) atIndex:7];
                        [encoder setBytes:&nb11 length:sizeof( int64_t) atIndex:8];
                        [encoder setBytes:&nb1  length:sizeof(uint64_t) atIndex:9];
                        [encoder setBytes:&nb2  length:sizeof(uint64_t) atIndex:10];

                        [encoder dispatchThreadgroups:MTLSizeMake(ne10, ne11, 1) threadsPerThreadgroup:MTLSizeMake(32, 1, 1)];
                    } break;
                case GGML_OP_RMS_NORM:
                    {
                        GGML_ASSERT(ne00 % 4 == 0);

                        float eps;
                        memcpy(&eps, dst->op_params, sizeof(float));

                        int nth = 32; // SIMD width

                        while (nth < ne00/4 && nth < 1024) {
                            nth *= 2;
                        }

                        id<MTLComputePipelineState> pipeline = ctx->kernels[GGML_METAL_KERNEL_TYPE_RMS_NORM].pipeline;

                        [encoder setComputePipelineState:pipeline];
                        [encoder setBuffer:id_src0 offset:offs_src0        atIndex:0];
                        [encoder setBuffer:id_dst  offset:offs_dst         atIndex:1];
                        [encoder setBytes:&ne00    length:sizeof( int64_t) atIndex:2];
                        [encoder setBytes:&nb01    length:sizeof(uint64_t) atIndex:3];
                        [encoder setBytes:&eps     length:sizeof(   float) atIndex:4];
                        [encoder setThreadgroupMemoryLength:32*sizeof(float) atIndex:0];

                        const int64_t nrows = ggml_nrows(src0);

                        [encoder dispatchThreadgroups:MTLSizeMake(nrows, 1, 1) threadsPerThreadgroup:MTLSizeMake(nth, 1, 1)];
                    } break;
                case GGML_OP_GROUP_NORM:
                    {
                        GGML_ASSERT(ne00 % 4 == 0);

                        //float eps;
                        //memcpy(&eps, dst->op_params, sizeof(float));

                        const float eps = 1e-6f; // TODO: temporarily hardcoded

                        const int32_t n_groups = ((int32_t *) dst->op_params)[0];

                        int nth = 32; // SIMD width

                        //while (nth < ne00/4 && nth < 1024) {
                        //    nth *= 2;
                        //}

                        id<MTLComputePipelineState> pipeline = ctx->kernels[GGML_METAL_KERNEL_TYPE_GROUP_NORM].pipeline;

                        [encoder setComputePipelineState:pipeline];
                        [encoder setBuffer:id_src0  offset:offs_src0        atIndex:0];
                        [encoder setBuffer:id_dst   offset:offs_dst         atIndex:1];
                        [encoder setBytes:&ne00     length:sizeof( int64_t) atIndex:2];
                        [encoder setBytes:&ne01     length:sizeof( int64_t) atIndex:3];
                        [encoder setBytes:&ne02     length:sizeof( int64_t) atIndex:4];
                        [encoder setBytes:&nb00     length:sizeof(uint64_t) atIndex:5];
                        [encoder setBytes:&nb01     length:sizeof(uint64_t) atIndex:6];
                        [encoder setBytes:&nb02     length:sizeof(uint64_t) atIndex:7];
                        [encoder setBytes:&n_groups length:sizeof( int32_t) atIndex:8];
                        [encoder setBytes:&eps      length:sizeof(   float) atIndex:9];
                        [encoder setThreadgroupMemoryLength:32*sizeof(float) atIndex:0];

                        [encoder dispatchThreadgroups:MTLSizeMake(n_groups, 1, 1) threadsPerThreadgroup:MTLSizeMake(nth, 1, 1)];
                    } break;
                case GGML_OP_NORM:
                    {
                        float eps;
                        memcpy(&eps, dst->op_params, sizeof(float));

                        const int nth = MIN(256, ne00);

                        id<MTLComputePipelineState> pipeline = ctx->kernels[GGML_METAL_KERNEL_TYPE_NORM].pipeline;

                        [encoder setComputePipelineState:pipeline];
                        [encoder setBuffer:id_src0 offset:offs_src0        atIndex:0];
                        [encoder setBuffer:id_dst  offset:offs_dst         atIndex:1];
                        [encoder setBytes:&ne00    length:sizeof( int64_t) atIndex:2];
                        [encoder setBytes:&nb01    length:sizeof(uint64_t) atIndex:3];
                        [encoder setBytes:&eps     length:sizeof(   float) atIndex:4];
                        [encoder setThreadgroupMemoryLength:GGML_PAD(nth*sizeof(float), 16) atIndex:0];

                        const int64_t nrows = ggml_nrows(src0);

                        [encoder dispatchThreadgroups:MTLSizeMake(nrows, 1, 1) threadsPerThreadgroup:MTLSizeMake(nth, 1, 1)];
                    } break;
                case GGML_OP_ALIBI:
                    {
                        GGML_ASSERT((src0t == GGML_TYPE_F32));

                        const int nth = MIN(1024, ne00);

                        //const int n_past = ((int32_t *) dst->op_params)[0];
                        const int n_head = ((int32_t *) dst->op_params)[1];
                        float max_bias;
                        memcpy(&max_bias, (int32_t *) dst->op_params + 2, sizeof(float));

                        const int n_heads_log2_floor = 1 << (int) floor(log2(n_head));
                        const float m0 = powf(2.0f, -(max_bias) / n_heads_log2_floor);
                        const float m1 = powf(2.0f, -(max_bias / 2.0f) / n_heads_log2_floor);

                        id<MTLComputePipelineState> pipeline = ctx->kernels[GGML_METAL_KERNEL_TYPE_ALIBI_F32].pipeline;

                        [encoder setComputePipelineState:pipeline];
                        [encoder setBuffer:id_src0 offset:offs_src0 atIndex:0];
                        [encoder setBuffer:id_dst  offset:offs_dst  atIndex:1];
                        [encoder setBytes:&ne00 length:sizeof( int64_t) atIndex:2];
                        [encoder setBytes:&ne01 length:sizeof( int64_t) atIndex:3];
                        [encoder setBytes:&ne02 length:sizeof( int64_t) atIndex:4];
                        [encoder setBytes:&ne03 length:sizeof( int64_t) atIndex:5];
                        [encoder setBytes:&nb00 length:sizeof(uint64_t) atIndex:6];
                        [encoder setBytes:&nb01 length:sizeof(uint64_t) atIndex:7];
                        [encoder setBytes:&nb02 length:sizeof(uint64_t) atIndex:8];
                        [encoder setBytes:&nb03 length:sizeof(uint64_t) atIndex:9];
                        [encoder setBytes:&ne0  length:sizeof( int64_t) atIndex:10];
                        [encoder setBytes:&ne1  length:sizeof( int64_t) atIndex:11];
                        [encoder setBytes:&ne2  length:sizeof( int64_t) atIndex:12];
                        [encoder setBytes:&ne3  length:sizeof( int64_t) atIndex:13];
                        [encoder setBytes:&nb0  length:sizeof(uint64_t) atIndex:14];
                        [encoder setBytes:&nb1  length:sizeof(uint64_t) atIndex:15];
                        [encoder setBytes:&nb2  length:sizeof(uint64_t) atIndex:16];
                        [encoder setBytes:&nb3  length:sizeof(uint64_t) atIndex:17];
                        [encoder setBytes:&m0   length:sizeof(   float) atIndex:18];
                        [encoder setBytes:&m1   length:sizeof(   float) atIndex:19];
                        [encoder setBytes:&n_heads_log2_floor   length:sizeof(int) atIndex:20];

                        [encoder dispatchThreadgroups:MTLSizeMake(ne01, ne02, ne03) threadsPerThreadgroup:MTLSizeMake(nth, 1, 1)];
                    } break;
                case GGML_OP_ROPE:
                    {
                        GGML_ASSERT(ne10 == ne02);

                        const int nth = MIN(1024, ne00);

                        const int n_past     = ((int32_t *) dst->op_params)[0];
                        const int n_dims     = ((int32_t *) dst->op_params)[1];
                        const int mode       = ((int32_t *) dst->op_params)[2];
                        // skip 3, n_ctx, used in GLM RoPE, unimplemented in metal
                        const int n_orig_ctx = ((int32_t *) dst->op_params)[4];

                        float freq_base, freq_scale, ext_factor, attn_factor, beta_fast, beta_slow;
                        memcpy(&freq_base,   (int32_t *) dst->op_params +  5, sizeof(float));
                        memcpy(&freq_scale,  (int32_t *) dst->op_params +  6, sizeof(float));
                        memcpy(&ext_factor,  (int32_t *) dst->op_params +  7, sizeof(float));
                        memcpy(&attn_factor, (int32_t *) dst->op_params +  8, sizeof(float));
                        memcpy(&beta_fast,   (int32_t *) dst->op_params +  9, sizeof(float));
                        memcpy(&beta_slow,   (int32_t *) dst->op_params + 10, sizeof(float));

                        id<MTLComputePipelineState> pipeline = nil;

                        switch (src0->type) {
                            case GGML_TYPE_F32: pipeline = ctx->kernels[GGML_METAL_KERNEL_TYPE_ROPE_F32].pipeline; break;
                            case GGML_TYPE_F16: pipeline = ctx->kernels[GGML_METAL_KERNEL_TYPE_ROPE_F16].pipeline; break;
                            default: GGML_ASSERT(false);
                        };

                        [encoder setComputePipelineState:pipeline];
                        [encoder setBuffer:id_src0     offset:offs_src0        atIndex:0];
                        [encoder setBuffer:id_src1     offset:offs_src1        atIndex:1];
                        [encoder setBuffer:id_dst      offset:offs_dst         atIndex:2];
                        [encoder setBytes:&ne00        length:sizeof( int64_t) atIndex:3];
                        [encoder setBytes:&ne01        length:sizeof( int64_t) atIndex:4];
                        [encoder setBytes:&ne02        length:sizeof( int64_t) atIndex:5];
                        [encoder setBytes:&ne03        length:sizeof( int64_t) atIndex:6];
                        [encoder setBytes:&nb00        length:sizeof(uint64_t) atIndex:7];
                        [encoder setBytes:&nb01        length:sizeof(uint64_t) atIndex:8];
                        [encoder setBytes:&nb02        length:sizeof(uint64_t) atIndex:9];
                        [encoder setBytes:&nb03        length:sizeof(uint64_t) atIndex:10];
                        [encoder setBytes:&ne0         length:sizeof( int64_t) atIndex:11];
                        [encoder setBytes:&ne1         length:sizeof( int64_t) atIndex:12];
                        [encoder setBytes:&ne2         length:sizeof( int64_t) atIndex:13];
                        [encoder setBytes:&ne3         length:sizeof( int64_t) atIndex:14];
                        [encoder setBytes:&nb0         length:sizeof(uint64_t) atIndex:15];
                        [encoder setBytes:&nb1         length:sizeof(uint64_t) atIndex:16];
                        [encoder setBytes:&nb2         length:sizeof(uint64_t) atIndex:17];
                        [encoder setBytes:&nb3         length:sizeof(uint64_t) atIndex:18];
                        [encoder setBytes:&n_past      length:sizeof(     int) atIndex:19];
                        [encoder setBytes:&n_dims      length:sizeof(     int) atIndex:20];
                        [encoder setBytes:&mode        length:sizeof(     int) atIndex:21];
                        [encoder setBytes:&n_orig_ctx  length:sizeof(     int) atIndex:22];
                        [encoder setBytes:&freq_base   length:sizeof(   float) atIndex:23];
                        [encoder setBytes:&freq_scale  length:sizeof(   float) atIndex:24];
                        [encoder setBytes:&ext_factor  length:sizeof(   float) atIndex:25];
                        [encoder setBytes:&attn_factor length:sizeof(   float) atIndex:26];
                        [encoder setBytes:&beta_fast   length:sizeof(   float) atIndex:27];
                        [encoder setBytes:&beta_slow   length:sizeof(   float) atIndex:28];

                        [encoder dispatchThreadgroups:MTLSizeMake(ne01, ne02, ne03) threadsPerThreadgroup:MTLSizeMake(nth, 1, 1)];
                    } break;
                case GGML_OP_IM2COL:
                    {
                        GGML_ASSERT(src0->type == GGML_TYPE_F16);
                        GGML_ASSERT(src1->type == GGML_TYPE_F32);
                        GGML_ASSERT( dst->type == GGML_TYPE_F16);

                        const int32_t s0 = ((const int32_t *)(dst->op_params))[0];
                        const int32_t s1 = ((const int32_t *)(dst->op_params))[1];
                        const int32_t p0 = ((const int32_t *)(dst->op_params))[2];
                        const int32_t p1 = ((const int32_t *)(dst->op_params))[3];
                        const int32_t d0 = ((const int32_t *)(dst->op_params))[4];
                        const int32_t d1 = ((const int32_t *)(dst->op_params))[5];
                        const bool is_2D = ((const int32_t *)(dst->op_params))[6] == 1;

                        const int32_t N  = src1->ne[is_2D ? 3 : 2];
                        const int32_t IC = src1->ne[is_2D ? 2 : 1];
                        const int32_t IH = is_2D ? src1->ne[1] : 1;
                        const int32_t IW =         src1->ne[0];

                        const int32_t KH = is_2D ? src0->ne[1] : 1;
                        const int32_t KW =         src0->ne[0];

                        const int32_t OH = is_2D ? dst->ne[2] : 1;
                        const int32_t OW =         dst->ne[1];

                        const int32_t CHW = IC * KH * KW;

                        const int32_t ofs0 = src1->nb[is_2D ? 3 : 2] / 4;
                        const int32_t ofs1 = src1->nb[is_2D ? 2 : 1] / 4;

                        id<MTLComputePipelineState> pipeline = nil;

                        switch (src0->type) {
                            case GGML_TYPE_F32: GGML_ASSERT(false && "not implemented"); break;
                            case GGML_TYPE_F16: pipeline = ctx->kernels[GGML_METAL_KERNEL_TYPE_IM2COL_F16].pipeline; break;
                            default: GGML_ASSERT(false);
                        };

                        [encoder setComputePipelineState:pipeline];
                        [encoder setBuffer:id_src1 offset:offs_src1        atIndex:0];
                        [encoder setBuffer:id_dst  offset:offs_dst         atIndex:1];
                        [encoder setBytes:&ofs0    length:sizeof( int32_t) atIndex:2];
                        [encoder setBytes:&ofs1    length:sizeof( int32_t) atIndex:3];
                        [encoder setBytes:&IW      length:sizeof( int32_t) atIndex:4];
                        [encoder setBytes:&IH      length:sizeof( int32_t) atIndex:5];
                        [encoder setBytes:&CHW     length:sizeof( int32_t) atIndex:6];
                        [encoder setBytes:&s0      length:sizeof( int32_t) atIndex:7];
                        [encoder setBytes:&s1      length:sizeof( int32_t) atIndex:8];
                        [encoder setBytes:&p0      length:sizeof( int32_t) atIndex:9];
                        [encoder setBytes:&p1      length:sizeof( int32_t) atIndex:10];
                        [encoder setBytes:&d0      length:sizeof( int32_t) atIndex:11];
                        [encoder setBytes:&d1      length:sizeof( int32_t) atIndex:12];

                        [encoder dispatchThreadgroups:MTLSizeMake(IC, OH, OW) threadsPerThreadgroup:MTLSizeMake(N, KH, KW)];
                    } break;
                case GGML_OP_UPSCALE:
                    {
                        GGML_ASSERT(src0->type == GGML_TYPE_F32);

                        const int sf = dst->op_params[0];

                        const id<MTLComputePipelineState> pipeline = ctx->kernels[GGML_METAL_KERNEL_TYPE_UPSCALE_F32].pipeline;

                        [encoder setComputePipelineState:pipeline];
                        [encoder setBuffer:id_src0 offset:offs_src0 atIndex:0];
                        [encoder setBuffer:id_dst  offset:offs_dst  atIndex:1];
                        [encoder setBytes:&ne00 length:sizeof(ne00) atIndex:2];
                        [encoder setBytes:&ne01 length:sizeof(ne01) atIndex:3];
                        [encoder setBytes:&ne02 length:sizeof(ne02) atIndex:4];
                        [encoder setBytes:&ne03 length:sizeof(ne03) atIndex:5];
                        [encoder setBytes:&nb00 length:sizeof(nb00) atIndex:6];
                        [encoder setBytes:&nb01 length:sizeof(nb01) atIndex:7];
                        [encoder setBytes:&nb02 length:sizeof(nb02) atIndex:8];
                        [encoder setBytes:&nb03 length:sizeof(nb03) atIndex:9];
                        [encoder setBytes:&ne0  length:sizeof(ne0)  atIndex:10];
                        [encoder setBytes:&ne1  length:sizeof(ne1)  atIndex:11];
                        [encoder setBytes:&ne2  length:sizeof(ne2)  atIndex:12];
                        [encoder setBytes:&ne3  length:sizeof(ne3)  atIndex:13];
                        [encoder setBytes:&nb0  length:sizeof(nb0)  atIndex:14];
                        [encoder setBytes:&nb1  length:sizeof(nb1)  atIndex:15];
                        [encoder setBytes:&nb2  length:sizeof(nb2)  atIndex:16];
                        [encoder setBytes:&nb3  length:sizeof(nb3)  atIndex:17];
                        [encoder setBytes:&sf   length:sizeof(sf)   atIndex:18];

                        const int nth = MIN((int) pipeline.maxTotalThreadsPerThreadgroup, ne0);

                        [encoder dispatchThreadgroups:MTLSizeMake(ne1, ne2, ne3) threadsPerThreadgroup:MTLSizeMake(nth, 1, 1)];
                    } break;
                case GGML_OP_PAD:
                    {
                        GGML_ASSERT(src0->type == GGML_TYPE_F32);

                        id<MTLComputePipelineState> pipeline = ctx->kernels[GGML_METAL_KERNEL_TYPE_PAD_F32].pipeline;

                        [encoder setComputePipelineState:pipeline];
                        [encoder setBuffer:id_src0 offset:offs_src0 atIndex:0];
                        [encoder setBuffer:id_dst  offset:offs_dst  atIndex:1];
                        [encoder setBytes:&ne00 length:sizeof(ne00) atIndex:2];
                        [encoder setBytes:&ne01 length:sizeof(ne01) atIndex:3];
                        [encoder setBytes:&ne02 length:sizeof(ne02) atIndex:4];
                        [encoder setBytes:&ne03 length:sizeof(ne03) atIndex:5];
                        [encoder setBytes:&nb00 length:sizeof(nb00) atIndex:6];
                        [encoder setBytes:&nb01 length:sizeof(nb01) atIndex:7];
                        [encoder setBytes:&nb02 length:sizeof(nb02) atIndex:8];
                        [encoder setBytes:&nb03 length:sizeof(nb03) atIndex:9];
                        [encoder setBytes:&ne0  length:sizeof(ne0)  atIndex:10];
                        [encoder setBytes:&ne1  length:sizeof(ne1)  atIndex:11];
                        [encoder setBytes:&ne2  length:sizeof(ne2)  atIndex:12];
                        [encoder setBytes:&ne3  length:sizeof(ne3)  atIndex:13];
                        [encoder setBytes:&nb0  length:sizeof(nb0)  atIndex:14];
                        [encoder setBytes:&nb1  length:sizeof(nb1)  atIndex:15];
                        [encoder setBytes:&nb2  length:sizeof(nb2)  atIndex:16];
                        [encoder setBytes:&nb3  length:sizeof(nb3)  atIndex:17];

                        const int nth = MIN(1024, ne0);

                        [encoder dispatchThreadgroups:MTLSizeMake(ne1, ne2, ne3) threadsPerThreadgroup:MTLSizeMake(nth, 1, 1)];
                    } break;
                case GGML_OP_ARGSORT:
                    {
                        GGML_ASSERT(src0->type == GGML_TYPE_F32);
                        GGML_ASSERT( dst->type == GGML_TYPE_I32);

                        const int nrows = ggml_nrows(src0);

                        enum ggml_sort_order order = (enum ggml_sort_order) dst->op_params[0];

                        id<MTLComputePipelineState> pipeline = nil;

                        switch (order) {
                            case GGML_SORT_ASC:  pipeline = ctx->kernels[GGML_METAL_KERNEL_TYPE_ARGSORT_F32_I32_ASC].pipeline;  break;
                            case GGML_SORT_DESC: pipeline = ctx->kernels[GGML_METAL_KERNEL_TYPE_ARGSORT_F32_I32_DESC].pipeline; break;
                            default: GGML_ASSERT(false);
                        };

                        [encoder setComputePipelineState:pipeline];
                        [encoder setBuffer:id_src0 offset:offs_src0        atIndex:0];
                        [encoder setBuffer:id_dst  offset:offs_dst         atIndex:1];
                        [encoder setBytes:&ne00    length:sizeof( int64_t) atIndex:2];

                        [encoder dispatchThreadgroups:MTLSizeMake(1, nrows, 1) threadsPerThreadgroup:MTLSizeMake(ne00, 1, 1)];
                    } break;
                case GGML_OP_LEAKY_RELU:
                    {
                        GGML_ASSERT(src0->type == GGML_TYPE_F32);

                        float slope;
                        memcpy(&slope, dst->op_params, sizeof(float));

                        id<MTLComputePipelineState> pipeline = ctx->kernels[GGML_METAL_KERNEL_TYPE_LEAKY_RELU_F32].pipeline;

                        [encoder setComputePipelineState:pipeline];
                        [encoder setBuffer:id_src0 offset:offs_src0   atIndex:0];
                        [encoder setBuffer:id_dst  offset:offs_dst    atIndex:1];
                        [encoder setBytes:&slope length:sizeof(slope) atIndex:2];

                        const int64_t n = ggml_nelements(dst);

                        [encoder dispatchThreadgroups:MTLSizeMake(n, 1, 1) threadsPerThreadgroup:MTLSizeMake(1, 1, 1)];
                    } break;
                case GGML_OP_FLASH_ATTN_EXT:
                    {
                        GGML_ASSERT(ne00 % 4 == 0);
                        GGML_ASSERT(src0->type == GGML_TYPE_F32);

                        struct ggml_tensor * src2 = gf->nodes[i]->src[2];
                        struct ggml_tensor * src3 = gf->nodes[i]->src[3];

                        GGML_ASSERT(ggml_are_same_shape(src1, src2));
                        GGML_ASSERT(src3);

                        size_t offs_src2 = 0;
                        size_t offs_src3 = 0;

                        GGML_ASSERT(src2);
                        id<MTLBuffer> id_src2 = ggml_metal_get_buffer(src2, &offs_src2);

                        id<MTLBuffer> id_src3 = src3 ? ggml_metal_get_buffer(src3, &offs_src3) : nil;

                        const int64_t  ne30 = src3 ? src3->ne[0] : 0; GGML_UNUSED(ne30);
                        const int64_t  ne31 = src3 ? src3->ne[1] : 0;
                        const int64_t  ne32 = src3 ? src3->ne[2] : 0; GGML_UNUSED(ne32);
                        const int64_t  ne33 = src3 ? src3->ne[3] : 0; GGML_UNUSED(ne33);

                        const uint64_t nb30 = src3 ? src3->nb[0] : 0; GGML_UNUSED(nb30);
                        const uint64_t nb31 = src3 ? src3->nb[1] : 0;
                        const uint64_t nb32 = src3 ? src3->nb[2] : 0; GGML_UNUSED(nb32);
                        const uint64_t nb33 = src3 ? src3->nb[3] : 0; GGML_UNUSED(nb33);

                        const enum ggml_type src2t = src2 ? src2->type : GGML_TYPE_COUNT; GGML_UNUSED(src2t);

                        float scale;
                        memcpy(&scale, dst->op_params, sizeof(float));

                        id<MTLComputePipelineState> pipeline = nil;

                        switch (ne00) {
                            case 64:  pipeline = ctx->kernels[GGML_METAL_KERNEL_TYPE_FLASH_ATTN_EXT_F16_H64 ].pipeline; break;
                            case 80:  pipeline = ctx->kernels[GGML_METAL_KERNEL_TYPE_FLASH_ATTN_EXT_F16_H80 ].pipeline; break;
                            case 128: pipeline = ctx->kernels[GGML_METAL_KERNEL_TYPE_FLASH_ATTN_EXT_F16_H128].pipeline; break;
                            default:
                                {
                                    GGML_METAL_LOG_ERROR("unsupported size: %lld\n", ne00);
                                    GGML_METAL_LOG_ERROR("add template specialization for this size\n");
                                    GGML_ASSERT(false && "add template specialization for this size");
                                }
                        }

                        // TODO: extend if necessary
                        [encoder setComputePipelineState:pipeline];
                        [encoder setBuffer:id_src0 offset:offs_src0        atIndex:0];
                        [encoder setBuffer:id_src1 offset:offs_src1        atIndex:1];
                        [encoder setBuffer:id_src2 offset:offs_src2        atIndex:2];
                        [encoder setBuffer:id_src3 offset:offs_src3        atIndex:3];
                        [encoder setBuffer:id_dst  offset:offs_dst         atIndex:4];
                        [encoder setBytes:&ne00    length:sizeof( int64_t) atIndex:5];
                        [encoder setBytes:&ne01    length:sizeof( int64_t) atIndex:6];
                        [encoder setBytes:&ne02    length:sizeof( int64_t) atIndex:7];
                        [encoder setBytes:&ne03    length:sizeof( int64_t) atIndex:8];
                        [encoder setBytes:&nb00    length:sizeof(uint64_t) atIndex:9];
                        [encoder setBytes:&nb01    length:sizeof(uint64_t) atIndex:10];
                        [encoder setBytes:&nb02    length:sizeof(uint64_t) atIndex:11];
                        [encoder setBytes:&nb03    length:sizeof(uint64_t) atIndex:12];
                        [encoder setBytes:&ne10    length:sizeof( int64_t) atIndex:13];
                        [encoder setBytes:&ne11    length:sizeof( int64_t) atIndex:14];
                        [encoder setBytes:&ne12    length:sizeof( int64_t) atIndex:15];
                        [encoder setBytes:&ne13    length:sizeof( int64_t) atIndex:16];
                        [encoder setBytes:&nb10    length:sizeof(uint64_t) atIndex:17];
                        [encoder setBytes:&nb11    length:sizeof(uint64_t) atIndex:18];
                        [encoder setBytes:&nb12    length:sizeof(uint64_t) atIndex:19];
                        [encoder setBytes:&nb13    length:sizeof(uint64_t) atIndex:20];
                        [encoder setBytes:&ne31    length:sizeof( int64_t) atIndex:21];
                        [encoder setBytes:&nb31    length:sizeof(uint64_t) atIndex:22];
                        [encoder setBytes:&ne0     length:sizeof( int64_t) atIndex:23];
                        [encoder setBytes:&ne1     length:sizeof( int64_t) atIndex:24];
                        [encoder setBytes:&ne2     length:sizeof( int64_t) atIndex:25];
                        [encoder setBytes:&ne3     length:sizeof( int64_t) atIndex:26];
                        [encoder setBytes:&scale   length:sizeof(   float) atIndex:27];

                        const int64_t nqptg = 8;  // queries per threadgroup    !! sync with kernel template arguments !! (multiple of 8)
                        const int64_t ncpsg = 32; // cache values per simdgroup !! sync with kernel template arguments !! (multiple of 32)

                        // simdgroups per threadgroup (a.k.a. warps)
                        // for small batches use more simdgroups (needs more tests, to confirm if it's worth it)
                        const int64_t nsg = ne01 <= nqptg ? MAX(4, MIN(ne11/ncpsg, (int64_t) pipeline.maxTotalThreadsPerThreadgroup/32)) : 4;

                        const size_t smem = nqptg*(ne00 + nsg*(ncpsg + nqptg))*(sizeof(float)/2);

                        //printf("smem: %zu, max: %zu\n", smem, ctx->device.maxThreadgroupMemoryLength);
                        GGML_ASSERT(smem <= ctx->device.maxThreadgroupMemoryLength);
                        [encoder setThreadgroupMemoryLength:smem atIndex:0];

                        [encoder dispatchThreadgroups:MTLSizeMake((ne01 + nqptg - 1)/nqptg, ne02, ne03) threadsPerThreadgroup:MTLSizeMake(32, nsg, 1)];
                    } break;
                case GGML_OP_DUP:
                case GGML_OP_CPY:
                case GGML_OP_CONT:
                    {
                        GGML_ASSERT(ne00 % ggml_blck_size(src0->type) == 0);

                        int nth = MIN(1024, ne00/ggml_blck_size(src0->type));

                        id<MTLComputePipelineState> pipeline = nil;

                        switch (src0t) {
                            case GGML_TYPE_F32:
                                {
                                    GGML_ASSERT(ne0 % ggml_blck_size(dst->type) == 0);

                                    switch (dstt) {
                                        case GGML_TYPE_F16:  pipeline = ctx->kernels[GGML_METAL_KERNEL_TYPE_CPY_F32_F16].pipeline;  break;
                                        case GGML_TYPE_F32:  pipeline = ctx->kernels[GGML_METAL_KERNEL_TYPE_CPY_F32_F32].pipeline;  break;
                                        case GGML_TYPE_Q8_0: pipeline = ctx->kernels[GGML_METAL_KERNEL_TYPE_CPY_F32_Q8_0].pipeline; break;
                                        case GGML_TYPE_Q4_0: pipeline = ctx->kernels[GGML_METAL_KERNEL_TYPE_CPY_F32_Q4_0].pipeline; break;
                                        case GGML_TYPE_Q4_1: pipeline = ctx->kernels[GGML_METAL_KERNEL_TYPE_CPY_F32_Q4_1].pipeline; break;
                                      //case GGML_TYPE_Q5_0: pipeline = ctx->kernels[GGML_METAL_KERNEL_TYPE_CPY_F32_Q5_0].pipeline; break;
                                      //case GGML_TYPE_Q5_1: pipeline = ctx->kernels[GGML_METAL_KERNEL_TYPE_CPY_F32_Q5_1].pipeline; break;
                                        default: GGML_ASSERT(false && "not implemented");
                                    };
                                } break;
                            case GGML_TYPE_F16:
                                {
                                    switch (dstt) {
                                        case GGML_TYPE_F16: pipeline = ctx->kernels[GGML_METAL_KERNEL_TYPE_CPY_F16_F16].pipeline; break;
                                        case GGML_TYPE_F32: pipeline = ctx->kernels[GGML_METAL_KERNEL_TYPE_CPY_F16_F32].pipeline; break;
                                        default: GGML_ASSERT(false && "not implemented");
                                    };
                                } break;
                            default: GGML_ASSERT(false && "not implemented");
                        }

                        [encoder setComputePipelineState:pipeline];
                        [encoder setBuffer:id_src0 offset:offs_src0        atIndex:0];
                        [encoder setBuffer:id_dst  offset:offs_dst         atIndex:1];
                        [encoder setBytes:&ne00    length:sizeof( int64_t) atIndex:2];
                        [encoder setBytes:&ne01    length:sizeof( int64_t) atIndex:3];
                        [encoder setBytes:&ne02    length:sizeof( int64_t) atIndex:4];
                        [encoder setBytes:&ne03    length:sizeof( int64_t) atIndex:5];
                        [encoder setBytes:&nb00    length:sizeof(uint64_t) atIndex:6];
                        [encoder setBytes:&nb01    length:sizeof(uint64_t) atIndex:7];
                        [encoder setBytes:&nb02    length:sizeof(uint64_t) atIndex:8];
                        [encoder setBytes:&nb03    length:sizeof(uint64_t) atIndex:9];
                        [encoder setBytes:&ne0     length:sizeof( int64_t) atIndex:10];
                        [encoder setBytes:&ne1     length:sizeof( int64_t) atIndex:11];
                        [encoder setBytes:&ne2     length:sizeof( int64_t) atIndex:12];
                        [encoder setBytes:&ne3     length:sizeof( int64_t) atIndex:13];
                        [encoder setBytes:&nb0     length:sizeof(uint64_t) atIndex:14];
                        [encoder setBytes:&nb1     length:sizeof(uint64_t) atIndex:15];
                        [encoder setBytes:&nb2     length:sizeof(uint64_t) atIndex:16];
                        [encoder setBytes:&nb3     length:sizeof(uint64_t) atIndex:17];

                        [encoder dispatchThreadgroups:MTLSizeMake(ne01, ne02, ne03) threadsPerThreadgroup:MTLSizeMake(nth, 1, 1)];
                    } break;
                default:
                    {
                        GGML_METAL_LOG_ERROR("%s: error: node %3d, op = %8s not implemented\n", __func__, i, ggml_op_name(dst->op));
                        GGML_ASSERT(false);
                    }
            }

#ifndef GGML_METAL_NDEBUG
            [encoder popDebugGroup];
#endif
        }

        [encoder endEncoding];

        [command_buffer commit];
    });

    // Wait for completion and check status of each command buffer
    // needed to detect if the device ran out-of-memory for example (#1881)

    for (int i = 0; i < n_cb; ++i) {
        id<MTLCommandBuffer> command_buffer = command_buffers[i];
        [command_buffer waitUntilCompleted];

        MTLCommandBufferStatus status = [command_buffer status];
        if (status != MTLCommandBufferStatusCompleted) {
            GGML_METAL_LOG_INFO("%s: command buffer %d failed with status %lu\n", __func__, i, status);
            return false;
        }
    }

    return true;
}

////////////////////////////////////////////////////////////////////////////////

// backend interface

// default buffer
static id<MTLDevice> g_backend_device = nil;
static int g_backend_device_ref_count = 0;

static id<MTLDevice> ggml_backend_metal_get_device(void) {
    if (g_backend_device == nil) {
        g_backend_device = MTLCreateSystemDefaultDevice();
    }

    g_backend_device_ref_count++;

    return g_backend_device;
}

static void ggml_backend_metal_free_device(void) {
    assert(g_backend_device_ref_count > 0);

    g_backend_device_ref_count--;

    if (g_backend_device_ref_count == 0) {
        [g_backend_device release];
        g_backend_device = nil;
    }
}

GGML_CALL static const char * ggml_backend_metal_buffer_get_name(ggml_backend_buffer_t buffer) {
    return "Metal";

    UNUSED(buffer);
}

GGML_CALL static void ggml_backend_metal_buffer_free_buffer(ggml_backend_buffer_t buffer) {
    struct ggml_backend_metal_buffer_context * ctx = (struct ggml_backend_metal_buffer_context *)buffer->context;

    for (int i = 0; i < ctx->n_buffers; i++) {
        [ctx->buffers[i].metal release];
    }
    ggml_backend_metal_free_device();

    if (ctx->owned) {
        free(ctx->all_data);
    }

    free(ctx);
}

GGML_CALL static void * ggml_backend_metal_buffer_get_base(ggml_backend_buffer_t buffer) {
    struct ggml_backend_metal_buffer_context * ctx = (struct ggml_backend_metal_buffer_context *)buffer->context;

    return ctx->all_data;
}

GGML_CALL static void ggml_backend_metal_buffer_set_tensor(ggml_backend_buffer_t buffer, struct ggml_tensor * tensor, const void * data, size_t offset, size_t size) {
    memcpy((char *)tensor->data + offset, data, size);

    UNUSED(buffer);
}

GGML_CALL static void ggml_backend_metal_buffer_get_tensor(ggml_backend_buffer_t buffer, const struct ggml_tensor * tensor, void * data, size_t offset, size_t size) {
    memcpy(data, (const char *)tensor->data + offset, size);

    UNUSED(buffer);
}

GGML_CALL static bool ggml_backend_metal_buffer_cpy_tensor(ggml_backend_buffer_t buffer, const struct ggml_tensor * src, struct ggml_tensor * dst) {
    if (ggml_backend_buffer_is_host(src->buffer)) {
        memcpy(dst->data, src->data, ggml_nbytes(src));
        return true;
    }
    return false;

    UNUSED(buffer);
}

GGML_CALL static void ggml_backend_metal_buffer_clear(ggml_backend_buffer_t buffer, uint8_t value) {
    struct ggml_backend_metal_buffer_context * ctx = (struct ggml_backend_metal_buffer_context *)buffer->context;

    memset(ctx->all_data, value, ctx->all_size);
}

static struct ggml_backend_buffer_i ggml_backend_metal_buffer_i = {
    /* .get_name        = */ ggml_backend_metal_buffer_get_name,
    /* .free_buffer     = */ ggml_backend_metal_buffer_free_buffer,
    /* .get_base        = */ ggml_backend_metal_buffer_get_base,
    /* .init_tensor     = */ NULL,
    /* .set_tensor      = */ ggml_backend_metal_buffer_set_tensor,
    /* .get_tensor      = */ ggml_backend_metal_buffer_get_tensor,
    /* .cpy_tensor      = */ ggml_backend_metal_buffer_cpy_tensor,
    /* .clear           = */ ggml_backend_metal_buffer_clear,
    /* .reset           = */ NULL,
};

// default buffer type

GGML_CALL static const char * ggml_backend_metal_buffer_type_get_name(ggml_backend_buffer_type_t buft) {
    return "Metal";

    UNUSED(buft);
}

static void ggml_backend_metal_log_allocated_size(id<MTLDevice> device) {
#if TARGET_OS_OSX || (TARGET_OS_IOS && __clang_major__ >= 15)
    if (@available(macOS 10.12, iOS 16.0, *)) {
        GGML_METAL_LOG_INFO(", (%8.2f / %8.2f)",
                device.currentAllocatedSize / 1024.0 / 1024.0,
                device.recommendedMaxWorkingSetSize / 1024.0 / 1024.0);

        if (device.currentAllocatedSize > device.recommendedMaxWorkingSetSize) {
            GGML_METAL_LOG_WARN("%s: warning: current allocated size is greater than the recommended max working set size\n", __func__);
        } else {
            GGML_METAL_LOG_INFO("\n");
        }
    } else {
        GGML_METAL_LOG_INFO(", (%8.2f)\n", device.currentAllocatedSize / 1024.0 / 1024.0);
    }
#endif
    UNUSED(device);
}

GGML_CALL static ggml_backend_buffer_t ggml_backend_metal_buffer_type_alloc_buffer(ggml_backend_buffer_type_t buft, size_t size) {
    struct ggml_backend_metal_buffer_context * ctx = malloc(sizeof(struct ggml_backend_metal_buffer_context));

    const size_t size_page = sysconf(_SC_PAGESIZE);

    size_t size_aligned = size;
    if ((size_aligned % size_page) != 0) {
        size_aligned += (size_page - (size_aligned % size_page));
    }

    id<MTLDevice> device = ggml_backend_metal_get_device();

    ctx->all_data = ggml_metal_host_malloc(size_aligned);
    ctx->all_size = size_aligned;
    ctx->owned = true;
    ctx->n_buffers = 1;

    ctx->buffers[0].data = ctx->all_data;
    ctx->buffers[0].size = size;
    ctx->buffers[0].metal = [device newBufferWithBytesNoCopy:ctx->all_data
                    length:size_aligned
                    options:MTLResourceStorageModeShared
                    deallocator:nil];

    if (ctx->buffers[0].metal == nil) {
        GGML_METAL_LOG_ERROR("%s: error: failed to allocate buffer, size = %8.2f MiB\n", __func__, size_aligned / 1024.0 / 1024.0);
        free(ctx);
        ggml_backend_metal_free_device();
        return NULL;
    }

    GGML_METAL_LOG_INFO("%s: allocated buffer, size = %8.2f MiB", __func__, size_aligned / 1024.0 / 1024.0);
    ggml_backend_metal_log_allocated_size(device);

    return ggml_backend_buffer_init(buft, ggml_backend_metal_buffer_i, ctx, size);
}

GGML_CALL static size_t ggml_backend_metal_buffer_type_get_alignment(ggml_backend_buffer_type_t buft) {
    return 32;
    UNUSED(buft);
}

GGML_CALL static bool ggml_backend_metal_buffer_type_supports_backend(ggml_backend_buffer_type_t buft, ggml_backend_t backend) {
    return ggml_backend_is_metal(backend) || ggml_backend_is_cpu(backend);

    UNUSED(buft);
}

GGML_CALL static bool ggml_backend_metal_buffer_type_is_host(ggml_backend_buffer_type_t buft) {
    return true;

    UNUSED(buft);
}

GGML_CALL ggml_backend_buffer_type_t ggml_backend_metal_buffer_type(void) {
    static struct ggml_backend_buffer_type ggml_backend_buffer_type_metal = {
        /* .iface = */ {
            /* .get_name         = */ ggml_backend_metal_buffer_type_get_name,
            /* .alloc_buffer     = */ ggml_backend_metal_buffer_type_alloc_buffer,
            /* .get_alignment    = */ ggml_backend_metal_buffer_type_get_alignment,
            /* .get_max_size     = */ NULL, // TODO: return device.maxBufferLength
            /* .get_alloc_size   = */ NULL, // defaults to ggml_nbytes
            /* .supports_backend = */ ggml_backend_metal_buffer_type_supports_backend,
            /* .is_host          = */ ggml_backend_metal_buffer_type_is_host,
        },
        /* .context = */ NULL,
    };

    return &ggml_backend_buffer_type_metal;
}

// buffer from ptr

GGML_CALL ggml_backend_buffer_t ggml_backend_metal_buffer_from_ptr(void * data, size_t size, size_t max_size) {
    struct ggml_backend_metal_buffer_context * ctx = malloc(sizeof(struct ggml_backend_metal_buffer_context));

    ctx->all_data = data;
    ctx->all_size = size;
    ctx->owned = false;
    ctx->n_buffers = 0;

    const size_t size_page = sysconf(_SC_PAGESIZE);

    // page-align the data ptr
    {
        const uintptr_t offs = (uintptr_t) data % size_page;
        data  = (void *) ((char *) data - offs);
        size += offs;
    }

    size_t size_aligned = size;
    if ((size_aligned % size_page) != 0) {
        size_aligned += (size_page - (size_aligned % size_page));
    }

    id<MTLDevice> device = ggml_backend_metal_get_device();

    // the buffer fits into the max buffer size allowed by the device
    if (size_aligned <= device.maxBufferLength) {
        ctx->buffers[ctx->n_buffers].data = data;
        ctx->buffers[ctx->n_buffers].size = size;

        ctx->buffers[ctx->n_buffers].metal = [device newBufferWithBytesNoCopy:data length:size_aligned options:MTLResourceStorageModeShared deallocator:nil];

        if (ctx->buffers[ctx->n_buffers].metal == nil) {
            GGML_METAL_LOG_ERROR("%s: error: failed to allocate buffer, size = %8.2f MiB\n", __func__, size_aligned / 1024.0 / 1024.0);
            return false;
        }

        GGML_METAL_LOG_INFO("%s: allocated buffer, size = %8.2f MiB", __func__, size_aligned / 1024.0 / 1024.0);

        ++ctx->n_buffers;
    } else {
        // this overlap between the views will guarantee that the tensor with the maximum size will fully fit into
        // one of the views
        const size_t size_ovlp = ((max_size + size_page - 1) / size_page + 1) * size_page; // round-up 2 pages just in case
        const size_t size_step = device.maxBufferLength - size_ovlp;
        const size_t size_view = device.maxBufferLength;

        for (size_t i = 0; i < size; i += size_step) {
            const size_t size_step_aligned = (i + size_view <= size) ? size_view : (size_aligned - i);

            ctx->buffers[ctx->n_buffers].data = (void *) ((uint8_t *) data + i);
            ctx->buffers[ctx->n_buffers].size = size_step_aligned;

            ctx->buffers[ctx->n_buffers].metal = [device newBufferWithBytesNoCopy:(void *) ((uint8_t *) data + i) length:size_step_aligned options:MTLResourceStorageModeShared deallocator:nil];

            if (ctx->buffers[ctx->n_buffers].metal == nil) {
                GGML_METAL_LOG_ERROR("%s: error: failed to allocate buffer, size = %8.2f MiB\n", __func__, size_step_aligned / 1024.0 / 1024.0);
                return false;
            }

            GGML_METAL_LOG_INFO("%s: allocated buffer, size = %8.2f MiB, offs = %12ld", __func__, size_step_aligned / 1024.0 / 1024.0, i);
            if (i + size_step < size) {
                GGML_METAL_LOG_INFO("\n");
            }

            ++ctx->n_buffers;
        }
    }

    ggml_backend_metal_log_allocated_size(device);

    return ggml_backend_buffer_init(ggml_backend_metal_buffer_type(), ggml_backend_metal_buffer_i, ctx, size);
}

// backend

GGML_CALL static const char * ggml_backend_metal_name(ggml_backend_t backend) {
    return "Metal";

    UNUSED(backend);
}

GGML_CALL static void ggml_backend_metal_free(ggml_backend_t backend) {
    struct ggml_metal_context * ctx = (struct ggml_metal_context *)backend->context;
    ggml_metal_free(ctx);
    free(backend);
}

GGML_CALL static ggml_backend_buffer_type_t ggml_backend_metal_get_default_buffer_type(ggml_backend_t backend) {
    return ggml_backend_metal_buffer_type();

    UNUSED(backend);
}

GGML_CALL static bool ggml_backend_metal_graph_compute(ggml_backend_t backend, struct ggml_cgraph * cgraph) {
    struct ggml_metal_context * metal_ctx = (struct ggml_metal_context *)backend->context;

    return ggml_metal_graph_compute(metal_ctx, cgraph);
}

GGML_CALL static bool ggml_backend_metal_supports_op(ggml_backend_t backend, const struct ggml_tensor * op) {
    struct ggml_metal_context * metal_ctx = (struct ggml_metal_context *)backend->context;

    return ggml_metal_supports_op(metal_ctx, op);
}

static struct ggml_backend_i ggml_backend_metal_i = {
    /* .get_name                = */ ggml_backend_metal_name,
    /* .free                    = */ ggml_backend_metal_free,
    /* .get_default_buffer_type = */ ggml_backend_metal_get_default_buffer_type,
    /* .set_tensor_async        = */ NULL,
    /* .get_tensor_async        = */ NULL,
    /* .cpy_tensor_async        = */ NULL,
    /* .synchronize             = */ NULL,
    /* .graph_plan_create       = */ NULL,
    /* .graph_plan_free         = */ NULL,
    /* .graph_plan_compute      = */ NULL,
    /* .graph_compute           = */ ggml_backend_metal_graph_compute,
    /* .supports_op             = */ ggml_backend_metal_supports_op,
};

void ggml_backend_metal_log_set_callback(ggml_log_callback log_callback, void * user_data) {
    ggml_metal_log_callback  = log_callback;
    ggml_metal_log_user_data = user_data;
}

ggml_backend_t ggml_backend_metal_init(void) {
    struct ggml_metal_context * ctx = ggml_metal_init(GGML_DEFAULT_N_THREADS);

    if (ctx == NULL) {
        return NULL;
    }

    ggml_backend_t metal_backend = malloc(sizeof(struct ggml_backend));

    *metal_backend = (struct ggml_backend) {
        /* .interface = */ ggml_backend_metal_i,
        /* .context   = */ ctx,
    };

    return metal_backend;
}

bool ggml_backend_is_metal(ggml_backend_t backend) {
    return backend && backend->iface.get_name == ggml_backend_metal_name;
}

void ggml_backend_metal_set_n_cb(ggml_backend_t backend, int n_cb) {
    GGML_ASSERT(ggml_backend_is_metal(backend));

    struct ggml_metal_context * ctx = (struct ggml_metal_context *)backend->context;

    ctx->n_cb = MIN(n_cb, GGML_METAL_MAX_BUFFERS);
}

bool ggml_backend_metal_supports_family(ggml_backend_t backend, int family) {
    GGML_ASSERT(ggml_backend_is_metal(backend));

    struct ggml_metal_context * ctx = (struct ggml_metal_context *)backend->context;

    return [ctx->device supportsFamily:(MTLGPUFamilyApple1 + family - 1)];
}

GGML_CALL ggml_backend_t ggml_backend_reg_metal_init(const char * params, void * user_data); // silence warning

GGML_CALL ggml_backend_t ggml_backend_reg_metal_init(const char * params, void * user_data) {
    return ggml_backend_metal_init();

    GGML_UNUSED(params);
    GGML_UNUSED(user_data);
}<|MERGE_RESOLUTION|>--- conflicted
+++ resolved
@@ -380,17 +380,12 @@
 #define GGML_METAL_ADD_KERNEL(e, name, supported) \
         if (supported) { \
             struct ggml_metal_kernel * kernel = &ctx->kernels[e]; \
-<<<<<<< HEAD
-            kernel->function = [ctx->library newFunctionWithName:@"kernel_"#name]; \
-            kernel->pipeline = [ctx->device newComputePipelineStateWithFunction:kernel->function error:&error]; \
+            id<MTLFunction> metal_function = [metal_library newFunctionWithName:@"kernel_"#name]; \
+            kernel->pipeline = [ctx->device newComputePipelineStateWithFunction:metal_function error:&error]; \
+            [metal_function release]; \
             GGML_METAL_LOG_INFO("%s: loaded %-32s %16p | th_max = %4d | th_width = %4d\n", __func__, "kernel_"#name, (void *) kernel->pipeline, \
                     (int) kernel->pipeline.maxTotalThreadsPerThreadgroup, \
                     (int) kernel->pipeline.threadExecutionWidth); \
-=======
-            id<MTLFunction> metal_function = [metal_library newFunctionWithName:@"kernel_"#name]; \
-            kernel->pipeline = [ctx->device newComputePipelineStateWithFunction:metal_function error:&error]; \
-            [metal_function release]; \
->>>>>>> d2f650cb
             if (error) { \
                 GGML_METAL_LOG_ERROR("%s: error: load pipeline error: %s\n", __func__, [[error description] UTF8String]); \
                 [metal_library release]; \
